--- conflicted
+++ resolved
@@ -42,11 +42,8 @@
     "experimental/ixdtf",
     "experimental/relativetime",
     "experimental/relativetime/data",
-<<<<<<< HEAD
     "experimental/transliterator_parser",
-=======
     "experimental/transliteration",
->>>>>>> 57e9d59e
     "experimental/unicodeset_parser",
     "ffi/capi_cdylib",
     "ffi/capi_staticlib",
