# This file is part of ICU4X. For terms of use, please see the file
# called LICENSE at the top level of the ICU4X source tree
# (online at: https://github.com/unicode-org/icu4x/blob/main/LICENSE ).

[package]
name = "icu"
description = "International Components for Unicode"
version = "1.2.0"
rust-version = "1.61.0"
authors = ["The ICU4X Project Developers"]
edition = "2021"
readme = "README.md"
repository = "https://github.com/unicode-org/icu4x"
homepage = "https://icu4x.unicode.org"
license = "Unicode-DFS-2016"
categories = ["internationalization"]
# Keep this in sync with other crates unless there are exceptions
include = [
    "src/**/*",
    "examples/**/*",
    "benches/**/*",
    "tests/**/*",
    "Cargo.toml",
    "LICENSE",
    "README.md"
]

[package.metadata.docs.rs]
all-features = true

[dependencies]
icu_calendar = { version = "1.2.0", path = "../calendar", default-features = false }
icu_collator = { version = "1.2.0", path = "../collator", default-features = false }
icu_collections = { version = "1.2.0", path = "../collections", default-features = false }
icu_datetime = { version = "1.2.0", path = "../datetime", default-features = false }
icu_decimal = { version = "1.2.0", path = "../decimal", default-features = false }
icu_list = { version = "1.2.0", path = "../list", default-features = false }
icu_locid = { version = "1.2.0", path = "../locid", default-features = false }
icu_locid_transform = { version = "1.2.0", path = "../locid_transform", default-features = false }
icu_normalizer = { version = "1.2.0", path = "../normalizer", default-features = false }
icu_plurals = { version = "1.2.0", path = "../plurals", default-features = false }
icu_properties = { version = "1.2.0", path = "../properties", default-features = false }
icu_segmenter = { version = "1.2.0", path = "../segmenter", default-features = false }
icu_timezone = { version = "1.2.0", path = "../timezone", default-features = false }

# Experimental components
icu_casemapping = { version = "0.7.1", path = "../../experimental/casemapping", default-features = false, optional = true }
icu_displaynames = { version = "0.10.0", path = "../../experimental/displaynames", default-features = false, optional = true }
icu_relativetime = { version = "0.1.0", path = "../../experimental/relativetime", default-features = false, optional = true }
icu_compactdecimal = { version = "0.2.0", path = "../../experimental/compactdecimal", default-features = false, optional = true }
icu_unicodeset_parser = { version = "0.1.0", path = "../../experimental/unicodeset_parser", default-features = false, optional = true }

# For docs links
icu_provider = { version = "1.2.0", path = "../../provider/core", default-features = false }

[dev-dependencies]
icu_testdata = { path = "../../provider/testdata" }
writeable = { path = "../../utils/writeable" }

[features]
default = [
    "icu_segmenter/default",
]
std = [
    "icu_calendar/std",
    "icu_casemapping?/std",
    "icu_collator/std",
    "icu_collections/std",
    "icu_datetime/std",
    "icu_decimal/std",
    "icu_displaynames?/std",
    "icu_list/std",
    "icu_locid_transform/std",
    "icu_locid/std",
    "icu_normalizer/std",
    "icu_plurals/std",
    "icu_relativetime?/std",
    "icu_properties/std",
    "icu_segmenter/std",
    "icu_timezone/std",
]
serde = [
    "icu_calendar/serde",
    "icu_casemapping?/serde",
    "icu_collator/serde",
    "icu_collections/serde",
    "icu_datetime/serde",
    "icu_decimal/serde",
    "icu_displaynames?/serde",
    "icu_list/serde",
    "icu_locid_transform/serde",
    "icu_locid/serde",
    "icu_normalizer/serde",
    "icu_plurals/serde",
    "icu_relativetime?/serde",
    "icu_properties/serde",
    "icu_segmenter/serde",
    "icu_timezone/serde",
]
data = [
    "icu_list/data",
    "icu_plurals/data",
]
serde_human = [
    "icu_list/serde_human"
]
icu_datetime_experimental = [
    "icu_datetime/experimental",
]
experimental = [
    "icu_casemapping",
    "icu_compactdecimal",
    "icu_datetime_experimental",
    "icu_displaynames",
    "icu_locid_transform/experimental",
    "icu_plurals/experimental",
    "icu_relativetime",
<<<<<<< HEAD
    "icu_compactdecimal",
    "icu_unicodeset_parser",
=======
>>>>>>> 244a4990
]

[package.metadata.cargo-all-features]
# Components are tested individually, and there's no logic in this crate
skip_feature_sets = [[]]

[[example]]
name = "tui"
required-features = ["serde"]<|MERGE_RESOLUTION|>--- conflicted
+++ resolved
@@ -115,11 +115,7 @@
     "icu_locid_transform/experimental",
     "icu_plurals/experimental",
     "icu_relativetime",
-<<<<<<< HEAD
-    "icu_compactdecimal",
     "icu_unicodeset_parser",
-=======
->>>>>>> 244a4990
 ]
 
 [package.metadata.cargo-all-features]
