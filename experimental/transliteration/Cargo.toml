# This file is part of ICU4X. For terms of use, please see the file
# called LICENSE at the top level of the ICU4X source tree
# (online at: https://github.com/unicode-org/icu4x/blob/main/LICENSE ).

[package]
name = "icu_transliteration"
description = "API for Transliteration"
version = "0.0.0"

authors.workspace = true
categories.workspace = true
edition.workspace = true
homepage.workspace = true
include.workspace = true
license-file.workspace = true
repository.workspace = true
rust-version.workspace = true

[package.metadata.docs.rs]
all-features = true
[dependencies]
icu_provider = { workspace = true, features = ["macros"] }
icu_collections = { workspace = true }

<<<<<<< HEAD
zerovec = { version = "0.9.4", path = "../../utils/zerovec", features = ["derive"] }
zerofrom = { version = "0.1.1", path = "../../utils/zerofrom", features = ["derive"] }
yoke = { version = "0.7.1", path = "../../utils/yoke", features = ["derive"] }
databake = { version = "0.1.3", path = "../../utils/databake", optional = true, features = ["derive"] }
litemap = { version = "0.7.0", path = "../../utils/litemap" }
=======
zerovec = { workspace = true, features = ["derive"] }
zerofrom = { workspace = true, features = ["derive"] }
yoke = { workspace = true, features = ["derive"] }
databake = { workspace = true, optional = true, features = ["derive"] }
>>>>>>> 8be2c0f7

serde = { version = "1.0", features = ["derive"], optional = true, default-features = false }
displaydoc = { version = "0.2.3", default-features = false }

icu_transliteration_data = { workspace = true, optional = true }

[features]
default = ["compiled_data"]
std = []
serde = ["dep:serde", "zerovec/serde", "icu_collections/serde"]
datagen = ["serde", "dep:databake", "zerovec/databake", "icu_collections/databake"]
compiled_data = ["dep:icu_transliteration_data"]<|MERGE_RESOLUTION|>--- conflicted
+++ resolved
@@ -22,18 +22,11 @@
 icu_provider = { workspace = true, features = ["macros"] }
 icu_collections = { workspace = true }
 
-<<<<<<< HEAD
-zerovec = { version = "0.9.4", path = "../../utils/zerovec", features = ["derive"] }
-zerofrom = { version = "0.1.1", path = "../../utils/zerofrom", features = ["derive"] }
-yoke = { version = "0.7.1", path = "../../utils/yoke", features = ["derive"] }
-databake = { version = "0.1.3", path = "../../utils/databake", optional = true, features = ["derive"] }
-litemap = { version = "0.7.0", path = "../../utils/litemap" }
-=======
 zerovec = { workspace = true, features = ["derive"] }
 zerofrom = { workspace = true, features = ["derive"] }
 yoke = { workspace = true, features = ["derive"] }
 databake = { workspace = true, optional = true, features = ["derive"] }
->>>>>>> 8be2c0f7
+litemap = { workspace = true }
 
 serde = { version = "1.0", features = ["derive"], optional = true, default-features = false }
 displaydoc = { version = "0.2.3", default-features = false }
