// This file is part of ICU4X. For terms of use, please see the file
// called LICENSE at the top level of the ICU4X source tree
// (online at: https://github.com/unicode-org/icu4x/blob/main/LICENSE ).

// Provider structs must be stable
#![allow(clippy::exhaustive_structs, clippy::exhaustive_enums)]

//! 🚧 \[Unstable\] Data provider struct definitions for this ICU4X component.
//!
//! <div class="stab unstable">
//! 🚧 This code is considered unstable; it may change at any time, in breaking or non-breaking ways,
//! including in SemVer minor releases. While the serde representation of data structs is guaranteed
//! to be stable, their Rust representation might not be. Use with caution.
//! </div>
//!
//! Read more about data providers: [`icu_provider`]

use alloc::borrow::Cow;

use icu_collections::{
    codepointinvlist::{CodePointInversionList, CodePointInversionListULE},
    codepointinvliststringlist::CodePointInversionListAndStringListULE,
};
use zerovec::*;

#[cfg(feature = "compiled_data")]
#[derive(Debug)]
/// Baked data
pub struct Baked;

#[cfg(feature = "compiled_data")]
const _: () = {
    mod icu {
        pub use crate as transliteration;
        pub use icu_collections as collections;
    }
    icu_transliteration_data::impl_transliterator_rules_v1!(Baked);
};

// TODO(#3776): Improve the documentation of this datastruct.

/// The data struct representing [UTS #35 transform rules](https://unicode.org/reports/tr35/tr35-general.html#Transforms).
#[icu_provider::data_struct(TransliteratorRulesV1Marker = "transliterator/rules@1")]
#[derive(Debug, Clone, PartialEq, Eq)]
#[cfg_attr(feature = "serde", derive(serde::Deserialize))]
#[cfg_attr(feature = "datagen", derive(serde::Serialize, databake::Bake), databake(path = icu_transliteration::provider))]
pub struct RuleBasedTransliterator<'a> {
    /// Whether this transliterator is accessible directly through the constructor.
    /// Hidden transliterators are intended as dependencies for visible transliterators,
    /// see, e.g., [Devanagari-Latin](https://github.com/unicode-org/cldr/blob/main/common/transforms/Devanagari-Latin.xml)
    pub visibility: bool,
    /// The [`VarTable`] containing any special matchers (variables, UnicodeSets, ...) used by this transliterator.
    #[cfg_attr(feature = "serde", serde(borrow))]
    pub variable_table: VarTable<'a>,
    /// The filter for this transliterator. If there is none, the set of all code points is used.
    #[cfg_attr(feature = "serde", serde(borrow))]
    pub filter: CodePointInversionList<'a>,
    /// The list of transform rule groups this transliterator uses.
    #[cfg_attr(feature = "serde", serde(borrow))]
    pub id_group_list: VarZeroVec<'a, VarZeroSlice<SimpleIdULE>>,
    /// The list of conversion rule groups this transliterator uses.
    #[cfg_attr(feature = "serde", serde(borrow))]
    pub rule_group_list: VarZeroVec<'a, VarZeroSlice<RuleULE>>,
    /// The direct dependencies of this transliterator.
    #[cfg_attr(feature = "serde", serde(borrow))]
    pub dependencies: VarZeroVec<'a, str>,
}

/// The ID of a transliterator plus an optional filter.
#[derive(Debug, Clone)]
#[make_varule(SimpleIdULE)]
#[zerovec::skip_derive(Ord)]
#[zerovec::derive(Debug)]
#[cfg_attr(
    feature = "serde",
    derive(serde::Deserialize),
    zerovec::derive(Deserialize)
)]
#[cfg_attr(
    feature = "datagen",
    derive(serde::Serialize),
    zerovec::derive(Serialize)
)]
pub struct SimpleId<'a> {
    /// The filter for the transliterator. If there is none, the set of all code points is used.
    #[zerovec::varule(CodePointInversionListULE)]
    #[cfg_attr(feature = "serde", serde(borrow))]
    pub filter: CodePointInversionList<'a>,
    /// The ID of the transliterator.
    #[cfg_attr(feature = "serde", serde(borrow))]
    pub id: Cow<'a, str>,
}

/// A conversion rule. The source patterns as well as the replacer use inlined private use characters
/// that refer to elements of the [`VarTable`] for special matchers (variables, UnicodeSets, ...).
#[derive(Debug, Clone)]
#[make_varule(RuleULE)]
#[zerovec::skip_derive(Ord)]
#[zerovec::derive(Debug)]
#[cfg_attr(
    feature = "serde",
    derive(serde::Deserialize),
    zerovec::derive(Deserialize)
)]
#[cfg_attr(
    feature = "datagen",
    derive(serde::Serialize),
    zerovec::derive(Serialize)
)]
pub struct Rule<'a> {
    /// The pattern for the ante context. This is not replaced.
    #[cfg_attr(feature = "serde", serde(borrow))]
    pub ante: Cow<'a, str>,
    /// The pattern for the key. This is what gets replaced.
    #[cfg_attr(feature = "serde", serde(borrow))]
    pub key: Cow<'a, str>,
    /// The pattern for the post context. This is not replaced.
    #[cfg_attr(feature = "serde", serde(borrow))]
    pub post: Cow<'a, str>,
    /// The replacer. The key gets replaced with this.
    #[cfg_attr(feature = "serde", serde(borrow))]
    pub replacer: Cow<'a, str>,
    /// The offset of the cursor after this rule, if the rule matches.
    /// The end of the key/replacer is 0, i.e., a no-op.
    pub cursor_offset: i32,
}

/// The special matchers and replacers used by this transliterator.
<<<<<<< HEAD
#[derive(
    Debug,
    Clone,
    zerofrom::ZeroFrom, // QUESTION: does ZeroFrom need to be behind a feature?
    PartialEq,
    Eq,
)]
=======
#[derive(Debug, Clone, zerofrom::ZeroFrom, PartialEq, Eq)]
>>>>>>> c5731f7d
#[cfg_attr(feature = "serde", derive(serde::Deserialize))]
#[cfg_attr(feature = "datagen", derive(serde::Serialize, databake::Bake), databake(path = icu_transliteration::provider))]
pub struct VarTable<'a> {
    /// Variable definitions.
    #[cfg_attr(feature = "serde", serde(borrow))]
    pub compounds: VarZeroVec<'a, str>,
    /// Zero or one quantifiers.
    #[cfg_attr(feature = "serde", serde(borrow))]
    pub quantifiers_opt: VarZeroVec<'a, str>,
    /// Zero or more quantifiers.
    #[cfg_attr(feature = "serde", serde(borrow))]
    pub quantifiers_kleene: VarZeroVec<'a, str>,
    /// One or more quantifiers.
    #[cfg_attr(feature = "serde", serde(borrow))]
    pub quantifiers_kleene_plus: VarZeroVec<'a, str>,
    /// Segments.
    #[cfg_attr(feature = "serde", serde(borrow))]
    pub segments: VarZeroVec<'a, str>,
    /// UnicodeSets. These are represented as a [`CodePointInversionListAndStringList`](icu_collections::codepointinvliststringlist::CodePointInversionListAndStringList)
    #[cfg_attr(feature = "serde", serde(borrow))]
    pub unicode_sets: VarZeroVec<'a, CodePointInversionListAndStringListULE>,
    /// Function calls.
    #[cfg_attr(feature = "serde", serde(borrow))]
    pub function_calls: VarZeroVec<'a, FunctionCallULE>,
}

/// An inline recursive call to a transliterator with an arbitrary argument.
#[derive(Debug, Clone)]
#[make_varule(FunctionCallULE)]
#[zerovec::skip_derive(Ord)]
#[zerovec::derive(Debug)]
#[cfg_attr(
    feature = "serde",
    derive(serde::Deserialize),
    zerovec::derive(Deserialize)
)]
#[cfg_attr(
    feature = "datagen",
    derive(serde::Serialize),
    zerovec::derive(Serialize)
)]
pub struct FunctionCall<'a> {
    /// The transliterator that will be called.
    #[zerovec::varule(SimpleIdULE)]
    #[cfg_attr(feature = "serde", serde(borrow))]
    pub translit: SimpleId<'a>,
    #[cfg_attr(feature = "serde", serde(borrow))]
    /// The argument to be transliterated given to the transliterator.
    pub arg: Cow<'a, str>,
}<|MERGE_RESOLUTION|>--- conflicted
+++ resolved
@@ -126,17 +126,7 @@
 }
 
 /// The special matchers and replacers used by this transliterator.
-<<<<<<< HEAD
-#[derive(
-    Debug,
-    Clone,
-    zerofrom::ZeroFrom, // QUESTION: does ZeroFrom need to be behind a feature?
-    PartialEq,
-    Eq,
-)]
-=======
 #[derive(Debug, Clone, zerofrom::ZeroFrom, PartialEq, Eq)]
->>>>>>> c5731f7d
 #[cfg_attr(feature = "serde", derive(serde::Deserialize))]
 #[cfg_attr(feature = "datagen", derive(serde::Serialize, databake::Bake), databake(path = icu_transliteration::provider))]
 pub struct VarTable<'a> {
