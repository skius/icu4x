// This file is part of ICU4X. For terms of use, please see the file
// called LICENSE at the top level of the ICU4X source tree
// (online at: https://github.com/unicode-org/icu4x/blob/main/LICENSE ).

//! `icu_transliterator_parser` is a utility crate of the [`ICU4X`] project.
//!
//! This crate provides parsing functionality for [UTS #35 - Transliterators](https://unicode.org/reports/tr35/tr35-general.html#Transforms).
//!
//! See [`parse`](crate::parse()) for more information.
//!
//! [`ICU4X`]: ../icu/index.html

// https://github.com/unicode-org/icu4x/blob/main/docs/process/boilerplate.md#library-annotations
#![cfg_attr(
    not(test),
    deny(
        clippy::indexing_slicing,
        clippy::unwrap_used,
        clippy::expect_used,
        clippy::panic,
        clippy::exhaustive_structs,
        clippy::exhaustive_enums,
        missing_debug_implementations,
    )
)]
#![warn(missing_docs)]

use icu_properties::provider::*;
use icu_provider::prelude::*;
use icu_transliteration::provider::RuleBasedTransliterator;
use std::collections::HashMap;

mod compile;
mod errors;
mod parse;

pub use errors::ParseError;
pub use errors::ParseErrorKind;

pub use parse::Direction;

pub use compile::legacy_id_to_internal_id;
pub use compile::Metadata;

/// Parse a rule based transliterator definition into a `TransliteratorDataStruct`.
///
/// See [UTS #35 - Transliterators](https://unicode.org/reports/tr35/tr35-general.html#Transforms) for more information.
///
/// The `gen_direction` [`Direction`] argument
/// determines which of the returned options is populated. The first option will be populated
/// if the direction is [`Forward`](Direction::Forward), the second if the direction is
/// [`Reverse`](Direction::Reverse), and both if the direction is [`Both`](Direction::Both).
///
/// `transliterator_map` is a map from legacy IDs to internal ICU4X IDs. Occurring IDs in `source`
/// that do not have a corresponding entry in `transliterator_map` are still valid, but will be
/// compiled with [`legacy_id_to_internal_id`].
#[cfg(feature = "compiled_data")]
pub fn parse(
    source: &str,
    gen_direction: Direction,
    metadata: Metadata,
    transliterator_map: HashMap<String, String>,
) -> Result<
    (
        Option<RuleBasedTransliterator<'static>>,
        Option<RuleBasedTransliterator<'static>>,
    ),
    ParseError,
> {
    parse_unstable(
        source,
        gen_direction,
        metadata,
        transliterator_map,
        &icu_properties::provider::Baked,
    )
}

#[doc = icu_provider::gen_any_buffer_unstable_docs!(UNSTABLE, parse())]
pub fn parse_unstable<P>(
    source: &str,
    gen_direction: Direction,
    metadata: Metadata,
    transliterator_map: HashMap<String, String>,
    provider: &P,
) -> Result<
    (
        Option<RuleBasedTransliterator<'static>>,
        Option<RuleBasedTransliterator<'static>>,
    ),
    ParseError,
>
where
    P: ?Sized
        + DataProvider<AsciiHexDigitV1Marker>
        + DataProvider<AlphabeticV1Marker>
        + DataProvider<BidiControlV1Marker>
        + DataProvider<BidiMirroredV1Marker>
        + DataProvider<CaseIgnorableV1Marker>
        + DataProvider<CasedV1Marker>
        + DataProvider<ChangesWhenCasefoldedV1Marker>
        + DataProvider<ChangesWhenCasemappedV1Marker>
        + DataProvider<ChangesWhenLowercasedV1Marker>
        + DataProvider<ChangesWhenNfkcCasefoldedV1Marker>
        + DataProvider<ChangesWhenTitlecasedV1Marker>
        + DataProvider<ChangesWhenUppercasedV1Marker>
        + DataProvider<DashV1Marker>
        + DataProvider<DefaultIgnorableCodePointV1Marker>
        + DataProvider<DeprecatedV1Marker>
        + DataProvider<DiacriticV1Marker>
        + DataProvider<EmojiV1Marker>
        + DataProvider<EmojiComponentV1Marker>
        + DataProvider<EmojiModifierV1Marker>
        + DataProvider<EmojiModifierBaseV1Marker>
        + DataProvider<EmojiPresentationV1Marker>
        + DataProvider<ExtendedPictographicV1Marker>
        + DataProvider<ExtenderV1Marker>
        + DataProvider<GraphemeBaseV1Marker>
        + DataProvider<GraphemeExtendV1Marker>
        + DataProvider<HexDigitV1Marker>
        + DataProvider<IdsBinaryOperatorV1Marker>
        + DataProvider<IdsTrinaryOperatorV1Marker>
        + DataProvider<IdContinueV1Marker>
        + DataProvider<IdStartV1Marker>
        + DataProvider<IdeographicV1Marker>
        + DataProvider<JoinControlV1Marker>
        + DataProvider<LogicalOrderExceptionV1Marker>
        + DataProvider<LowercaseV1Marker>
        + DataProvider<MathV1Marker>
        + DataProvider<NoncharacterCodePointV1Marker>
        + DataProvider<PatternSyntaxV1Marker>
        + DataProvider<PatternWhiteSpaceV1Marker>
        + DataProvider<QuotationMarkV1Marker>
        + DataProvider<RadicalV1Marker>
        + DataProvider<RegionalIndicatorV1Marker>
        + DataProvider<SentenceTerminalV1Marker>
        + DataProvider<SoftDottedV1Marker>
        + DataProvider<TerminalPunctuationV1Marker>
        + DataProvider<UnifiedIdeographV1Marker>
        + DataProvider<UppercaseV1Marker>
        + DataProvider<VariationSelectorV1Marker>
        + DataProvider<WhiteSpaceV1Marker>
        + DataProvider<XidContinueV1Marker>
        + DataProvider<GeneralCategoryMaskNameToValueV1Marker>
        + DataProvider<GeneralCategoryV1Marker>
        + DataProvider<ScriptNameToValueV1Marker>
        + DataProvider<ScriptV1Marker>
        + DataProvider<ScriptWithExtensionsPropertyV1Marker>
        + DataProvider<XidStartV1Marker>,
{
    let parsed = parse::parse_unstable(source, provider)?;
    compile::compile(parsed, gen_direction, metadata, transliterator_map)
}

#[cfg(test)]
mod tests {
    use std::borrow::Cow;

    use super::*;
    use crate::parse::{FilterSet, UnicodeSet};
    use icu_transliteration::provider as ds;
    use zerovec::VarZeroVec;

    fn parse_set(source: &str) -> UnicodeSet {
        icu_unicodeset_parser::parse_unstable(source, &icu_properties::provider::Baked)
            .expect("Parsing failed")
            .0
    }

    fn parse_set_cp(source: &str) -> FilterSet {
        icu_unicodeset_parser::parse_unstable(source, &icu_properties::provider::Baked)
            .expect("Parsing failed")
            .0
            .code_points()
            .clone()
    }

    #[test]
    fn test_source_to_struct() {
        let source = r#"
        :: [1] ;
        :: Latin-InterIndic ;
        $a = [a] [b]+ ;
        $unused = [c{string}]+? ;
        $b = $a? 'literal chars' ;
        x } [a-z] > y ;
        $a > ab ;
        'reverse output:' &RevFnCall($1 'padding') < ($b) ;
        ^ left } $ <> ^ { right } [0-9] $ ;
        :: [\ ] Remove (AnyRev-AddRandomSpaces/FiftyPercent) ;
        # splits up the forward rules
        forward rule that > splits up rule groups ;
        :: InterIndic-Devanagari ;
        "#;

        let t_map = HashMap::from([(
<<<<<<< HEAD
            "AnyRev-AddRandomSpaces/FiftyPercent".into(),
=======
            "AnyRev-AddRandomSpaces/FiftyPercent".to_ascii_lowercase(),
>>>>>>> c5731f7d
            "und-t-s0-anyrev-d0-addrndsp-m0-fifty".into(),
        )]);

        let metadata = Metadata {
            direction: Direction::Both,
            visible: true,
        };

        let (forward, reverse) =
            parse(source, Direction::Both, metadata, t_map).expect("parsing failed");
        let forward = forward.expect("forward transliterator expected");
        let reverse = reverse.expect("reverse transliterator expected");

        {
            let expected_filter = parse_set_cp("[1]");

            let expected_id_group1 = vec![ds::SimpleId {
                filter: FilterSet::all(),
<<<<<<< HEAD
                id: Cow::Borrowed("x-Latin-InterIndic"),
            }];
            let expected_id_group2 = vec![ds::SimpleId {
                filter: parse_set_cp(r"[\ ]"),
                id: Cow::Borrowed("x-Any-Remove"),
            }];
            let expected_id_group3 = vec![ds::SimpleId {
                filter: FilterSet::all(),
                id: Cow::Borrowed("x-InterIndic-Devanagari"),
=======
                id: Cow::Borrowed("x-latin-interindic"),
            }];
            let expected_id_group2 = vec![ds::SimpleId {
                filter: parse_set_cp(r"[\ ]"),
                id: Cow::Borrowed("x-any-remove"),
            }];
            let expected_id_group3 = vec![ds::SimpleId {
                filter: FilterSet::all(),
                id: Cow::Borrowed("x-interindic-devanagari"),
>>>>>>> c5731f7d
            }];

            let expected_id_group_list: Vec<VarZeroVec<'_, ds::SimpleIdULE>> = vec![
                VarZeroVec::from(&expected_id_group1),
                VarZeroVec::from(&expected_id_group2),
                VarZeroVec::from(&expected_id_group3),
            ];

            let expected_rule_group1 = vec![
                ds::Rule {
                    ante: Cow::Borrowed(""),
                    key: Cow::Borrowed("x"),
                    post: Cow::Borrowed("\u{F0002}"),
                    replacer: Cow::Borrowed("y"),
                    cursor_offset: 0,
                },
                ds::Rule {
                    ante: Cow::Borrowed(""),
                    key: Cow::Borrowed("\u{F0000}"),
                    post: Cow::Borrowed(""),
                    replacer: Cow::Borrowed("ab"),
                    cursor_offset: 0,
                },
                ds::Rule {
                    ante: Cow::Borrowed(""),
                    key: Cow::Borrowed("\u{FFFFC}left"),
                    post: Cow::Borrowed("\u{FFFFD}"),
                    replacer: Cow::Borrowed("right"),
                    cursor_offset: 0,
                },
            ];
            let expected_rule_group2 = vec![ds::Rule {
                ante: Cow::Borrowed(""),
                key: Cow::Borrowed("forwardrulethat"),
                post: Cow::Borrowed(""),
                replacer: Cow::Borrowed("splitsuprulegroups"),
                cursor_offset: 0,
            }];

            let expected_rule_group_list: Vec<VarZeroVec<'_, ds::RuleULE>> = vec![
                VarZeroVec::from(&expected_rule_group1),
                VarZeroVec::from(&expected_rule_group2),
                VarZeroVec::new(), // empty rule group after the last transform rule
            ];

            let expected_compounds = vec![
                "\u{F0003}\u{F0001}", // [a] and [b]+ (the quantifier contains [b])
            ];

            let expected_quantifiers_kleene_plus = vec![
                "\u{F0004}", // [b] from [b]+
            ];

            let expected_unicode_sets =
                vec![parse_set("[a-z]"), parse_set("[a]"), parse_set("[b]")];

            let expected_var_table = ds::VarTable {
                compounds: VarZeroVec::from(&expected_compounds),
                quantifiers_opt: VarZeroVec::new(),
                quantifiers_kleene: VarZeroVec::new(),
                quantifiers_kleene_plus: VarZeroVec::from(&expected_quantifiers_kleene_plus),
                segments: VarZeroVec::new(),
                unicode_sets: VarZeroVec::from(&expected_unicode_sets),
                function_calls: VarZeroVec::new(),
            };

            let expected_rbt = ds::RuleBasedTransliterator {
                filter: expected_filter,
                id_group_list: VarZeroVec::from(&expected_id_group_list),
                rule_group_list: VarZeroVec::from(&expected_rule_group_list),
                variable_table: expected_var_table,
                visibility: true,
                dependencies: VarZeroVec::from(&[
<<<<<<< HEAD
                    "x-Any-Remove",
                    "x-InterIndic-Devanagari",
                    "x-Latin-InterIndic",
=======
                    "x-any-remove",
                    "x-interindic-devanagari",
                    "x-latin-interindic",
>>>>>>> c5731f7d
                ]),
            };
            assert_eq!(forward, expected_rbt);
        }
        {
            let expected_filter = FilterSet::all();

            let expected_id_group1 = vec![
                ds::SimpleId {
                    filter: FilterSet::all(),
<<<<<<< HEAD
                    id: Cow::Borrowed("x-Devanagari-InterIndic"),
=======
                    id: Cow::Borrowed("x-devanagari-interindic"),
>>>>>>> c5731f7d
                },
                ds::SimpleId {
                    filter: FilterSet::all(),
                    id: Cow::Borrowed("und-t-s0-anyrev-d0-addrndsp-m0-fifty"),
                },
            ];
            let expected_id_group2 = vec![ds::SimpleId {
                filter: FilterSet::all(),
<<<<<<< HEAD
                id: Cow::Borrowed("x-InterIndic-Latin"),
=======
                id: Cow::Borrowed("x-interindic-latin"),
>>>>>>> c5731f7d
            }];

            let expected_id_group_list: Vec<VarZeroVec<'_, ds::SimpleIdULE>> = vec![
                VarZeroVec::from(&expected_id_group1),
                VarZeroVec::from(&expected_id_group2),
            ];

            let expected_rule_group1 = vec![
                ds::Rule {
                    ante: Cow::Borrowed(""),
                    key: Cow::Borrowed("\u{F0004}"),
                    post: Cow::Borrowed(""),
                    replacer: Cow::Borrowed("reverse output:\u{F0008}"), // function call
                    cursor_offset: 0,
                },
                ds::Rule {
                    ante: Cow::Borrowed("\u{FFFFC}"), // start anchor
                    key: Cow::Borrowed("right"),
                    post: Cow::Borrowed("\u{F0007}\u{FFFFD}"), // [0-9] and end anchor
                    replacer: Cow::Borrowed("left"),
                    cursor_offset: 0,
                },
            ];

            let expected_rule_group_list: Vec<VarZeroVec<'_, ds::RuleULE>> =
                vec![VarZeroVec::from(&expected_rule_group1), VarZeroVec::new()];

            let expected_compounds = vec![
                "\u{F0005}\u{F0003}",     // $a = [a] [b]+ (quantifier contains [b])
                "\u{F0002}literal chars", // $b = $a? (quantifier contains $a)
            ];

            let expected_quantifers_opt = vec![
                "\u{F0000}", // $a from $a?
            ];

            let expected_quantifiers_kleene_plus = vec![
                "\u{F0006}", // [b] from [b]+
            ];

            let expected_segments = vec![
                "\u{F0001}", // $b from ($b)
            ];

            let expected_unicode_sets =
                vec![parse_set("[a]"), parse_set("[b]"), parse_set("[0-9]")];

            let expected_function_calls = vec![ds::FunctionCall {
                arg: Cow::Borrowed("\u{F0009}padding"), // $1 and 'padding'
                translit: ds::SimpleId {
                    filter: FilterSet::all(),
<<<<<<< HEAD
                    id: Cow::Borrowed("x-Any-RevFnCall"),
=======
                    id: Cow::Borrowed("x-any-revfncall"),
>>>>>>> c5731f7d
                },
            }];

            let expected_var_table = ds::VarTable {
                compounds: VarZeroVec::from(&expected_compounds),
                quantifiers_opt: VarZeroVec::from(&expected_quantifers_opt),
                quantifiers_kleene: VarZeroVec::new(),
                quantifiers_kleene_plus: VarZeroVec::from(&expected_quantifiers_kleene_plus),
                segments: VarZeroVec::from(&expected_segments),
                unicode_sets: VarZeroVec::from(&expected_unicode_sets),
                function_calls: VarZeroVec::from(&expected_function_calls),
            };

            let expected_rbt = ds::RuleBasedTransliterator {
                filter: expected_filter,
                id_group_list: VarZeroVec::from(&expected_id_group_list),
                rule_group_list: VarZeroVec::from(&expected_rule_group_list),
                variable_table: expected_var_table,
                visibility: true,
                dependencies: VarZeroVec::from(&[
                    "und-t-s0-anyrev-d0-addrndsp-m0-fifty",
<<<<<<< HEAD
                    "x-Any-RevFnCall",
                    "x-Devanagari-InterIndic",
                    "x-InterIndic-Latin",
=======
                    "x-any-revfncall",
                    "x-devanagari-interindic",
                    "x-interindic-latin",
>>>>>>> c5731f7d
                ]),
            };
            assert_eq!(reverse, expected_rbt);
        }
    }
}<|MERGE_RESOLUTION|>--- conflicted
+++ resolved
@@ -194,11 +194,7 @@
         "#;
 
         let t_map = HashMap::from([(
-<<<<<<< HEAD
-            "AnyRev-AddRandomSpaces/FiftyPercent".into(),
-=======
             "AnyRev-AddRandomSpaces/FiftyPercent".to_ascii_lowercase(),
->>>>>>> c5731f7d
             "und-t-s0-anyrev-d0-addrndsp-m0-fifty".into(),
         )]);
 
@@ -217,17 +213,6 @@
 
             let expected_id_group1 = vec![ds::SimpleId {
                 filter: FilterSet::all(),
-<<<<<<< HEAD
-                id: Cow::Borrowed("x-Latin-InterIndic"),
-            }];
-            let expected_id_group2 = vec![ds::SimpleId {
-                filter: parse_set_cp(r"[\ ]"),
-                id: Cow::Borrowed("x-Any-Remove"),
-            }];
-            let expected_id_group3 = vec![ds::SimpleId {
-                filter: FilterSet::all(),
-                id: Cow::Borrowed("x-InterIndic-Devanagari"),
-=======
                 id: Cow::Borrowed("x-latin-interindic"),
             }];
             let expected_id_group2 = vec![ds::SimpleId {
@@ -237,7 +222,6 @@
             let expected_id_group3 = vec![ds::SimpleId {
                 filter: FilterSet::all(),
                 id: Cow::Borrowed("x-interindic-devanagari"),
->>>>>>> c5731f7d
             }];
 
             let expected_id_group_list: Vec<VarZeroVec<'_, ds::SimpleIdULE>> = vec![
@@ -311,15 +295,9 @@
                 variable_table: expected_var_table,
                 visibility: true,
                 dependencies: VarZeroVec::from(&[
-<<<<<<< HEAD
-                    "x-Any-Remove",
-                    "x-InterIndic-Devanagari",
-                    "x-Latin-InterIndic",
-=======
                     "x-any-remove",
                     "x-interindic-devanagari",
                     "x-latin-interindic",
->>>>>>> c5731f7d
                 ]),
             };
             assert_eq!(forward, expected_rbt);
@@ -330,11 +308,7 @@
             let expected_id_group1 = vec![
                 ds::SimpleId {
                     filter: FilterSet::all(),
-<<<<<<< HEAD
-                    id: Cow::Borrowed("x-Devanagari-InterIndic"),
-=======
                     id: Cow::Borrowed("x-devanagari-interindic"),
->>>>>>> c5731f7d
                 },
                 ds::SimpleId {
                     filter: FilterSet::all(),
@@ -343,11 +317,7 @@
             ];
             let expected_id_group2 = vec![ds::SimpleId {
                 filter: FilterSet::all(),
-<<<<<<< HEAD
-                id: Cow::Borrowed("x-InterIndic-Latin"),
-=======
                 id: Cow::Borrowed("x-interindic-latin"),
->>>>>>> c5731f7d
             }];
 
             let expected_id_group_list: Vec<VarZeroVec<'_, ds::SimpleIdULE>> = vec![
@@ -399,11 +369,7 @@
                 arg: Cow::Borrowed("\u{F0009}padding"), // $1 and 'padding'
                 translit: ds::SimpleId {
                     filter: FilterSet::all(),
-<<<<<<< HEAD
-                    id: Cow::Borrowed("x-Any-RevFnCall"),
-=======
                     id: Cow::Borrowed("x-any-revfncall"),
->>>>>>> c5731f7d
                 },
             }];
 
@@ -425,15 +391,9 @@
                 visibility: true,
                 dependencies: VarZeroVec::from(&[
                     "und-t-s0-anyrev-d0-addrndsp-m0-fifty",
-<<<<<<< HEAD
-                    "x-Any-RevFnCall",
-                    "x-Devanagari-InterIndic",
-                    "x-InterIndic-Latin",
-=======
                     "x-any-revfncall",
                     "x-devanagari-interindic",
                     "x-interindic-latin",
->>>>>>> c5731f7d
                 ]),
             };
             assert_eq!(reverse, expected_rbt);
