// This file is part of ICU4X. For terms of use, please see the file
// called LICENSE at the top level of the ICU4X source tree
// (online at: https://github.com/unicode-org/icu4x/blob/main/LICENSE ).

use std::borrow::Cow;
use std::collections::HashMap;
use std::fmt::Display;
use std::{collections::HashSet, iter::Peekable, str::CharIndices};

use icu_collections::{
    codepointinvlist::{CodePointInversionList, CodePointInversionListBuilder},
    codepointinvliststringlist::CodePointInversionListAndStringList,
};
use icu_properties::maps::load_script;
use icu_properties::script::load_script_with_extensions_unstable;
use icu_properties::sets::{
    load_for_ecma262_unstable, load_for_general_category_group, load_pattern_white_space,
    load_xid_continue, load_xid_start,
};
use icu_properties::Script;
use icu_properties::{provider::*, GeneralCategoryGroup};
use icu_provider::prelude::*;

/// The kind of error that occurred.
#[derive(Debug, Clone, Copy, PartialEq, Eq)]
#[non_exhaustive]
pub enum ParseErrorKind {
    /// An unexpected character was encountered. This variant implies the other variants
    /// (notably `UnknownProperty` and `Unimplemented`) do not apply.
    UnexpectedChar(char),
    /// The property name or value is unknown. For property names, make sure you use the spelling
    /// defined in [ECMA-262](https://tc39.es/ecma262/#table-nonbinary-unicode-properties).
    UnknownProperty,
    /// A reference to an unknown variable.
    UnknownVariable,
    /// A variable of a certain type occurring in an unexpected context.
    UnexpectedVariable,
    /// The source is an incomplete unicode set.
    Eof,
    /// Something unexpected went wrong with our code. Please file a bug report on GitHub.
    Internal,
    /// The provided syntax is not supported by us. Note that unknown properties will return the
    /// `UnknownProperty` variant, not this one.
    Unimplemented,
    /// The provided escape sequence is not a valid Unicode code point or represents too many
    /// code points.
    InvalidEscape,
}
use zerovec::VarZeroVec;
use ParseErrorKind as PEK;

impl ParseErrorKind {
    fn with_offset(self, offset: usize) -> ParseError {
        ParseError {
            offset: Some(offset),
            kind: self,
        }
    }
}

impl From<ParseErrorKind> for ParseError {
    fn from(kind: ParseErrorKind) -> Self {
        ParseError { offset: None, kind }
    }
}

/// The error type returned by the `parse` functions in this crate.
///
/// See [`ParseError::fmt_with_source`] for pretty-printing and [`ParseErrorKind`] of the
/// different types of errors represented by this struct.
#[derive(Debug, Clone, Copy, PartialEq, Eq)]
pub struct ParseError {
    // offset is the index to an arbitrary byte in the last character in the source that makes sense
    // to display as location for the error, e.g., the unexpected character itself or
    // for an unknown property name the last character of the name.
    offset: Option<usize>,
    kind: ParseErrorKind,
}

type Result<T, E = ParseError> = core::result::Result<T, E>;

impl ParseError {
    /// Pretty-prints this error and if applicable, shows where the error occurred in the source.
    ///
    /// Must be called with the same source that was used to parse the set.
    ///
    /// # Examples
    ///
    /// ```
    /// use icu_unicodeset_parser::*;
    ///
    /// let source = "[[abc]-x]";
    /// let set = parse(source);
    /// assert!(set.is_err());
    /// let err = set.unwrap_err();
    /// assert_eq!(err.fmt_with_source(source).to_string(), "[[abc]-x← error: unexpected character 'x'");
    /// ```
    ///
    /// ```
    /// use icu_unicodeset_parser::*;
    ///
    /// let source = r"[\N{LATIN CAPITAL LETTER A}]";
    /// let set = parse(source);
    /// assert!(set.is_err());
    /// let err = set.unwrap_err();
    /// assert_eq!(err.fmt_with_source(source).to_string(), r"[\N← error: unimplemented");
    /// ```
    pub fn fmt_with_source(&self, source: &str) -> impl Display {
        let ParseError { offset, kind } = *self;

        if kind == ParseErrorKind::Eof {
            return format!("{source}← error: unexpected end of input");
        }
        let mut s = String::new();
        if let Some(offset) = offset {
            if offset < source.len() {
                // offset points to any byte of the last character we want to display.
                // in the case of ASCII, this is easy - we just display bytes [..=offset].
                // however, if the last character is more than one byte in UTF-8
                // we cannot use ..=offset, because that would potentially include only partial
                // bytes of last character in our string. hence we must find the start of the
                // following character and use that as the (exclusive) end of our string.

                // offset points into the last character we want to include, hence the start of the
                // first character we want to exclude is at least offset + 1.
                let mut exclusive_end = offset + 1;
                // TODO: replace this loop with str::ceil_char_boundary once stable
                for _ in 0..3 {
                    // is_char_boundary returns true at the latest once exclusive_end == source.len()
                    if source.is_char_boundary(exclusive_end) {
                        break;
                    }
                    exclusive_end += 1;
                }

                // exclusive_end is at most source.len() due to str::is_char_boundary and at least 0 by type
                #[allow(clippy::indexing_slicing)]
                s.push_str(&source[..exclusive_end]);
                s.push_str("← ");
            }
        }
        s.push_str("error: ");
        match kind {
            ParseErrorKind::UnexpectedChar(c) => {
                s.push_str(&format!("unexpected character '{}'", c.escape_debug()));
            }
            ParseErrorKind::UnknownProperty => {
                s.push_str("unknown property");
            }
            ParseErrorKind::UnknownVariable => {
                s.push_str("unknown variable");
            }
            ParseErrorKind::UnexpectedVariable => {
                s.push_str("unexpected variable");
            }
            ParseErrorKind::Eof => {
                s.push_str("unexpected end of input");
            }
            ParseErrorKind::Internal => {
                s.push_str("internal error");
            }
            ParseErrorKind::Unimplemented => {
                s.push_str("unimplemented");
            }
            ParseErrorKind::InvalidEscape => {
                s.push_str("invalid escape sequence");
            }
        }

        s
    }

    /// Returns the [`ParseErrorKind`] of this error.
    pub fn kind(&self) -> ParseErrorKind {
        self.kind
    }

    /// Returns the offset of this error in the source string, if it was specified.
    pub fn offset(&self) -> Option<usize> {
        self.offset
    }

    fn or_with_offset(self, offset: usize) -> Self {
        match self.offset {
            Some(_) => self,
            None => ParseError {
                offset: Some(offset),
                ..self
            },
        }
    }
}

/// The value of a variable in a UnicodeSet. Used as value type in [`VariableMap`].
#[derive(Debug, Clone)]
#[non_exhaustive]
pub enum VariableValue<'a> {
    /// A UnicodeSet, represented as a [`CodePointInversionListAndStringList`](CodePointInversionListAndStringList).
    UnicodeSet(CodePointInversionListAndStringList<'a>),
    // in theory, a one-code-point string is always the same as a char, but we might want to keep
    // this variant for efficiency?
    /// A single code point.
    Char(char),
    /// A string. It is guaranteed that when returned from a VariableMap, this variant contains never exactly one code point.
    String(Cow<'a, str>),
}

/// The map used for parsing UnicodeSets with variable support. See [`parse_with_variables`].
#[derive(Debug, Clone, Default)]
pub struct VariableMap<'a>(HashMap<String, VariableValue<'a>>);

impl<'a> VariableMap<'a> {
    /// Creates a new empty map.
    pub fn new() -> Self {
        Self::default()
    }

    /// Removes a key from the map, returning the value at the key if the key
    /// was previously in the map.
    pub fn remove(&mut self, key: &str) -> Option<VariableValue<'a>> {
        self.0.remove(key)
    }

<<<<<<< HEAD
    /// Get a reference to the value associated to this key, if it exists.
=======
    /// Get a reference to the value associated with this key, if it exists.
>>>>>>> d775654b
    pub fn get(&self, key: &str) -> Option<&VariableValue<'a>> {
        self.0.get(key)
    }

    /// Insert a `VariableValue` into the `VariableMap`.
    ///
    /// Returns `Err` with the old value, if it exists, and does not update the map.
    pub fn insert(&mut self, key: String, value: VariableValue<'a>) -> Result<(), &VariableValue> {
        // borrow-checker shenanigans, otherwise we could use if let
        if self.0.get(&key).is_some() {
<<<<<<< HEAD
            // safety: we just checked that this key exists
=======
            // we just checked that this key exists
>>>>>>> d775654b
            #[allow(clippy::indexing_slicing)]
            return Err(&self.0[&key]);
        }

        if let VariableValue::String(s) = &value {
            let mut chars = s.chars();
            if let (Some(c), None) = (chars.next(), chars.next()) {
                self.0.insert(key, VariableValue::Char(c));
                return Ok(());
            };
        }

        self.0.insert(key, value);
        Ok(())
    }

    /// Insert a `char` into the `VariableMap`.    
    ///
    /// Returns `Err` with the old value, if it exists, and does not update the map.
    pub fn insert_char(&mut self, key: String, c: char) -> Result<(), &VariableValue> {
        // borrow-checker shenanigans, otherwise we could use if let
        if self.0.get(&key).is_some() {
            // safety: we just checked that this key exists
            #[allow(clippy::indexing_slicing)]
            return Err(&self.0[&key]);
        }

        self.0.insert(key, VariableValue::Char(c));
        Ok(())
    }

    /// Insert a `String` of any length into the `VariableMap`.
    ///
    /// Returns `Err` with the old value, if it exists, and does not update the map.
    pub fn insert_string(&mut self, key: String, s: String) -> Result<(), &VariableValue> {
        // borrow-checker shenanigans, otherwise we could use if let
        if self.0.get(&key).is_some() {
            // safety: we just checked that this key exists
            #[allow(clippy::indexing_slicing)]
            return Err(&self.0[&key]);
        }

        let mut chars = s.chars();
        let val = match (chars.next(), chars.next()) {
            (Some(c), None) => VariableValue::Char(c),
            _ => VariableValue::String(Cow::Owned(s)),
        };

        self.0.insert(key, val);
        Ok(())
    }

    /// Insert a `&str` of any length into the `VariableMap`.
    ///
    /// Returns `Err` with the old value, if it exists, and does not update the map.
    pub fn insert_str(&mut self, key: String, s: &'a str) -> Result<(), &VariableValue> {
        // borrow-checker shenanigans, otherwise we could use if let
        if self.0.get(&key).is_some() {
            // safety: we just checked that this key exists
            #[allow(clippy::indexing_slicing)]
            return Err(&self.0[&key]);
        }

        let mut chars = s.chars();
        let val = match (chars.next(), chars.next()) {
            (Some(c), None) => VariableValue::Char(c),
            _ => VariableValue::String(Cow::Borrowed(s)),
        };

        self.0.insert(key, val);
        Ok(())
    }

    /// Insert a [`CodePointInversionListAndStringList`](CodePointInversionListAndStringList) into the `VariableMap`.
    ///
    /// Returns `Err` with the old value, if it exists, and does not update the map.
    pub fn insert_set(
        &mut self,
        key: String,
        set: CodePointInversionListAndStringList<'a>,
    ) -> Result<(), &VariableValue> {
        // borrow-checker shenanigans, otherwise we could use if let
        if self.0.get(&key).is_some() {
            // safety: we just checked that this key exists
            #[allow(clippy::indexing_slicing)]
            return Err(&self.0[&key]);
        }
        self.0.insert(key, VariableValue::UnicodeSet(set));
        Ok(())
    }
}

// this ignores the ambiguity between \-escapes and \p{} perl properties. it assumes it is in a context where \p is just 'p'
// returns whether the provided char signifies the start of a literal char (raw or escaped - so \ is a legal char start)
// important: assumes c is not pattern_white_space
fn legal_char_start(c: char) -> bool {
    !(c == '&' || c == '-' || c == '$' || c == '^' || c == '[' || c == ']' || c == '{')
}

// same as `legal_char_start` but adapted to the charInString nonterminal. \ is allowed due to escapes.
// important: assumes c is not pattern_white_space
fn legal_char_in_string_start(c: char) -> bool {
    c != '}'
}

// A char or a string. The Vec<char> represents multi-escapes in the 2+ case.
// invariant: a String is either zero or 2+ chars long, a one-char-string is equivalent to a single char.
// invariant: a char is 1+ chars long
#[derive(Debug)]
enum CharOrString {
    // TODO(#3684): Avoid allocating for a small number of chars, or even just a single char
    Char(Vec<char>),
    String(String),
}

#[derive(Debug)]
enum MainToken<'data> {
    // to be interpreted as value
    CharOrString(CharOrString),
    // inner set
    UnicodeSet(CodePointInversionListAndStringList<'data>),
    // anchor, only at the end of a set ([... $])
    DollarSign,
    // intersection operator, only inbetween two sets ([[...] & [...]])
    Ampersand,
    // difference operator, only inbetween two sets ([[...] - [...]])
    // or
    // range operator, only inbetween two chars ([a-z], [a-{z}])
    Minus,
    // ] to indicate the end of a set
    ClosingBracket,
}

impl<'a> MainToken<'a> {
    fn from_variable_value(val: VariableValue<'a>) -> Self {
        match val {
            VariableValue::Char(c) => MainToken::CharOrString(CharOrString::Char(vec![c])),
            VariableValue::String(s) => {
                // we know that the VariableMap only contains non-length-1 Strings.
                MainToken::CharOrString(CharOrString::String(s.into_owned()))
            }
            VariableValue::UnicodeSet(set) => MainToken::UnicodeSet(set),
        }
    }
}

#[derive(Debug, Clone, Copy)]
enum Operation {
    Union,
    Difference,
    Intersection,
}

// this builds the set on-the-fly while parsing it
struct UnicodeSetBuilder<'a, 'b, P: ?Sized> {
    single_set: CodePointInversionListBuilder,
    string_set: HashSet<String>,
    iter: &'a mut Peekable<CharIndices<'b>>,
    inverted: bool,
    variable_map: &'a VariableMap<'a>,
    xid_start: &'a CodePointInversionList<'a>,
    xid_continue: &'a CodePointInversionList<'a>,
    pat_ws: &'a CodePointInversionList<'a>,
    property_provider: &'a P,
}

impl<'a, 'b, P> UnicodeSetBuilder<'a, 'b, P>
where
    P: ?Sized
        + DataProvider<AsciiHexDigitV1Marker>
        + DataProvider<AlphabeticV1Marker>
        + DataProvider<BidiControlV1Marker>
        + DataProvider<BidiMirroredV1Marker>
        + DataProvider<CaseIgnorableV1Marker>
        + DataProvider<CasedV1Marker>
        + DataProvider<ChangesWhenCasefoldedV1Marker>
        + DataProvider<ChangesWhenCasemappedV1Marker>
        + DataProvider<ChangesWhenLowercasedV1Marker>
        + DataProvider<ChangesWhenNfkcCasefoldedV1Marker>
        + DataProvider<ChangesWhenTitlecasedV1Marker>
        + DataProvider<ChangesWhenUppercasedV1Marker>
        + DataProvider<DashV1Marker>
        + DataProvider<DefaultIgnorableCodePointV1Marker>
        + DataProvider<DeprecatedV1Marker>
        + DataProvider<DiacriticV1Marker>
        + DataProvider<EmojiV1Marker>
        + DataProvider<EmojiComponentV1Marker>
        + DataProvider<EmojiModifierV1Marker>
        + DataProvider<EmojiModifierBaseV1Marker>
        + DataProvider<EmojiPresentationV1Marker>
        + DataProvider<ExtendedPictographicV1Marker>
        + DataProvider<ExtenderV1Marker>
        + DataProvider<GraphemeBaseV1Marker>
        + DataProvider<GraphemeExtendV1Marker>
        + DataProvider<HexDigitV1Marker>
        + DataProvider<IdsBinaryOperatorV1Marker>
        + DataProvider<IdsTrinaryOperatorV1Marker>
        + DataProvider<IdContinueV1Marker>
        + DataProvider<IdStartV1Marker>
        + DataProvider<IdeographicV1Marker>
        + DataProvider<JoinControlV1Marker>
        + DataProvider<LogicalOrderExceptionV1Marker>
        + DataProvider<LowercaseV1Marker>
        + DataProvider<MathV1Marker>
        + DataProvider<NoncharacterCodePointV1Marker>
        + DataProvider<PatternSyntaxV1Marker>
        + DataProvider<PatternWhiteSpaceV1Marker>
        + DataProvider<QuotationMarkV1Marker>
        + DataProvider<RadicalV1Marker>
        + DataProvider<RegionalIndicatorV1Marker>
        + DataProvider<SentenceTerminalV1Marker>
        + DataProvider<SoftDottedV1Marker>
        + DataProvider<TerminalPunctuationV1Marker>
        + DataProvider<UnifiedIdeographV1Marker>
        + DataProvider<UppercaseV1Marker>
        + DataProvider<VariationSelectorV1Marker>
        + DataProvider<WhiteSpaceV1Marker>
        + DataProvider<XidContinueV1Marker>
        + DataProvider<GeneralCategoryMaskNameToValueV1Marker>
        + DataProvider<GeneralCategoryV1Marker>
        + DataProvider<ScriptNameToValueV1Marker>
        + DataProvider<ScriptV1Marker>
        + DataProvider<ScriptWithExtensionsPropertyV1Marker>
        + DataProvider<XidStartV1Marker>,
{
    fn new_internal(
        iter: &'a mut Peekable<CharIndices<'b>>,
        variable_map: &'a VariableMap<'a>,
        xid_start: &'a CodePointInversionList<'a>,
        xid_continue: &'a CodePointInversionList<'a>,
        pat_ws: &'a CodePointInversionList<'a>,
        provider: &'a P,
    ) -> Self {
        UnicodeSetBuilder {
            single_set: CodePointInversionListBuilder::new(),
            string_set: Default::default(),
            iter,
            inverted: false,
            variable_map,
            xid_start,
            xid_continue,
            pat_ws,
            property_provider: provider,
        }
    }

    // the entry point, parses a full UnicodeSet. ignores remaining input
    fn parse_unicode_set(&mut self) -> Result<()> {
        match self.must_peek_char()? {
            '\\' => self.parse_property_perl(),
            '[' => {
                self.iter.next();
                if let Some(':') = self.peek_char() {
                    self.parse_property_posix()
                } else {
                    self.parse_unicode_set_inner()
                }
            }
            '$' => {
                // must be variable ref to a UnicodeSet
                let (offset, v) = self.parse_variable()?;
                match v {
                    Some(VariableValue::UnicodeSet(s)) => {
                        self.single_set.add_set(s.code_points());
                        self.string_set
                            .extend(s.strings().iter().map(ToString::to_string));
                        Ok(())
                    }
                    Some(_) => Err(PEK::UnexpectedVariable.with_offset(offset)),
                    None => Err(PEK::UnexpectedChar('$').with_offset(offset)),
                }
            }
            c => self.error_here(PEK::UnexpectedChar(c)),
        }
    }

    // beginning [ is already consumed
    fn parse_unicode_set_inner(&mut self) -> Result<()> {
        // special cases for the first chars after [
        if self.must_peek_char()? == '^' {
            self.iter.next();
            self.inverted = true;
        }
        // whitespace allowed between ^ and - in `[^ - ....]`
        self.skip_whitespace();
        if self.must_peek_char()? == '-' {
            self.iter.next();
            self.single_set.add_char('-');
        }

        // repeatedly parse the following:
        // char
        // char-char
        // {string}
        // unicodeset
        // & and - operators, but only between unicodesets
        // $variables in place of strings, chars, or unicodesets

        #[derive(Debug, Clone, Copy)]
        enum State {
            // a state equivalent to the beginning
            Begin,
            // a state after a char. implies `prev_char` is Some(_), because we need to buffer it
            // in case it is part of a range, e.g., a-z
            Char,
            // in the middle of parsing a range. implies `prev_char` is Some(_), and the next
            // element must be a char as well
            CharMinus,
            // state directly after parsing a recursive unicode set. operators are only allowed
            // in this state
            AfterUnicodeSet,
            // state directly after parsing an operator. forces the next element to be a recursive
            // unicode set
            AfterOp,
            // state after parsing a $ (that was not a variable reference)
            // the only valid next option is a closing bracket
            AfterDollar,
            // state after parsing a - in an otherwise invalid position
            // the only valid next option is a closing bracket
            AfterMinus,
        }
        use State::*;

        const DEFAULT_OP: Operation = Operation::Union;

        let mut state = Begin;
        let mut prev_char = None;
        let mut operation = Operation::Union;

        loop {
            self.skip_whitespace();

            // for error messages
            let (immediate_offset, immediate_char) = self.must_peek()?;

            let (tok_offset, from_var, tok) = self.parse_main_token()?;

            use CharOrString as CS;
            use MainToken as MT;
            match (state, tok) {
                // the end of this unicode set
                (
                    Begin | Char | CharMinus | AfterUnicodeSet | AfterDollar | AfterMinus,
                    MT::ClosingBracket,
                ) => {
                    if let Some(prev) = prev_char.take() {
                        self.single_set.add_char(prev);
                    }
                    if matches!(state, CharMinus) {
                        self.single_set.add_char('-');
                    }

                    return Ok(());
                }
                // special case ends for -
                // [[a-z]-]
                (AfterOp, MT::ClosingBracket) if matches!(operation, Operation::Difference) => {
                    self.single_set.add_char('-');
                    return Ok(());
                }
                (Begin, MT::Minus) => {
                    self.single_set.add_char('-');
                    state = AfterMinus;
                }
                // inner unicode set
                (Begin | Char | AfterUnicodeSet | AfterOp, MT::UnicodeSet(set)) => {
                    if let Some(prev) = prev_char.take() {
                        self.single_set.add_char(prev);
                    }

                    self.process_chars(operation, set.code_points().clone());
                    self.process_strings(
                        operation,
                        set.strings().iter().map(ToString::to_string).collect(),
                    );

                    operation = DEFAULT_OP;
                    state = AfterUnicodeSet;
                }
                // a literal char (either individually or as the start of a range if char)
                (Begin | Char | AfterUnicodeSet, MT::CharOrString(CS::Char(c_vec)))
                    if c_vec.len() == 1 =>
                {
                    if let Some(prev) = prev_char.take() {
                        self.single_set.add_char(prev);
                    }
                    // safety: the match guard checks length == 1
                    #[allow(clippy::indexing_slicing)]
                    let c = c_vec[0];
                    prev_char = Some(c);
                    state = Char;
                }
                // a bunch of literal chars as part of a multi-escape sequence
                (Begin | Char | AfterUnicodeSet, MT::CharOrString(CS::Char(c_vec))) => {
                    if let Some(prev) = prev_char.take() {
                        self.single_set.add_char(prev);
                    }
                    for c in c_vec {
                        self.single_set.add_char(c);
                    }

                    // Note we cannot go to the Char state, because a multi-escape sequence of
                    // length > 1 cannot initiate a range
                    state = Begin;
                }
                // a literal string (length != 1, by CharOrString invariant)
                (Begin | Char | AfterUnicodeSet, MT::CharOrString(CS::String(s))) => {
                    if let Some(prev) = prev_char.take() {
                        self.single_set.add_char(prev);
                    }

                    self.string_set.insert(s);
                    state = Begin;
                }
                // parse a literal char as the end of a range
                (CharMinus, MT::CharOrString(CS::Char(c_vec))) if c_vec.len() == 1 => {
                    let start = prev_char.ok_or(PEK::Internal.with_offset(tok_offset))?;
                    // safety: the match guard checks length == 1
                    #[allow(clippy::indexing_slicing)]
                    let end = c_vec[0];
                    if start > end {
                        // TODO(#3558): Better error message (e.g., "start greater than end in range")?
                        return Err(PEK::UnexpectedChar(end).with_offset(tok_offset));
                    }

                    self.single_set.add_range(&(start..=end));
                    prev_char = None;
                    state = Begin;
                }
                // start parsing a char range
                (Char, MT::Minus) => {
                    state = CharMinus;
                }
                // start parsing a unicode set difference
                (AfterUnicodeSet, MT::Minus) => {
                    operation = Operation::Difference;
                    state = AfterOp;
                }
                // start parsing a unicode set difference
                (AfterUnicodeSet, MT::Ampersand) => {
                    operation = Operation::Intersection;
                    state = AfterOp;
                }
                (Begin | Char | AfterUnicodeSet, MT::DollarSign) => {
                    if let Some(prev) = prev_char.take() {
                        self.single_set.add_char(prev);
                    }
                    self.single_set.add_char('\u{FFFF}');
                    state = AfterDollar;
                }
                _ => {
                    // TODO(#3558): We have precise knowledge about the following MainToken here,
                    //  should we make use of that?

                    if from_var {
                        // otherwise we get error messages such as
                        // [$a-$← error: unexpected character '$'
                        // for input [$a-$b], $a = 'a', $b = "string" ;
                        return Err(PEK::UnexpectedVariable.with_offset(tok_offset));
                    }
                    return Err(PEK::UnexpectedChar(immediate_char).with_offset(immediate_offset));
                }
            }
        }
    }

    fn parse_main_token(&mut self) -> Result<(usize, bool, MainToken<'a>)> {
        let (initial_offset, first) = self.must_peek()?;
        if first == ']' {
            self.iter.next();
            return Ok((initial_offset, false, MainToken::ClosingBracket));
        }
        let (_, second) = self.must_peek_double()?;
        match (first, second) {
            // variable or anchor
            ('$', _) => {
                let (offset, var_or_anchor) = self.parse_variable()?;
                match var_or_anchor {
                    None => Ok((offset, false, MainToken::DollarSign)),
                    Some(v) => Ok((offset, true, MainToken::from_variable_value(v.clone()))),
                }
            }
            // string
            ('{', _) => self
                .parse_string()
                .map(|(offset, cs)| (offset, false, MainToken::CharOrString(cs))),
            // inner set
            ('\\', 'p' | 'P') | ('[', _) => {
                let mut inner_builder = UnicodeSetBuilder::new_internal(
                    self.iter,
                    self.variable_map,
                    self.xid_start,
                    self.xid_continue,
                    self.pat_ws,
                    self.property_provider,
                );
                inner_builder.parse_unicode_set()?;
                let (single, string_set) = inner_builder.finalize();
                // note: offset - 1, because we already consumed full set
                let offset = self.must_peek_index()? - 1;
                let mut strings = string_set.into_iter().collect::<Vec<_>>();
                strings.sort();
                let cpilasl = CodePointInversionListAndStringList::try_from(
                    single.build(),
                    VarZeroVec::from(&strings),
                )
                .map_err(|_| PEK::Internal.with_offset(offset))?;
                Ok((offset, false, MainToken::UnicodeSet(cpilasl)))
            }
            // note: c cannot be a whitespace, because we called skip_whitespace just before
            // (in the main parse loop), so it's safe to call this guard function
            (c, _) if legal_char_start(c) => self.parse_char().map(|(offset, c_vec)| {
                (
                    offset,
                    false,
                    MainToken::CharOrString(CharOrString::Char(c_vec)),
                )
            }),
            ('-', _) => {
                self.iter.next();
                Ok((initial_offset, false, MainToken::Minus))
            }
            ('&', _) => {
                self.iter.next();
                Ok((initial_offset, false, MainToken::Ampersand))
            }
            (c, _) => Err(PEK::UnexpectedChar(c).with_offset(initial_offset)),
        }
    }

    // parses a variable or an anchor. expects '$' as next token.
    // if this is a single $ (eg `[... $ ]` or the invalid `$ a`), then this function returns Ok(None),
    // otherwise Ok(Some(variable_value)).
    fn parse_variable(&mut self) -> Result<(usize, Option<&'a VariableValue<'a>>)> {
        self.consume('$')?;

        let mut res = String::new();
        let (mut var_offset, first_c) = self.must_peek()?;

        if !self.xid_start.contains(first_c) {
            // -1 because we already consumed the '$'
            return Ok((var_offset - 1, None));
        }

        res.push(first_c);
        self.iter.next();
        // important: if we are parsing a root unicodeset as a variable, we might reach EOF as
        // a valid end of the variable name, so we cannot use must_peek here.
        while let Some(&(offset, c)) = self.iter.peek() {
            if !self.xid_continue.contains(c) {
                break;
            }
            // only update the offset if we're adding a new char to our variable
            var_offset = offset;
            self.iter.next();
            res.push(c);
        }

        if let Some(v) = self.variable_map.0.get(&res) {
            return Ok((var_offset, Some(v)));
        }

        Err(PEK::UnknownVariable.with_offset(var_offset))
    }

    // parses and consumes: '{' (s charInString)* s '}'
    fn parse_string(&mut self) -> Result<(usize, CharOrString)> {
        self.consume('{')?;

        let mut buffer = String::new();
        let mut last_offset;

        loop {
            self.skip_whitespace();
            last_offset = self.must_peek_index()?;
            match self.must_peek_char()? {
                '}' => {
                    self.iter.next();
                    break;
                }
                // note: c cannot be a whitespace, because we called skip_whitespace just before,
                // so it's safe to call this guard function
                c if legal_char_in_string_start(c) => {
                    // don't need the offset, because '}' will always be the last char
                    let (_, c_vec) = self.parse_char()?;
                    buffer.extend(c_vec.into_iter());
                }
                c => return self.error_here(PEK::UnexpectedChar(c)),
            }
        }

        let mut chars = buffer.chars();
        let char_or_string = match (chars.next(), chars.next()) {
            (Some(c), None) => CharOrString::Char(vec![c]),
            _ => CharOrString::String(buffer),
        };
        Ok((last_offset, char_or_string))
    }

    // starts with \ and consumes the whole escape sequence
    fn parse_escaped_char(&mut self) -> Result<(usize, Vec<char>)> {
        self.consume('\\')?;

        let (offset, next_char) = self.must_next()?;

        match next_char {
            'u' | 'x' if self.peek_char() == Some('{') => {
                // bracketedHex
                self.iter.next();

                let mut c_vec = Vec::new();
                let last_offset;

                loop {
                    let skipped = self.skip_whitespace();
                    match self.must_peek_char()? {
                        '}' => {
                            last_offset = self.must_peek_index()?;
                            self.iter.next();
                            break;
                        }
                        initial_c => {
                            if skipped == 0 && !c_vec.is_empty() {
                                // bracketed hex code points must be separated by whitespace
                                return self.error_here(PEK::UnexpectedChar(initial_c));
                            }

                            let (hex_digits, end_offset) = self.parse_variable_length_hex()?;
                            let num = u32::from_str_radix(&hex_digits, 16)
                                .map_err(|_| PEK::Internal.with_offset(end_offset))?;
                            let parsed_c = char::try_from(num)
                                .map_err(|_| PEK::InvalidEscape.with_offset(end_offset))?;
                            c_vec.push(parsed_c);
                        }
                    }
                }
                if c_vec.is_empty() {
                    // TODO(#3558): UnexpectedChar, or InvalidEscape?
                    return Err(PEK::UnexpectedChar('}').with_offset(last_offset));
                }
                Ok((last_offset, c_vec))
            }
            'u' => {
                // 'u' hex{4}
                let (offset, exact) = self.parse_exact_hex_digits::<4>()?;
                let hex_digits = exact.iter().collect::<String>();
                let num = u32::from_str_radix(&hex_digits, 16).map_err(|_| PEK::Internal)?;
                char::try_from(num)
                    .map(|c| (offset, vec![c]))
                    .map_err(|_| PEK::InvalidEscape.with_offset(offset))
            }
            'x' => {
                // 'x' hex{2}
                let (offset, exact) = self.parse_exact_hex_digits::<2>()?;
                let hex_digits = exact.iter().collect::<String>();
                let num = u32::from_str_radix(&hex_digits, 16).map_err(|_| PEK::Internal)?;
                char::try_from(num)
                    .map(|c| (offset, vec![c]))
                    .map_err(|_| PEK::InvalidEscape.with_offset(offset))
            }
            'U' => {
                // 'U00' ('0' hex{5} | '10' hex{4})
                self.consume('0')?;
                self.consume('0')?;
                let (offset, hex_digits) = match self.must_peek_char()? {
                    '0' => {
                        self.iter.next();
                        let (offset, exact) = self.parse_exact_hex_digits::<5>()?;
                        (offset, exact.iter().collect::<String>())
                    }
                    '1' => {
                        self.iter.next();
                        self.consume('0')?;
                        let (offset, exact) = self.parse_exact_hex_digits::<4>()?;
                        (
                            offset,
                            ['1', '0'].iter().chain(exact.iter()).collect::<String>(),
                        )
                    }
                    c => return self.error_here(PEK::UnexpectedChar(c)),
                };
                let num = u32::from_str_radix(&hex_digits, 16).map_err(|_| PEK::Internal)?;
                char::try_from(num)
                    .map(|c| (offset, vec![c]))
                    .map_err(|_| PEK::InvalidEscape.with_offset(offset))
            }
            'N' => {
                // parse code point with name in {}
                // tracking issue: https://github.com/unicode-org/icu4x/issues/1397
                Err(PEK::Unimplemented.with_offset(offset))
            }
            'a' => Ok((offset, vec!['\u{0007}'])),
            'b' => Ok((offset, vec!['\u{0008}'])),
            't' => Ok((offset, vec!['\u{0009}'])),
            'n' => Ok((offset, vec!['\u{000A}'])),
            'v' => Ok((offset, vec!['\u{000B}'])),
            'f' => Ok((offset, vec!['\u{000C}'])),
            'r' => Ok((offset, vec!['\u{000D}'])),
            _ => Ok((offset, vec![next_char])),
        }
    }

    // starts with :, consumes the trailing :]
    fn parse_property_posix(&mut self) -> Result<()> {
        self.consume(':')?;
        if self.must_peek_char()? == '^' {
            self.inverted = true;
            self.iter.next();
        }

        self.parse_property_inner(':')?;

        self.consume(']')?;

        Ok(())
    }

    // starts with \p{ or \P{, consumes the trailing }
    fn parse_property_perl(&mut self) -> Result<()> {
        self.consume('\\')?;
        match self.must_next()? {
            (_, 'p') => {}
            (_, 'P') => self.inverted = true,
            (offset, c) => return Err(PEK::UnexpectedChar(c).with_offset(offset)),
        }
        self.consume('{')?;

        self.parse_property_inner('}')?;

        Ok(())
    }

    fn parse_property_inner(&mut self, end: char) -> Result<()> {
        // only supports ECMA-262. UnicodeSet spec ignores whitespace, '-', and '_',
        // but ECMA-262 requires '_', so we'll allow that.
        // TODO(#3559): support loose matching on property names (e.g., "AS  -_-  CII_Hex_ D-igit")
        // TODO(#3559): support more properties than ECMA-262

        let property_offset;

        let mut key_buffer = String::new();
        let mut value_buffer = String::new();

        enum State {
            // initial state, nothing parsed yet
            Begin,
            // non-empty property name
            PropertyName,
            // property name parsed, '=' or '≠' parsed, no value parsed yet
            PropertyValueBegin,
            // non-empty property name, non-empty property value
            PropertyValue,
        }
        use State::*;

        let mut state = Begin;
        // whether '=' (true) or '≠' (false) was parsed
        let mut equality = true;

        loop {
            self.skip_whitespace();
            match (state, self.must_peek_char()?) {
                // parse the end of the property expression
                (PropertyName | PropertyValue, c) if c == end => {
                    // byte index of (full) property name/value is one back
                    property_offset = self.must_peek_index()? - 1;
                    self.iter.next();
                    break;
                }
                // parse the property name
                // NOTE: this might be too strict, because in the case of e.g. [:value:], we might want to
                // allow [:lower-case-letter:] ([:gc=lower-case-letter:] works)
                (Begin | PropertyName, c) if c.is_ascii_alphanumeric() || c == '_' => {
                    key_buffer.push(c);
                    self.iter.next();
                    state = PropertyName;
                }
                // parse the name-value separator
                (PropertyName, c @ ('=' | '≠')) => {
                    equality = c == '=';
                    self.iter.next();
                    state = PropertyValueBegin;
                }
                // parse the property value
                (PropertyValue | PropertyValueBegin, c) if c != end => {
                    value_buffer.push(c);
                    self.iter.next();
                    state = PropertyValue;
                }
                (_, c) => return self.error_here(PEK::UnexpectedChar(c)),
            }
        }

        if !equality {
            self.inverted = !self.inverted;
        }

        let inverted = self
            .load_property_codepoints(&key_buffer, &value_buffer)
            // any error that does not already have an offset should use the appropriate property offset
            .map_err(|e| e.or_with_offset(property_offset))?;
        if inverted {
            self.inverted = !self.inverted;
        }

        Ok(())
    }

    // returns whether the set needs to be inverted or not
    fn load_property_codepoints(&mut self, key: &str, value: &str) -> Result<bool> {
        // we support:
        // [:gc = value:]
        // [:sc = value:]
        // [:scx = value:]
        // [:value:] - looks up value in gc, sc
        // [:prop:] - binary property, returns codepoints that have the property
        // [:prop = truthy/falsy:] - same as above

        let mut inverted = false;

        // contains a value for the General_Category property that needs to be tried
        let mut try_gc = Err(PEK::UnknownProperty.into());
        // contains a value for the Script property that needs to be tried
        let mut try_sc = Err(PEK::UnknownProperty.into());
        // contains a value for the Script_Extensions property that needs to be tried
        let mut try_scx = Err(PEK::UnknownProperty.into());
        // contains a supposed binary property name that needs to be tried
        let mut try_binary = Err(PEK::UnknownProperty.into());

        if !value.is_empty() {
            // key is gc, sc, scx
            // value is a property value
            // OR
            // key is a binary property and value is a truthy/falsy value

            match key {
                "General_Category" | "gc" => try_gc = Ok(value),
                "Script" | "sc" => try_sc = Ok(value),
                "Script_Extensions" | "scx" => try_scx = Ok(value),
                _ => {
                    let normalized_value = value.to_ascii_lowercase();
                    let truthy = matches!(normalized_value.as_str(), "true" | "t" | "yes" | "y");
                    let falsy = matches!(normalized_value.as_str(), "false" | "f" | "no" | "n");
                    // value must either match truthy or falsy
                    if truthy == falsy {
                        return Err(PEK::UnknownProperty.into());
                    }
                    // correctness: if we reach this point, only `try_binary` can be Ok, hence
                    // it does not matter that further down we unconditionally return `inverted`,
                    // because only `try_binary` can enter that code path.
                    inverted = falsy;
                    try_binary = Ok(key);
                }
            }
        } else {
            // key is binary property
            // OR a value of gc, sc (only gc or sc are supported as implicit keys by UTS35!)
            try_gc = Ok(key);
            try_sc = Ok(key);
            try_binary = Ok(key);
        }

        try_gc
            .and_then(|value| self.try_load_general_category_set(value))
            .or_else(|_| try_sc.and_then(|value| self.try_load_script_set(value)))
            .or_else(|_| try_scx.and_then(|value| self.try_load_script_extensions_set(value)))
            .or_else(|_| try_binary.and_then(|value| self.try_load_ecma262_binary_set(value)))?;
        Ok(inverted)
    }

    fn finalize(mut self) -> (CodePointInversionListBuilder, HashSet<String>) {
        if self.inverted {
            // code point inversion; removes all strings
            if !self.string_set.is_empty() {
                log::info!(
                    "Inverting a unicode set with strings. This removes all strings entirely."
                );
            }
            self.string_set.drain();
            self.single_set.complement();
        }

        (self.single_set, self.string_set)
    }

    // parses either a raw char or an escaped char. all chars are allowed, the caller must make sure to handle
    // cases where some characters are not allowed
    fn parse_char(&mut self) -> Result<(usize, Vec<char>)> {
        let (offset, c) = self.must_peek()?;
        match c {
            '\\' => self.parse_escaped_char(),
            _ => {
                self.iter.next();
                Ok((offset, vec![c]))
            }
        }
    }

    // parses [0-9a-fA-F]{1..6}
    fn parse_variable_length_hex(&mut self) -> Result<(String, usize)> {
        let mut result = String::new();
        let mut end_offset = 0;
        while let Some(&(offset, c)) = self.iter.peek() {
            if result.len() >= 6 || !c.is_ascii_hexdigit() {
                break;
            }
            result.push(c);
            end_offset = offset;
            self.iter.next();
        }
        if result.is_empty() {
            let (unexpected_offset, unexpected_char) = self.must_peek()?;
            return Err(PEK::UnexpectedChar(unexpected_char).with_offset(unexpected_offset));
        }
        Ok((result, end_offset))
    }

    // parses [0-9a-fA-F]{N}, returns the offset of the last digit
    fn parse_exact_hex_digits<const N: usize>(&mut self) -> Result<(usize, [char; N])> {
        debug_assert!(N > 0);

        let mut result = [0 as char; N];
        // N is never zero, so the loop will always run at least once
        let mut last_offset = 0;
        for slot in result.iter_mut() {
            let (offset, c) = self.must_next()?;
            last_offset = offset;
            if !c.is_ascii_hexdigit() {
                return Err(PEK::UnexpectedChar(c).with_offset(offset));
            }
            *slot = c;
        }
        Ok((last_offset, result))
    }

    // returns the number of skipped whitespace chars
    fn skip_whitespace(&mut self) -> usize {
        let mut num = 0;
        while let Some(c) = self.peek_char() {
            if !self.pat_ws.contains(c) {
                break;
            }
            self.iter.next();
            num += 1;
        }
        num
    }

    fn consume(&mut self, expected: char) -> Result<()> {
        match self.must_next()? {
            (offset, c) if c != expected => Err(PEK::UnexpectedChar(c).with_offset(offset)),
            _ => Ok(()),
        }
    }

    // use this whenever an empty iterator would imply an Eof error
    fn must_next(&mut self) -> Result<(usize, char)> {
        self.iter.next().ok_or(PEK::Eof.into())
    }

    // use this whenever an empty iterator would imply an Eof error
    fn must_peek(&mut self) -> Result<(usize, char)> {
        self.iter.peek().copied().ok_or(PEK::Eof.into())
    }

    // must_peek, but looks two chars ahead. use sparingly
    fn must_peek_double(&mut self) -> Result<(usize, char)> {
        let mut copy = self.iter.clone();
        copy.next();
        copy.next().ok_or(PEK::Eof.into())
    }

    // see must_peek
    fn must_peek_char(&mut self) -> Result<char> {
        self.must_peek().map(|(_, c)| c)
    }

    // see must_peek
    fn must_peek_index(&mut self) -> Result<usize> {
        self.must_peek().map(|(idx, _)| idx)
    }

    fn peek_char(&mut self) -> Option<char> {
        self.iter.peek().map(|&(_, c)| c)
    }

    // TODO: return Result<!> once ! is stable
    #[inline]
    fn error_here<T>(&mut self, kind: ParseErrorKind) -> Result<T> {
        match self.iter.peek() {
            None => Err(kind.into()),
            Some(&(offset, _)) => Err(kind.with_offset(offset)),
        }
    }

    fn process_strings(&mut self, op: Operation, other_strings: HashSet<String>) {
        match op {
            Operation::Union => self.string_set.extend(other_strings.into_iter()),
            Operation::Difference => {
                self.string_set = self
                    .string_set
                    .difference(&other_strings)
                    .cloned()
                    .collect()
            }
            Operation::Intersection => {
                self.string_set = self
                    .string_set
                    .intersection(&other_strings)
                    .cloned()
                    .collect()
            }
        }
    }

    fn process_chars(&mut self, op: Operation, other_chars: CodePointInversionList) {
        match op {
            Operation::Union => self.single_set.add_set(&other_chars),
            Operation::Difference => self.single_set.remove_set(&other_chars),
            Operation::Intersection => self.single_set.retain_set(&other_chars),
        }
    }

    fn try_load_general_category_set(&mut self, name: &str) -> Result<()> {
        // TODO(#3550): This could be cached; does not depend on name.
        let name_map = GeneralCategoryGroup::get_name_to_enum_mapper(self.property_provider)
            .map_err(|_| PEK::Internal)?;
        let gc_value = name_map
            .as_borrowed()
            .get_loose(name)
            .ok_or(PEK::UnknownProperty)?;
        // TODO(#3550): This could be cached; does not depend on name.
        let set = load_for_general_category_group(self.property_provider, gc_value)
            .map_err(|_| PEK::Internal)?;
        self.single_set.add_set(&set.to_code_point_inversion_list());
        Ok(())
    }

    fn try_get_script(&self, name: &str) -> Result<Script> {
        // TODO(#3550): This could be cached; does not depend on name.
        let name_map =
            Script::get_name_to_enum_mapper(self.property_provider).map_err(|_| PEK::Internal)?;
        name_map
            .as_borrowed()
            .get_loose(name)
            .ok_or(PEK::UnknownProperty.into())
    }

    fn try_load_script_set(&mut self, name: &str) -> Result<()> {
        let sc_value = self.try_get_script(name)?;
        // TODO(#3550): This could be cached; does not depend on name.
        let property_map = load_script(self.property_provider).map_err(|_| PEK::Internal)?;
        let set = property_map.as_borrowed().get_set_for_value(sc_value);
        self.single_set.add_set(&set.to_code_point_inversion_list());
        Ok(())
    }

    fn try_load_script_extensions_set(&mut self, name: &str) -> Result<()> {
        // TODO(#3550): This could be cached; does not depend on name.
        let scx = load_script_with_extensions_unstable(self.property_provider)
            .map_err(|_| PEK::Internal)?;
        let sc_value = self.try_get_script(name)?;
        let set = scx.as_borrowed().get_script_extensions_set(sc_value);
        self.single_set.add_set(&set);
        Ok(())
    }

    fn try_load_ecma262_binary_set(&mut self, name: &str) -> Result<()> {
        let set = load_for_ecma262_unstable(self.property_provider, name)
            .map_err(|_| PEK::UnknownProperty)?;
        self.single_set.add_set(&set.to_code_point_inversion_list());
        Ok(())
    }
}

/// Parses a UnicodeSet pattern and returns a UnicodeSet in the form of a [`CodePointInversionListAndStringList`](CodePointInversionListAndStringList),
/// as well as the number of bytes consumed from the source string.
///
/// Supports UnicodeSets as described in [UTS #35 - Unicode Sets](https://unicode.org/reports/tr35/#Unicode_Sets).
///
/// The error type of the returned Result can be pretty-printed with [`ParseError::fmt_with_source`].
///
/// # Variables
///
/// If you need support for variables inside UnicodeSets (e.g., `[$start-$end]`), use [`parse_with_variables`].
///
/// # Limitations
///
/// * Currently, we only support the [ECMA-262 properties](https://tc39.es/ecma262/#table-nonbinary-unicode-properties) except `Script_Extensions`.
/// The property names must match the exact spelling listed in ECMA-262. Note that we do support UTS35 syntax for elided `General_Category`
/// and `Script` property names, i.e., `[:Latn:]` and `[:Ll:]` are both valid, with the former implying the `Script` property, and the latter the
/// `General_Category` property.
/// * We do not support `\N{Unicode code point name}` character escaping. Use any other escape method described in UTS35.
///
/// # Examples
///
/// Parse ranges
/// ```
/// use icu_unicodeset_parser::parse;
///
/// let source = "[a-zA-Z0-9]";
/// let (set, consumed) = parse(source).unwrap();
/// let code_points = set.code_points();
///
/// assert!(code_points.contains_range(&('a'..='z')));
/// assert!(code_points.contains_range(&('A'..='Z')));
/// assert!(code_points.contains_range(&('0'..='9')));
/// assert_eq!(consumed, source.len());
/// ```
///
/// Parse properties, set operations, inner sets
/// ```
/// use icu_unicodeset_parser::parse;
///
/// let (set, _) = parse("[[:^ll:]-[^][:gc = Lowercase Letter:]&[^[[^]-[a-z]]]]").unwrap();
/// let elements = 'a'..='z';
/// assert!(set.code_points().contains_range(&elements));
/// assert_eq!(elements.count(), set.size());
/// ```
///
/// Inversions remove strings
/// ```
/// use icu_unicodeset_parser::parse;
///
/// let (set, _) = parse(r"[[a-z{hello\ world}]&[^a-y{hello\ world}]]").unwrap();
/// assert!(set.contains_char('z'));
/// assert_eq!(set.size(), 1);
/// assert!(!set.has_strings());
/// ```
///
/// Set operators (including the implicit union) have the same precedence and are left-associative
/// ```
/// use icu_unicodeset_parser::parse;
///
/// let (set, _) = parse("[[ace][bdf] - [abc][def]]").unwrap();
/// let elements = 'd'..='f';
/// assert!(set.code_points().contains_range(&elements));
/// assert_eq!(set.size(), elements.count());
/// ```
///
/// Supports partial parses
/// ```
/// use icu_unicodeset_parser::parse;
///
/// let (set, consumed) = parse("[a-c][x-z]").unwrap();
/// let code_points = set.code_points();
/// let elements = 'a'..='c';
/// let elements_unparsed = 'x'..='z';
/// assert!(code_points.contains_range(&elements));
/// assert!(!code_points.contains_range(&elements_unparsed));
/// assert_eq!(set.size(), elements.count());
/// // only the first UnicodeSet is parsed
/// assert_eq!(consumed, "[a-c]".len());
/// ```
#[cfg(feature = "compiled_data")]
pub fn parse(source: &str) -> Result<(CodePointInversionListAndStringList<'static>, usize)> {
    parse_unstable(source, &icu_properties::provider::Baked)
}

/// Parses a UnicodeSet pattern with support for variables enabled.
///
/// See [`parse`] for more information.
///
/// # Examples
///
/// ```
/// use icu_unicodeset_parser::*;
///
/// let (my_set, _) = parse("[abc]").unwrap();
///
/// let mut variable_map = VariableMap::new();
/// variable_map.insert_char("start".into(), 'a').unwrap();
/// variable_map.insert_char("end".into(), 'z').unwrap();
/// variable_map.insert_string("str".into(), "Hello World".into()).unwrap();
/// variable_map.insert_set("the_set".into(), my_set).unwrap();
///
/// // If a variable already exists, `Err` is returned, and the map is not updated.
/// variable_map.insert_char("end".into(), 'Ω').unwrap_err();
///
/// let source = "[[$start-$end]-$the_set $str]";
/// let (set, consumed) = parse_with_variables(source, &variable_map).unwrap();
/// assert_eq!(consumed, source.len());
/// assert!(set.code_points().contains_range(&('d'..='z')));
/// assert!(set.contains("Hello World"));
/// assert_eq!(set.size(), 1 + ('d'..='z').count());
///
#[cfg(feature = "compiled_data")]
pub fn parse_with_variables(
    source: &str,
    variable_map: &VariableMap<'_>,
) -> Result<(CodePointInversionListAndStringList<'static>, usize)> {
    parse_unstable_with_variables(source, variable_map, &icu_properties::provider::Baked)
}

#[doc = icu_provider::gen_any_buffer_unstable_docs!(UNSTABLE, parse_with_variables)]
pub fn parse_unstable_with_variables<P>(
    source: &str,
    variable_map: &VariableMap<'_>,
    provider: &P,
) -> Result<(CodePointInversionListAndStringList<'static>, usize)>
where
    P: ?Sized
        + DataProvider<AsciiHexDigitV1Marker>
        + DataProvider<AlphabeticV1Marker>
        + DataProvider<BidiControlV1Marker>
        + DataProvider<BidiMirroredV1Marker>
        + DataProvider<CaseIgnorableV1Marker>
        + DataProvider<CasedV1Marker>
        + DataProvider<ChangesWhenCasefoldedV1Marker>
        + DataProvider<ChangesWhenCasemappedV1Marker>
        + DataProvider<ChangesWhenLowercasedV1Marker>
        + DataProvider<ChangesWhenNfkcCasefoldedV1Marker>
        + DataProvider<ChangesWhenTitlecasedV1Marker>
        + DataProvider<ChangesWhenUppercasedV1Marker>
        + DataProvider<DashV1Marker>
        + DataProvider<DefaultIgnorableCodePointV1Marker>
        + DataProvider<DeprecatedV1Marker>
        + DataProvider<DiacriticV1Marker>
        + DataProvider<EmojiV1Marker>
        + DataProvider<EmojiComponentV1Marker>
        + DataProvider<EmojiModifierV1Marker>
        + DataProvider<EmojiModifierBaseV1Marker>
        + DataProvider<EmojiPresentationV1Marker>
        + DataProvider<ExtendedPictographicV1Marker>
        + DataProvider<ExtenderV1Marker>
        + DataProvider<GraphemeBaseV1Marker>
        + DataProvider<GraphemeExtendV1Marker>
        + DataProvider<HexDigitV1Marker>
        + DataProvider<IdsBinaryOperatorV1Marker>
        + DataProvider<IdsTrinaryOperatorV1Marker>
        + DataProvider<IdContinueV1Marker>
        + DataProvider<IdStartV1Marker>
        + DataProvider<IdeographicV1Marker>
        + DataProvider<JoinControlV1Marker>
        + DataProvider<LogicalOrderExceptionV1Marker>
        + DataProvider<LowercaseV1Marker>
        + DataProvider<MathV1Marker>
        + DataProvider<NoncharacterCodePointV1Marker>
        + DataProvider<PatternSyntaxV1Marker>
        + DataProvider<PatternWhiteSpaceV1Marker>
        + DataProvider<QuotationMarkV1Marker>
        + DataProvider<RadicalV1Marker>
        + DataProvider<RegionalIndicatorV1Marker>
        + DataProvider<SentenceTerminalV1Marker>
        + DataProvider<SoftDottedV1Marker>
        + DataProvider<TerminalPunctuationV1Marker>
        + DataProvider<UnifiedIdeographV1Marker>
        + DataProvider<UppercaseV1Marker>
        + DataProvider<VariationSelectorV1Marker>
        + DataProvider<WhiteSpaceV1Marker>
        + DataProvider<XidContinueV1Marker>
        + DataProvider<GeneralCategoryMaskNameToValueV1Marker>
        + DataProvider<GeneralCategoryV1Marker>
        + DataProvider<ScriptNameToValueV1Marker>
        + DataProvider<ScriptV1Marker>
        + DataProvider<ScriptWithExtensionsPropertyV1Marker>
        + DataProvider<XidStartV1Marker>,
{
    // TODO(#3550): Add function "parse_overescaped" that uses a custom iterator to de-overescape (i.e., maps \\ to \) on-the-fly?
    // ^ will likely need a different iterator type on UnicodeSetBuilder

    let mut iter = source.char_indices().peekable();

    let xid_start = load_xid_start(provider).map_err(|_| PEK::Internal)?;
    let xid_start_list = xid_start.to_code_point_inversion_list();
    let xid_continue = load_xid_continue(provider).map_err(|_| PEK::Internal)?;
    let xid_continue_list = xid_continue.to_code_point_inversion_list();

    let pat_ws = load_pattern_white_space(provider).map_err(|_| PEK::Internal)?;
    let pat_ws_list = pat_ws.to_code_point_inversion_list();

    let mut builder = UnicodeSetBuilder::new_internal(
        &mut iter,
        variable_map,
        &xid_start_list,
        &xid_continue_list,
        &pat_ws_list,
        provider,
    );

    builder.parse_unicode_set()?;
    let (single, string_set) = builder.finalize();
    let built_single = single.build();

    let mut strings = string_set.into_iter().collect::<Vec<_>>();
    strings.sort();
    let zerovec = (&strings).into();

    let cpinvlistandstrlist = CodePointInversionListAndStringList::try_from(built_single, zerovec)
        .map_err(|_| PEK::Internal)?;

    let parsed_bytes = match iter.peek().copied() {
        None => source.len(),
        Some((offset, _)) => offset,
    };

    Ok((cpinvlistandstrlist, parsed_bytes))
}

#[doc = icu_provider::gen_any_buffer_unstable_docs!(UNSTABLE, parse)]
pub fn parse_unstable<P>(
    source: &str,
    provider: &P,
) -> Result<(CodePointInversionListAndStringList<'static>, usize)>
where
    P: ?Sized
        + DataProvider<AsciiHexDigitV1Marker>
        + DataProvider<AlphabeticV1Marker>
        + DataProvider<BidiControlV1Marker>
        + DataProvider<BidiMirroredV1Marker>
        + DataProvider<CaseIgnorableV1Marker>
        + DataProvider<CasedV1Marker>
        + DataProvider<ChangesWhenCasefoldedV1Marker>
        + DataProvider<ChangesWhenCasemappedV1Marker>
        + DataProvider<ChangesWhenLowercasedV1Marker>
        + DataProvider<ChangesWhenNfkcCasefoldedV1Marker>
        + DataProvider<ChangesWhenTitlecasedV1Marker>
        + DataProvider<ChangesWhenUppercasedV1Marker>
        + DataProvider<DashV1Marker>
        + DataProvider<DefaultIgnorableCodePointV1Marker>
        + DataProvider<DeprecatedV1Marker>
        + DataProvider<DiacriticV1Marker>
        + DataProvider<EmojiV1Marker>
        + DataProvider<EmojiComponentV1Marker>
        + DataProvider<EmojiModifierV1Marker>
        + DataProvider<EmojiModifierBaseV1Marker>
        + DataProvider<EmojiPresentationV1Marker>
        + DataProvider<ExtendedPictographicV1Marker>
        + DataProvider<ExtenderV1Marker>
        + DataProvider<GraphemeBaseV1Marker>
        + DataProvider<GraphemeExtendV1Marker>
        + DataProvider<HexDigitV1Marker>
        + DataProvider<IdsBinaryOperatorV1Marker>
        + DataProvider<IdsTrinaryOperatorV1Marker>
        + DataProvider<IdContinueV1Marker>
        + DataProvider<IdStartV1Marker>
        + DataProvider<IdeographicV1Marker>
        + DataProvider<JoinControlV1Marker>
        + DataProvider<LogicalOrderExceptionV1Marker>
        + DataProvider<LowercaseV1Marker>
        + DataProvider<MathV1Marker>
        + DataProvider<NoncharacterCodePointV1Marker>
        + DataProvider<PatternSyntaxV1Marker>
        + DataProvider<PatternWhiteSpaceV1Marker>
        + DataProvider<QuotationMarkV1Marker>
        + DataProvider<RadicalV1Marker>
        + DataProvider<RegionalIndicatorV1Marker>
        + DataProvider<SentenceTerminalV1Marker>
        + DataProvider<SoftDottedV1Marker>
        + DataProvider<TerminalPunctuationV1Marker>
        + DataProvider<UnifiedIdeographV1Marker>
        + DataProvider<UppercaseV1Marker>
        + DataProvider<VariationSelectorV1Marker>
        + DataProvider<WhiteSpaceV1Marker>
        + DataProvider<XidContinueV1Marker>
        + DataProvider<GeneralCategoryMaskNameToValueV1Marker>
        + DataProvider<GeneralCategoryV1Marker>
        + DataProvider<ScriptNameToValueV1Marker>
        + DataProvider<ScriptV1Marker>
        + DataProvider<ScriptWithExtensionsPropertyV1Marker>
        + DataProvider<XidStartV1Marker>,
{
    let dummy = Default::default();
    parse_unstable_with_variables(source, &dummy, provider)
}

#[cfg(test)]
mod tests {
    use std::ops::RangeInclusive;

    use super::*;

    // "aabxzz" => [a..=a, b..=x, z..=z]
    fn range_iter_from_str(s: &str) -> impl Iterator<Item = RangeInclusive<u32>> {
        debug_assert_eq!(
            s.chars().count() % 2,
            0,
            "string \"{}\" does not contain an even number of code points",
            s.escape_debug()
        );
        let mut res = vec![];
        let mut skip = false;
        for (a, b) in s.chars().zip(s.chars().skip(1)) {
            if skip {
                skip = false;
                continue;
            }
            let a = a as u32;
            let b = b as u32;
            res.push(a..=b);
            skip = true;
        }

        res.into_iter()
    }

    fn assert_set_equality<'a>(
        source: &str,
        cpinvlistandstrlist: &CodePointInversionListAndStringList,
        single: impl Iterator<Item = RangeInclusive<u32>>,
        strings: impl Iterator<Item = &'a str>,
    ) {
        let expected_ranges: HashSet<_> = single.collect();
        let actual_ranges: HashSet<_> = cpinvlistandstrlist.code_points().iter_ranges().collect();
        assert_eq!(
            actual_ranges,
            expected_ranges,
            "got unexpected ranges {:?}, expected {:?} for parsed set \"{}\"",
            actual_ranges,
            expected_ranges,
            source.escape_debug()
        );
        let mut expected_size = cpinvlistandstrlist.code_points().size();
        for s in strings {
            expected_size += 1;
            assert!(
                cpinvlistandstrlist.contains(s),
                "missing string \"{}\" from parsed set \"{}\"",
                s.escape_debug(),
                source.escape_debug()
            );
        }
        let actual_size = cpinvlistandstrlist.size();
        assert_eq!(
            actual_size,
            expected_size,
            "got unexpected size {}, expected {} for parsed set \"{}\"",
            actual_size,
            expected_size,
            source.escape_debug()
        );
    }

    fn assert_is_error_and_message_eq(source: &str, expected_err: &str, vm: &VariableMap<'_>) {
        let result = parse_with_variables(source, vm);
        assert!(result.is_err(), "{source} does not cause an error!");
        let err = result.unwrap_err();
        assert_eq!(err.fmt_with_source(source).to_string(), expected_err);
    }

    #[test]
    fn test_semantics_with_variables() {
        let mut map_char_char = VariableMap::default();
        map_char_char.insert_char("a".to_string(), 'a').unwrap();
        map_char_char.insert_char("var2".to_string(), 'z').unwrap();

        let mut map_headache = VariableMap::default();
        map_headache.insert_char("hehe".to_string(), '-').unwrap();

        let mut map_char_string = VariableMap::default();
        map_char_string.insert_char("a".to_string(), 'a').unwrap();
        map_char_string
            .insert_string("var2".to_string(), "abc".to_string())
            .unwrap();

        let (set, _) = parse(r"[a-z {Hello,\ World!}]").unwrap();
        let mut map_char_set = VariableMap::default();
        map_char_set.insert_char("a".to_string(), 'a').unwrap();
        map_char_set.insert_set("set".to_string(), set).unwrap();

        let cases: Vec<(_, _, _, Vec<&str>)> = vec![
            // simple
            (&map_char_char, "[$a]", "aa", vec![]),
            (&map_char_char, "[ $a ]", "aa", vec![]),
            (&map_char_char, "[$a$]", "aa\u{ffff}\u{ffff}", vec![]),
            (&map_char_char, "[$a$ ]", "aa\u{ffff}\u{ffff}", vec![]),
            (&map_char_char, "[$a$var2]", "aazz", vec![]),
            (&map_char_char, "[$a - $var2]", "az", vec![]),
            (&map_char_char, "[$a-$var2]", "az", vec![]),
            (&map_headache, "[a $hehe z]", "aazz--", vec![]),
            (
                &map_char_char,
                "[[$]var2]",
                "\u{ffff}\u{ffff}vvaarr22",
                vec![],
            ),
            // variable prefix escaping
            (&map_char_char, r"[\$var2]", "$$vvaarr22", vec![]),
            (&map_char_char, r"[\\$var2]", r"\\zz", vec![]),
            // no variable dereferencing in strings
            (&map_char_char, "[{$a}]", "", vec!["$a"]),
            // set operations
            (&map_char_set, "[$set & [b-z]]", "bz", vec![]),
            (&map_char_set, "[[a-z]-[b-z]]", "aa", vec![]),
            (&map_char_set, "[$set-[b-z]]", "aa", vec!["Hello, World!"]),
            (&map_char_set, "[$set-$set]", "", vec![]),
            (&map_char_set, "[[a-zA]-$set]", "AA", vec![]),
            (&map_char_set, "[$set[b-z]]", "az", vec!["Hello, World!"]),
            (&map_char_set, "[[a-a]$set]", "az", vec!["Hello, World!"]),
            (&map_char_set, "$set", "az", vec!["Hello, World!"]),
            // strings
            (&map_char_string, "[$var2]", "", vec!["abc"]),
        ];
        for (variable_map, source, single, strings) in cases {
            let parsed = parse_with_variables(source, variable_map);
            if let Err(err) = parsed {
                panic!(
                    "{source} results in an error: {}",
                    err.fmt_with_source(source)
                );
            }
            let (set, consumed) = parsed.unwrap();
            assert_eq!(consumed, source.len(), "{source:?} is not fully consumed");
            assert_set_equality(
                source,
                &set,
                range_iter_from_str(single),
                strings.into_iter(),
            );
        }
    }

    #[test]
    fn test_semantics() {
        const ALL_CHARS: &str = "\x00\u{10FFFF}";
        let cases: Vec<(_, _, Vec<&str>)> = vec![
            // simple
            ("[a]", "aa", vec![]),
            ("[]", "", vec![]),
            ("[qax]", "aaqqxx", vec![]),
            ("[a-z]", "az", vec![]),
            ("[--]", "--", vec![]),
            ("[a-b-]", "ab--", vec![]),
            ("[[a-b]-]", "ab--", vec![]),
            ("[{ab}-]", "--", vec!["ab"]),
            ("[-a-b]", "ab--", vec![]),
            ("[-a]", "--aa", vec![]),
            // whitespace escaping
            (r"[\n]", "\n\n", vec![]),
            ("[\\\n]", "\n\n", vec![]),
            // empty - whitespace is skipped
            ("[\n]", "", vec![]),
            ("[\u{9}]", "", vec![]),
            ("[\u{A}]", "", vec![]),
            ("[\u{B}]", "", vec![]),
            ("[\u{C}]", "", vec![]),
            ("[\u{D}]", "", vec![]),
            ("[\u{20}]", "", vec![]),
            ("[\u{85}]", "", vec![]),
            ("[\u{200E}]", "", vec![]),
            ("[\u{200F}]", "", vec![]),
            ("[\u{2028}]", "", vec![]),
            ("[\u{2029}]", "", vec![]),
            // whitespace significance:
            ("[^[^$]]", "\u{ffff}\u{ffff}", vec![]),
            ("[^[^ $]]", "\u{ffff}\u{ffff}", vec![]),
            ("[^[^ $ ]]", "\u{ffff}\u{ffff}", vec![]),
            ("[^[^a$]]", "aa\u{ffff}\u{ffff}", vec![]),
            ("[^[^a$ ]]", "aa\u{ffff}\u{ffff}", vec![]),
            ("[-]", "--", vec![]),
            ("[  -  ]", "--", vec![]),
            ("[  - -  ]", "--", vec![]),
            ("[ a-b -  ]", "ab--", vec![]),
            ("[ -a]", "--aa", vec![]),
            ("[a-]", "--aa", vec![]),
            ("[a- ]", "--aa", vec![]),
            ("[ :]", "::", vec![]),
            ("[ :L:]", "::LL", vec![]),
            // but not all "whitespace", only Pattern_White_Space:
            ("[\u{A0}]", "\u{A0}\u{A0}", vec![]), // non-breaking space
            // anchor
            ("[$]", "\u{ffff}\u{ffff}", vec![]),
            (r"[\$]", "$$", vec![]),
            ("[{$}]", "$$", vec![]),
            // set operations
            ("[[a-z]&[b-z]]", "bz", vec![]),
            ("[[a-z]-[b-z]]", "aa", vec![]),
            ("[[a-z][b-z]]", "az", vec![]),
            ("[[a-a][b-z]]", "az", vec![]),
            ("[[a-z{abc}]&[b-z{abc}{abx}]]", "bz", vec!["abc"]),
            ("[[{abx}a-z{abc}]&[b-z{abc}]]", "bz", vec!["abc"]),
            ("[[a-z{abx}]-[{abx}b-z{abc}]]", "aa", vec![]),
            ("[[a-z{abx}{abc}]-[{abx}b-z]]", "aa", vec!["abc"]),
            ("[[a-z{abc}][b-z{abx}]]", "az", vec!["abc", "abx"]),
            // strings
            ("[{this is a minus -}]", "", vec!["thisisaminus-"]),
            // associativity
            ("[[a-a][b-z] - [a-d][e-z]]", "ez", vec![]),
            ("[[a-a][b-z] - [a-d]&[e-z]]", "ez", vec![]),
            ("[[a-a][b-z] - [a-z][]]", "", vec![]),
            ("[[a-a][b-z] - [a-z]&[]]", "", vec![]),
            ("[[a-a][b-z] & [a-z]-[]]", "az", vec![]),
            ("[[a-a][b-z] & []-[a-z]]", "", vec![]),
            ("[[a-a][b-z] & [a-b][x-z]]", "abxz", vec![]),
            ("[[a-z]-[a-b]-[y-z]]", "cx", vec![]),
            // escape tests
            (r"[\x61-\x63]", "ac", vec![]),
            (r"[a-\x63]", "ac", vec![]),
            (r"[\x61-c]", "ac", vec![]),
            (r"[\u0061-\x63]", "ac", vec![]),
            (r"[\U00000061-\x63]", "ac", vec![]),
            (r"[\x{61}-\x63]", "ac", vec![]),
            (r"[\u{61}-\x63]", "ac", vec![]),
            (r"[\u{61}{hello\ world}]", "aa", vec!["hello world"]),
            (r"[{hello\ world}\u{61}]", "aa", vec!["hello world"]),
            (r"[{h\u{65}llo\ world}]", "", vec!["hello world"]),
            // complement tests
            (r"[^]", ALL_CHARS, vec![]),
            (r"[[^]-[^a-z]]", "az", vec![]),
            (r"[^{h\u{65}llo\ world}]", ALL_CHARS, vec![]),
            (
                r"[^[{h\u{65}llo\ world}]-[{hello\ world}]]",
                ALL_CHARS,
                vec![],
            ),
            (
                r"[^[\x00-\U0010FFFF]-[\u0100-\U0010FFFF]]",
                "\u{100}\u{10FFFF}",
                vec![],
            ),
            (r"[^[^a-z]]", "az", vec![]),
            (r"[^[^\^]]", "^^", vec![]),
            (r"[{\x{61 0062   063}}]", "", vec!["abc"]),
            (r"[\x{61 0062   063}]", "ac", vec![]),
            // binary properties
            (r"[:AHex:]", "09afAF", vec![]),
            (r"[:AHex=True:]", "09afAF", vec![]),
            (r"[:AHex=T:]", "09afAF", vec![]),
            (r"[:AHex=Yes:]", "09afAF", vec![]),
            (r"[:AHex=Y:]", "09afAF", vec![]),
            (r"[:^AHex≠True:]", "09afAF", vec![]),
            (r"[:AHex≠False:]", "09afAF", vec![]),
            (r"[[:^AHex≠False:]&[\x00-\x10]]", "\0\x10", vec![]),
            (r"\p{AHex}", "09afAF", vec![]),
            (r"\p{AHex=True}", "09afAF", vec![]),
            (r"\p{AHex=T}", "09afAF", vec![]),
            (r"\p{AHex=Yes}", "09afAF", vec![]),
            (r"\p{AHex=Y}", "09afAF", vec![]),
            (r"\P{AHex≠True}", "09afAF", vec![]),
            (r"\p{AHex≠False}", "09afAF", vec![]),
            // general category
            (r"[[:gc=lower-case-letter:]&[a-zA-Z]]", "az", vec![]),
            (r"[[:lower case letter:]&[a-zA-Z]]", "az", vec![]),
            // general category groups
            // equivalence between L and the union of all the L* categories
            (
                r"[[[:L:]-[\p{Ll}\p{Lt}\p{Lu}\p{Lo}\p{Lm}]][[\p{Ll}\p{Lt}\p{Lu}\p{Lo}\p{Lm}]-[:L:]]]",
                "",
                vec![],
            ),
            // script
            (r"[[:sc=latn:]&[a-zA-Z]]", "azAZ", vec![]),
            (r"[[:sc=Latin:]&[a-zA-Z]]", "azAZ", vec![]),
            (r"[[:Latin:]&[a-zA-Z]]", "azAZ", vec![]),
            (r"[[:latn:]&[a-zA-Z]]", "azAZ", vec![]),
            // script extensions
            (r"[[:scx=latn:]&[a-zA-Z]]", "azAZ", vec![]),
            (r"[[:scx=Latin:]&[a-zA-Z]]", "azAZ", vec![]),
            (r"[[:scx=Hira:]&[\u30FC]]", "\u{30FC}\u{30FC}", vec![]),
            (r"[[:sc=Hira:]&[\u30FC]]", "", vec![]),
            (r"[[:scx=Kana:]&[\u30FC]]", "\u{30FC}\u{30FC}", vec![]),
            (r"[[:sc=Kana:]&[\u30FC]]", "", vec![]),
            (r"[[:sc=Common:]&[\u30FC]]", "\u{30FC}\u{30FC}", vec![]),
            // more syntax edge cases from UTS35 directly
            (r"[\^a]", "^^aa", vec![]),
            (r"[{{}]", "{{", vec![]),
            (r"[{}}]", "}}", vec![""]),
            (r"[}]", "}}", vec![]),
            (r"[{$var}]", "", vec!["$var"]),
            (r"[{[a-z}]", "", vec!["[a-z"]),
            (r"[ { [ a - z } ]", "", vec!["[a-z"]),
            // TODO(#3556): Add more tests (specifically conformance tests if they exist)
        ];
        for (source, single, strings) in cases {
            let parsed = parse(source);
            if let Err(err) = parsed {
                panic!(
                    "{source} results in an error: {}",
                    err.fmt_with_source(source)
                );
            }
            let (set, consumed) = parsed.unwrap();
            assert_eq!(consumed, source.len());
            assert_set_equality(
                source,
                &set,
                range_iter_from_str(single),
                strings.into_iter(),
            );
        }
    }

    #[test]
    fn test_error_messages_with_variables() {
        let mut map_char_char = VariableMap::default();
        map_char_char.insert_char("a".to_string(), 'a').unwrap();
        map_char_char.insert_char("var2".to_string(), 'z').unwrap();

        let mut map_char_string = VariableMap::default();
        map_char_string.insert_char("a".to_string(), 'a').unwrap();
        map_char_string
            .insert_string("var2".to_string(), "abc".to_string())
            .unwrap();

        let (set, _) = parse(r"[a-z {Hello,\ World!}]").unwrap();
        let mut map_char_set = VariableMap::default();
        map_char_set.insert_char("a".to_string(), 'a').unwrap();
        map_char_set.insert_set("set".to_string(), set).unwrap();

        let cases = [
            (&map_char_char, "[$$a]", r"[$$a← error: unexpected variable"),
            (
                &map_char_char,
                "[$ a]",
                r"[$ a← error: unexpected character 'a'",
            ),
            (&map_char_char, "$a", r"$a← error: unexpected variable"),
            (&map_char_char, "$", r"$← error: unexpected end of input"),
            (
                &map_char_string,
                "[$var2-$a]",
                r"[$var2-$a← error: unexpected variable",
            ),
            (
                &map_char_string,
                "[$a-$var2]",
                r"[$a-$var2← error: unexpected variable",
            ),
            (
                &map_char_set,
                "[$a-$set]",
                r"[$a-$set← error: unexpected variable",
            ),
            (
                &map_char_set,
                "[$set-$a]",
                r"[$set-$a← error: unexpected variable",
            ),
        ];
        for (variable_map, source, expected_err) in cases {
            assert_is_error_and_message_eq(source, expected_err, variable_map);
        }
    }

    #[test]
    fn test_error_messages() {
        let cases = [
            (r"[a-z[\]]", r"[a-z[\]]← error: unexpected end of input"),
            (r"", r"← error: unexpected end of input"),
            (r"[{]", r"[{]← error: unexpected end of input"),
            // we match ECMA-262 strictly, so case matters
            (
                r"[:general_category:]",
                r"[:general_category← error: unknown property",
            ),
            (r"[:ll=true:]", r"[:ll=true← error: unknown property"),
            (r"[:=", r"[:=← error: unexpected character '='"),
            // property names may not be empty
            (r"[::]", r"[::← error: unexpected character ':'"),
            (r"[:=hello:]", r"[:=← error: unexpected character '='"),
            // property values may not be empty
            (r"[:gc=:]", r"[:gc=:← error: unexpected character ':'"),
            (r"[\xag]", r"[\xag← error: unexpected character 'g'"),
            (r"[a-b-z]", r"[a-b-z← error: unexpected character 'z'"),
            // TODO(#3558): Might be better as "[a-\p← error: unexpected character 'p'"?
            (r"[a-\p{ll}]", r"[a-\← error: unexpected character '\\'"),
            (r"[a-&]", r"[a-&← error: unexpected character '&'"),
            (r"[a&b]", r"[a&← error: unexpected character '&'"),
            (r"[[set]&b]", r"[[set]&b← error: unexpected character 'b'"),
            (r"[[set]&]", r"[[set]&]← error: unexpected character ']'"),
            (r"[a-\x60]", r"[a-\x60← error: unexpected character '`'"),
            (r"[a-`]", r"[a-`← error: unexpected character '`'"),
            (r"[\x{6g}]", r"[\x{6g← error: unexpected character 'g'"),
            (r"[\x{g}]", r"[\x{g← error: unexpected character 'g'"),
            (r"[\x{}]", r"[\x{}← error: unexpected character '}'"),
            (
                r"[\x{dabeef}]",
                r"[\x{dabeef← error: invalid escape sequence",
            ),
            (
                r"[\x{10ffff0}]",
                r"[\x{10ffff0← error: unexpected character '0'",
            ),
            // > 1 byte in UTF-8 edge case
            (r"ä", r"ä← error: unexpected character 'ä'"),
            (r"\p{gc=ä}", r"\p{gc=ä← error: unknown property"),
            (r"\p{gc=ä}", r"\p{gc=ä← error: unknown property"),
            (
                r"[\xe5-\xe4]",
                r"[\xe5-\xe4← error: unexpected character 'ä'",
            ),
            (r"[\xe5-ä]", r"[\xe5-ä← error: unexpected character 'ä'"),
            // whitespace significance
            (r"[ ^]", r"[ ^← error: unexpected character '^'"),
            (r"[:]", r"[:]← error: unexpected character ']'"),
            (r"[:L]", r"[:L]← error: unexpected character ']'"),
            (r"\p {L}", r"\p ← error: unexpected character ' '"),
            // multi-escapes are not allowed in ranges
            (
                r"[\x{61 62}-d]",
                r"[\x{61 62}-d← error: unexpected character 'd'",
            ),
            (
                r"[\x{61 63}-\x{62 64}]",
                r"[\x{61 63}-\← error: unexpected character '\\'",
            ),
            // TODO(#3558): This is a bad error message.
            (r"[a-\x{62 64}]", r"[a-\← error: unexpected character '\\'"),
        ];
        let vm = Default::default();
        for (source, expected_err) in cases {
            assert_is_error_and_message_eq(source, expected_err, &vm);
        }
    }

    #[test]
    fn test_consumed() {
        let cases = [
            (r"[a-z\]{[}]".len(), r"[a-z\]{[}][]"),
            (r"[a-z\]{[}]".len(), r"[a-z\]{[}] []"),
            (r"[a-z\]{[}]".len(), r"[a-z\]{]}] []"),
            (r"[a-z\]{{[}]".len(), r"[a-z\]{{]}] []"),
            (r"[a-z\]{[}]".len(), r"[a-z\]{]}]\p{L}"),
            (r"[a-z\]{[}]".len(), r"[a-z\]{]}]$var"),
        ];

        let vm = Default::default();
        for (expected_consumed, source) in cases {
            let (_, consumed) = parse(source).unwrap();
            assert_eq!(expected_consumed, consumed);
            let (_, consumed) = parse_with_variables(source, &vm).unwrap();
            assert_eq!(expected_consumed, consumed);
        }
    }
}<|MERGE_RESOLUTION|>--- conflicted
+++ resolved
@@ -221,11 +221,7 @@
         self.0.remove(key)
     }
 
-<<<<<<< HEAD
-    /// Get a reference to the value associated to this key, if it exists.
-=======
     /// Get a reference to the value associated with this key, if it exists.
->>>>>>> d775654b
     pub fn get(&self, key: &str) -> Option<&VariableValue<'a>> {
         self.0.get(key)
     }
@@ -236,11 +232,7 @@
     pub fn insert(&mut self, key: String, value: VariableValue<'a>) -> Result<(), &VariableValue> {
         // borrow-checker shenanigans, otherwise we could use if let
         if self.0.get(&key).is_some() {
-<<<<<<< HEAD
-            // safety: we just checked that this key exists
-=======
             // we just checked that this key exists
->>>>>>> d775654b
             #[allow(clippy::indexing_slicing)]
             return Err(&self.0[&key]);
         }
