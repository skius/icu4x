// This file is part of ICU4X. For terms of use, please see the file
// called LICENSE at the top level of the ICU4X source tree
// (online at: https://github.com/unicode-org/icu4x/blob/main/LICENSE ).

use std::borrow::Cow;
use std::collections::HashMap;
use std::fmt::Display;
use std::{collections::HashSet, iter::Peekable, str::CharIndices};

use icu_collections::{
    codepointinvlist::{CodePointInversionList, CodePointInversionListBuilder},
    codepointinvliststringlist::CodePointInversionListAndStringList,
};
use icu_properties::maps::load_script;
use icu_properties::script::load_script_with_extensions_unstable;
use icu_properties::sets::{
    load_for_ecma262_unstable, load_for_general_category_group, load_pattern_white_space,
    load_xid_continue, load_xid_start,
};
use icu_properties::Script;
use icu_properties::{provider::*, GeneralCategoryGroup};
use icu_provider::prelude::*;

/// The kind of error that occurred.
#[derive(Debug, Clone, Copy, PartialEq, Eq)]
#[non_exhaustive]
pub enum ParseErrorKind {
    /// An unexpected character was encountered. This variant implies the other variants
    /// (notably `UnknownProperty` and `Unimplemented`) do not apply.
    UnexpectedChar(char),
    /// The property name or value is unknown. For property names, make sure you use the spelling
    /// defined in [ECMA-262](https://tc39.es/ecma262/#table-nonbinary-unicode-properties).
    UnknownProperty,
    /// A reference to an unknown variable.
    UnknownVariable,
    /// A variable of a certain type occurring in an unexpected context.
    UnexpectedVariable,
    /// The source is an incomplete unicode set.
    Eof,
    /// Something unexpected went wrong with our code. Please file a bug report on GitHub.
    Internal,
    /// The provided syntax is not supported by us. Note that unknown properties will return the
    /// `UnknownProperty` variant, not this one.
    Unimplemented,
    /// The provided escape sequence is not a valid Unicode code point or represents too many
    /// code points.
    InvalidEscape,
}
use zerovec::VarZeroVec;
use ParseErrorKind as PEK;

impl ParseErrorKind {
    fn with_offset(self, offset: usize) -> ParseError {
        ParseError {
            offset: Some(offset),
            kind: self,
        }
    }
}

impl From<ParseErrorKind> for ParseError {
    fn from(kind: ParseErrorKind) -> Self {
        ParseError { offset: None, kind }
    }
}

/// The error type returned by the `parse` functions in this crate.
///
/// See [`ParseError::fmt_with_source`] for pretty-printing and [`ParseErrorKind`] of the
/// different types of errors represented by this struct.
#[derive(Debug, Clone, Copy, PartialEq, Eq)]
pub struct ParseError {
    // offset is the index to an arbitrary byte in the last character in the source that makes sense
    // to display as location for the error, e.g., the unexpected character itself or
    // for an unknown property name the last character of the name.
    offset: Option<usize>,
    kind: ParseErrorKind,
}

type Result<T, E = ParseError> = core::result::Result<T, E>;

impl ParseError {
    /// Pretty-prints this error and if applicable, shows where the error occurred in the source.
    ///
    /// Must be called with the same source that was used to parse the set.
    ///
    /// # Examples
    ///
    /// ```
    /// use icu_unicodeset_parser::*;
    ///
    /// let source = "[[abc]-x]";
    /// let set = parse(source);
    /// assert!(set.is_err());
    /// let err = set.unwrap_err();
    /// assert_eq!(err.fmt_with_source(source).to_string(), "[[abc]-x← error: unexpected character 'x'");
    /// ```
    ///
    /// ```
    /// use icu_unicodeset_parser::*;
    ///
    /// let source = r"[\N{LATIN CAPITAL LETTER A}]";
    /// let set = parse(source);
    /// assert!(set.is_err());
    /// let err = set.unwrap_err();
    /// assert_eq!(err.fmt_with_source(source).to_string(), r"[\N← error: unimplemented");
    /// ```
    pub fn fmt_with_source(&self, source: &str) -> impl Display {
        let ParseError { offset, kind } = *self;

        if kind == ParseErrorKind::Eof {
            return format!("{source}← error: unexpected end of input");
        }
        let mut s = String::new();
        if let Some(offset) = offset {
            if offset < source.len() {
                // offset points to any byte of the last character we want to display.
                // in the case of ASCII, this is easy - we just display bytes [..=offset].
                // however, if the last character is more than one byte in UTF-8
                // we cannot use ..=offset, because that would potentially include only partial
                // bytes of last character in our string. hence we must find the start of the
                // following character and use that as the (exclusive) end of our string.

                // offset points into the last character we want to include, hence the start of the
                // first character we want to exclude is at least offset + 1.
                let mut exclusive_end = offset + 1;
                // TODO: replace this loop with str::ceil_char_boundary once stable
                for _ in 0..3 {
                    // is_char_boundary returns true at the latest once exclusive_end == source.len()
                    if source.is_char_boundary(exclusive_end) {
                        break;
                    }
                    exclusive_end += 1;
                }

                // exclusive_end is at most source.len() due to str::is_char_boundary and at least 0 by type
                #[allow(clippy::indexing_slicing)]
                s.push_str(&source[..exclusive_end]);
                s.push_str("← ");
            }
        }
        s.push_str("error: ");
        match kind {
            ParseErrorKind::UnexpectedChar(c) => {
                s.push_str(&format!("unexpected character '{}'", c.escape_debug()));
            }
            ParseErrorKind::UnknownProperty => {
                s.push_str("unknown property");
            }
            ParseErrorKind::UnknownVariable => {
                s.push_str("unknown variable");
            }
            ParseErrorKind::UnexpectedVariable => {
                s.push_str("unexpected variable");
            }
            ParseErrorKind::Eof => {
                s.push_str("unexpected end of input");
            }
            ParseErrorKind::Internal => {
                s.push_str("internal error");
            }
            ParseErrorKind::Unimplemented => {
                s.push_str("unimplemented");
            }
            ParseErrorKind::InvalidEscape => {
                s.push_str("invalid escape sequence");
            }
        }

        s
    }

    /// Returns the [`ParseErrorKind`] of this error.
    pub fn kind(&self) -> ParseErrorKind {
        self.kind
    }

    /// Returns the offset of this error in the source string, if it was specified.
    pub fn offset(&self) -> Option<usize> {
        self.offset
    }

    fn or_with_offset(self, offset: usize) -> Self {
        match self.offset {
            Some(_) => self,
            None => ParseError {
                offset: Some(offset),
                ..self
            },
        }
    }
}

/// The value of a variable in a UnicodeSet. Used as value type in [`VariableMap`].
#[derive(Debug, Clone)]
#[non_exhaustive]
pub enum VariableValue<'a> {
    /// A UnicodeSet, represented as a [`CodePointInversionListAndStringList`](CodePointInversionListAndStringList).
    UnicodeSet(CodePointInversionListAndStringList<'a>),
    // in theory, a one-code-point string is always the same as a char, but we might want to keep
    // this variant for efficiency?
    /// A single code point.
    Char(char),
    /// A string. It is guaranteed that when returned from a VariableMap, this variant contains never exactly one code point.
    String(Cow<'a, str>),
}

/// The map used for parsing UnicodeSets with variable support. See [`parse_with_variables`].
#[derive(Debug, Clone, Default)]
pub struct VariableMap<'a>(HashMap<String, VariableValue<'a>>);

impl<'a> VariableMap<'a> {
    /// Creates a new empty map.
    pub fn new() -> Self {
        Self::default()
    }

    /// Removes a key from the map, returning the value at the key if the key
    /// was previously in the map.
    pub fn remove(&mut self, key: &str) -> Option<VariableValue<'a>> {
        self.0.remove(key)
    }

    /// Get a reference to the value associated with this key, if it exists.
    pub fn get(&self, key: &str) -> Option<&VariableValue<'a>> {
        self.0.get(key)
    }

    /// Insert a `VariableValue` into the `VariableMap`.
    ///
    /// Returns `Err` with the old value, if it exists, and does not update the map.
    pub fn insert(&mut self, key: String, value: VariableValue<'a>) -> Result<(), &VariableValue> {
        // borrow-checker shenanigans, otherwise we could use if let
        if self.0.get(&key).is_some() {
            // we just checked that this key exists
            #[allow(clippy::indexing_slicing)]
            return Err(&self.0[&key]);
        }

        if let VariableValue::String(s) = &value {
            let mut chars = s.chars();
            if let (Some(c), None) = (chars.next(), chars.next()) {
                self.0.insert(key, VariableValue::Char(c));
                return Ok(());
            };
        }

        self.0.insert(key, value);
        Ok(())
    }

    /// Insert a `char` into the `VariableMap`.    
    ///
    /// Returns `Err` with the old value, if it exists, and does not update the map.
    pub fn insert_char(&mut self, key: String, c: char) -> Result<(), &VariableValue> {
        // borrow-checker shenanigans, otherwise we could use if let
        if self.0.get(&key).is_some() {
            // we just checked that this key exists
            #[allow(clippy::indexing_slicing)]
            return Err(&self.0[&key]);
        }

        self.0.insert(key, VariableValue::Char(c));
        Ok(())
    }

    /// Insert a `String` of any length into the `VariableMap`.
    ///
    /// Returns `Err` with the old value, if it exists, and does not update the map.
    pub fn insert_string(&mut self, key: String, s: String) -> Result<(), &VariableValue> {
        // borrow-checker shenanigans, otherwise we could use if let
        if self.0.get(&key).is_some() {
            // we just checked that this key exists
            #[allow(clippy::indexing_slicing)]
            return Err(&self.0[&key]);
        }

        let mut chars = s.chars();
        let val = match (chars.next(), chars.next()) {
            (Some(c), None) => VariableValue::Char(c),
            _ => VariableValue::String(Cow::Owned(s)),
        };

        self.0.insert(key, val);
        Ok(())
    }

    /// Insert a `&str` of any length into the `VariableMap`.
    ///
    /// Returns `Err` with the old value, if it exists, and does not update the map.
    pub fn insert_str(&mut self, key: String, s: &'a str) -> Result<(), &VariableValue> {
        // borrow-checker shenanigans, otherwise we could use if let
        if self.0.get(&key).is_some() {
            // we just checked that this key exists
            #[allow(clippy::indexing_slicing)]
            return Err(&self.0[&key]);
        }

        let mut chars = s.chars();
        let val = match (chars.next(), chars.next()) {
            (Some(c), None) => VariableValue::Char(c),
            _ => VariableValue::String(Cow::Borrowed(s)),
        };

        self.0.insert(key, val);
        Ok(())
    }

    /// Insert a [`CodePointInversionListAndStringList`](CodePointInversionListAndStringList) into the `VariableMap`.
    ///
    /// Returns `Err` with the old value, if it exists, and does not update the map.
    pub fn insert_set(
        &mut self,
        key: String,
        set: CodePointInversionListAndStringList<'a>,
    ) -> Result<(), &VariableValue> {
        // borrow-checker shenanigans, otherwise we could use if let
        if self.0.get(&key).is_some() {
            // we just checked that this key exists
            #[allow(clippy::indexing_slicing)]
            return Err(&self.0[&key]);
        }
        self.0.insert(key, VariableValue::UnicodeSet(set));
        Ok(())
    }
}

// this ignores the ambiguity between \-escapes and \p{} perl properties. it assumes it is in a context where \p is just 'p'
// returns whether the provided char signifies the start of a literal char (raw or escaped - so \ is a legal char start)
// important: assumes c is not pattern_white_space
fn legal_char_start(c: char) -> bool {
    !(c == '&' || c == '-' || c == '$' || c == '^' || c == '[' || c == ']' || c == '{')
}

// same as `legal_char_start` but adapted to the charInString nonterminal. \ is allowed due to escapes.
// important: assumes c is not pattern_white_space
fn legal_char_in_string_start(c: char) -> bool {
    c != '}'
}

#[derive(Debug)]
enum SingleOrMultiChar {
    Single(char),
    // Multi is a marker that indicates parsing was paused and needs to be resumed using parse_multi_escape* when
    // this token is consumed. The contained char is the first char of the multi sequence.
    Multi(char),
}

// A char or a string. The Vec<char> represents multi-escapes in the 2+ case.
// invariant: a String is either zero or 2+ chars long, a one-char-string is equivalent to a single char.
// invariant: a char is 1+ chars long
#[derive(Debug)]
enum Literal {
    String(String),
    CharKind(SingleOrMultiChar),
}

#[derive(Debug)]
enum MainToken<'data> {
    // to be interpreted as value
    Literal(Literal),
    // inner set
    UnicodeSet(CodePointInversionListAndStringList<'data>),
    // anchor, only at the end of a set ([... $])
    DollarSign,
    // intersection operator, only inbetween two sets ([[...] & [...]])
    Ampersand,
    // difference operator, only inbetween two sets ([[...] - [...]])
    // or
    // range operator, only inbetween two chars ([a-z], [a-{z}])
    Minus,
    // ] to indicate the end of a set
    ClosingBracket,
}

impl<'data> MainToken<'data> {
    fn from_variable_value(val: VariableValue<'data>) -> Self {
        match val {
            VariableValue::Char(c) => {
                MainToken::Literal(Literal::CharKind(SingleOrMultiChar::Single(c)))
            }
            VariableValue::String(s) => {
                // we know that the VariableMap only contains non-length-1 Strings.
                MainToken::Literal(Literal::String(s.into_owned()))
            }
            VariableValue::UnicodeSet(set) => MainToken::UnicodeSet(set),
        }
    }
}

#[derive(Debug, Clone, Copy)]
enum Operation {
    Union,
    Difference,
    Intersection,
}

// this builds the set on-the-fly while parsing it
struct UnicodeSetBuilder<'a, 'b, P: ?Sized> {
    single_set: CodePointInversionListBuilder,
    string_set: HashSet<String>,
    iter: &'a mut Peekable<CharIndices<'b>>,
    source: &'b str,
    inverted: bool,
    variable_map: &'a VariableMap<'a>,
    xid_start: &'a CodePointInversionList<'a>,
    xid_continue: &'a CodePointInversionList<'a>,
    pat_ws: &'a CodePointInversionList<'a>,
    property_provider: &'a P,
}

impl<'a, 'b, P> UnicodeSetBuilder<'a, 'b, P>
where
    P: ?Sized
        + DataProvider<AsciiHexDigitV1Marker>
        + DataProvider<AlphabeticV1Marker>
        + DataProvider<BidiControlV1Marker>
        + DataProvider<BidiMirroredV1Marker>
        + DataProvider<CaseIgnorableV1Marker>
        + DataProvider<CasedV1Marker>
        + DataProvider<ChangesWhenCasefoldedV1Marker>
        + DataProvider<ChangesWhenCasemappedV1Marker>
        + DataProvider<ChangesWhenLowercasedV1Marker>
        + DataProvider<ChangesWhenNfkcCasefoldedV1Marker>
        + DataProvider<ChangesWhenTitlecasedV1Marker>
        + DataProvider<ChangesWhenUppercasedV1Marker>
        + DataProvider<DashV1Marker>
        + DataProvider<DefaultIgnorableCodePointV1Marker>
        + DataProvider<DeprecatedV1Marker>
        + DataProvider<DiacriticV1Marker>
        + DataProvider<EmojiV1Marker>
        + DataProvider<EmojiComponentV1Marker>
        + DataProvider<EmojiModifierV1Marker>
        + DataProvider<EmojiModifierBaseV1Marker>
        + DataProvider<EmojiPresentationV1Marker>
        + DataProvider<ExtendedPictographicV1Marker>
        + DataProvider<ExtenderV1Marker>
        + DataProvider<GraphemeBaseV1Marker>
        + DataProvider<GraphemeExtendV1Marker>
        + DataProvider<HexDigitV1Marker>
        + DataProvider<IdsBinaryOperatorV1Marker>
        + DataProvider<IdsTrinaryOperatorV1Marker>
        + DataProvider<IdContinueV1Marker>
        + DataProvider<IdStartV1Marker>
        + DataProvider<IdeographicV1Marker>
        + DataProvider<JoinControlV1Marker>
        + DataProvider<LogicalOrderExceptionV1Marker>
        + DataProvider<LowercaseV1Marker>
        + DataProvider<MathV1Marker>
        + DataProvider<NoncharacterCodePointV1Marker>
        + DataProvider<PatternSyntaxV1Marker>
        + DataProvider<PatternWhiteSpaceV1Marker>
        + DataProvider<QuotationMarkV1Marker>
        + DataProvider<RadicalV1Marker>
        + DataProvider<RegionalIndicatorV1Marker>
        + DataProvider<SentenceTerminalV1Marker>
        + DataProvider<SoftDottedV1Marker>
        + DataProvider<TerminalPunctuationV1Marker>
        + DataProvider<UnifiedIdeographV1Marker>
        + DataProvider<UppercaseV1Marker>
        + DataProvider<VariationSelectorV1Marker>
        + DataProvider<WhiteSpaceV1Marker>
        + DataProvider<XidContinueV1Marker>
        + DataProvider<GeneralCategoryMaskNameToValueV1Marker>
        + DataProvider<GeneralCategoryV1Marker>
        + DataProvider<ScriptNameToValueV1Marker>
        + DataProvider<ScriptV1Marker>
        + DataProvider<ScriptWithExtensionsPropertyV1Marker>
        + DataProvider<XidStartV1Marker>,
{
    fn new_internal(
        iter: &'a mut Peekable<CharIndices<'b>>,
        source: &'b str,
        variable_map: &'a VariableMap<'a>,
        xid_start: &'a CodePointInversionList<'a>,
        xid_continue: &'a CodePointInversionList<'a>,
        pat_ws: &'a CodePointInversionList<'a>,
        provider: &'a P,
    ) -> Self {
        UnicodeSetBuilder {
            single_set: CodePointInversionListBuilder::new(),
            string_set: Default::default(),
            iter,
            source,
            inverted: false,
            variable_map,
            xid_start,
            xid_continue,
            pat_ws,
            property_provider: provider,
        }
    }

    // the entry point, parses a full UnicodeSet. ignores remaining input
    fn parse_unicode_set(&mut self) -> Result<()> {
        match self.must_peek_char()? {
            '\\' => self.parse_property_perl(),
            '[' => {
                self.iter.next();
                if let Some(':') = self.peek_char() {
                    self.parse_property_posix()
                } else {
                    self.parse_unicode_set_inner()
                }
            }
            '$' => {
                // must be variable ref to a UnicodeSet
                let (offset, v) = self.parse_variable()?;
                match v {
                    Some(VariableValue::UnicodeSet(s)) => {
                        self.single_set.add_set(s.code_points());
                        self.string_set
                            .extend(s.strings().iter().map(ToString::to_string));
                        Ok(())
                    }
                    Some(_) => Err(PEK::UnexpectedVariable.with_offset(offset)),
                    None => Err(PEK::UnexpectedChar('$').with_offset(offset)),
                }
            }
            c => self.error_here(PEK::UnexpectedChar(c)),
        }
    }

    // beginning [ is already consumed
    fn parse_unicode_set_inner(&mut self) -> Result<()> {
        // special cases for the first chars after [
        if self.must_peek_char()? == '^' {
            self.iter.next();
            self.inverted = true;
        }
        // whitespace allowed between ^ and - in `[^ - ....]`
        self.skip_whitespace();
        if self.must_peek_char()? == '-' {
            self.iter.next();
            self.single_set.add_char('-');
        }

        // repeatedly parse the following:
        // char
        // char-char
        // {string}
        // unicodeset
        // & and - operators, but only between unicodesets
        // $variables in place of strings, chars, or unicodesets

        #[derive(Debug, Clone, Copy)]
        enum State {
            // a state equivalent to the beginning
            Begin,
            // a state after a char. implies `prev_char` is Some(_), because we need to buffer it
            // in case it is part of a range, e.g., a-z
            Char,
            // in the middle of parsing a range. implies `prev_char` is Some(_), and the next
            // element must be a char as well
            CharMinus,
            // state directly after parsing a recursive unicode set. operators are only allowed
            // in this state
            AfterUnicodeSet,
            // state directly after parsing an operator. forces the next element to be a recursive
            // unicode set
            AfterOp,
            // state after parsing a $ (that was not a variable reference)
            // the only valid next option is a closing bracket
            AfterDollar,
            // state after parsing a - in an otherwise invalid position
            // the only valid next option is a closing bracket
            AfterMinus,
        }
        use State::*;

        const DEFAULT_OP: Operation = Operation::Union;

        let mut state = Begin;
        let mut prev_char = None;
        let mut operation = Operation::Union;

        loop {
            self.skip_whitespace();

            // for error messages
            let (immediate_offset, immediate_char) = self.must_peek()?;

            let (tok_offset, from_var, tok) = self.parse_main_token()?;
            // warning: self.iter should not be advanced any more after this point on any path to
            // MT::Literal(Literal::CharKind(SingleOrMultiChar::Multi)), because that variant
            // expects a certain self.iter state

            use MainToken as MT;
            use SingleOrMultiChar as SMC;
            match (state, tok) {
                // the end of this unicode set
                (
                    Begin | Char | CharMinus | AfterUnicodeSet | AfterDollar | AfterMinus,
                    MT::ClosingBracket,
                ) => {
                    if let Some(prev) = prev_char.take() {
                        self.single_set.add_char(prev);
                    }
                    if matches!(state, CharMinus) {
                        self.single_set.add_char('-');
                    }

                    return Ok(());
                }
                // special case ends for -
                // [[a-z]-]
                (AfterOp, MT::ClosingBracket) if matches!(operation, Operation::Difference) => {
                    self.single_set.add_char('-');
                    return Ok(());
                }
                (Begin, MT::Minus) => {
                    self.single_set.add_char('-');
                    state = AfterMinus;
                }
                // inner unicode set
                (Begin | Char | AfterUnicodeSet | AfterOp, MT::UnicodeSet(set)) => {
                    if let Some(prev) = prev_char.take() {
                        self.single_set.add_char(prev);
                    }

                    self.process_chars(operation, set.code_points().clone());
                    self.process_strings(
                        operation,
                        set.strings().iter().map(ToString::to_string).collect(),
                    );

                    operation = DEFAULT_OP;
                    state = AfterUnicodeSet;
                }
                // a literal char (either individually or as the start of a range if char)
                (
                    Begin | Char | AfterUnicodeSet,
                    MT::Literal(Literal::CharKind(SMC::Single(c))),
                ) => {
                    if let Some(prev) = prev_char.take() {
                        self.single_set.add_char(prev);
                    }
<<<<<<< HEAD
=======
                    // the match guard checks length == 1
                    #[allow(clippy::indexing_slicing)]
                    let c = c_vec[0];
>>>>>>> 86c5c077
                    prev_char = Some(c);
                    state = Char;
                }
                // a bunch of literal chars as part of a multi-escape sequence
                (
                    Begin | Char | AfterUnicodeSet,
                    MT::Literal(Literal::CharKind(SMC::Multi(first_c))),
                ) => {
                    if let Some(prev) = prev_char.take() {
                        self.single_set.add_char(prev);
                    }
                    self.single_set.add_char(first_c);
                    self.parse_multi_escape_into_set()?;

                    // Note we cannot go to the Char state, because a multi-escape sequence of
                    // length > 1 cannot initiate a range
                    state = Begin;
                }
                // a literal string (length != 1, by CharOrString invariant)
                (Begin | Char | AfterUnicodeSet, MT::Literal(Literal::String(s))) => {
                    if let Some(prev) = prev_char.take() {
                        self.single_set.add_char(prev);
                    }

                    self.string_set.insert(s);
                    state = Begin;
                }
                // parse a literal char as the end of a range
                (CharMinus, MT::Literal(Literal::CharKind(SMC::Single(c)))) => {
                    let start = prev_char.ok_or(PEK::Internal.with_offset(tok_offset))?;
<<<<<<< HEAD
                    let end = c;
=======
                    // the match guard checks length == 1
                    #[allow(clippy::indexing_slicing)]
                    let end = c_vec[0];
>>>>>>> 86c5c077
                    if start > end {
                        // TODO(#3558): Better error message (e.g., "start greater than end in range")?
                        return Err(PEK::UnexpectedChar(end).with_offset(tok_offset));
                    }

                    self.single_set.add_range(&(start..=end));
                    prev_char = None;
                    state = Begin;
                }
                // start parsing a char range
                (Char, MT::Minus) => {
                    state = CharMinus;
                }
                // start parsing a unicode set difference
                (AfterUnicodeSet, MT::Minus) => {
                    operation = Operation::Difference;
                    state = AfterOp;
                }
                // start parsing a unicode set difference
                (AfterUnicodeSet, MT::Ampersand) => {
                    operation = Operation::Intersection;
                    state = AfterOp;
                }
                (Begin | Char | AfterUnicodeSet, MT::DollarSign) => {
                    if let Some(prev) = prev_char.take() {
                        self.single_set.add_char(prev);
                    }
                    self.single_set.add_char('\u{FFFF}');
                    state = AfterDollar;
                }
                _ => {
                    // TODO(#3558): We have precise knowledge about the following MainToken here,
                    //  should we make use of that?

                    if from_var {
                        // otherwise we get error messages such as
                        // [$a-$← error: unexpected character '$'
                        // for input [$a-$b], $a = 'a', $b = "string" ;
                        return Err(PEK::UnexpectedVariable.with_offset(tok_offset));
                    }
                    return Err(PEK::UnexpectedChar(immediate_char).with_offset(immediate_offset));
                }
            }
        }
    }

    fn parse_main_token(&mut self) -> Result<(usize, bool, MainToken<'a>)> {
        let (initial_offset, first) = self.must_peek()?;
        if first == ']' {
            self.iter.next();
            return Ok((initial_offset, false, MainToken::ClosingBracket));
        }
        let (_, second) = self.must_peek_double()?;
        match (first, second) {
            // variable or anchor
            ('$', _) => {
                let (offset, var_or_anchor) = self.parse_variable()?;
                match var_or_anchor {
                    None => Ok((offset, false, MainToken::DollarSign)),
                    Some(v) => Ok((offset, true, MainToken::from_variable_value(v.clone()))),
                }
            }
            // string
            ('{', _) => self
                .parse_string()
                .map(|(offset, l)| (offset, false, MainToken::Literal(l))),
            // inner set
            ('\\', 'p' | 'P') | ('[', _) => {
                let mut inner_builder = UnicodeSetBuilder::new_internal(
                    self.iter,
                    self.source,
                    self.variable_map,
                    self.xid_start,
                    self.xid_continue,
                    self.pat_ws,
                    self.property_provider,
                );
                inner_builder.parse_unicode_set()?;
                let (single, string_set) = inner_builder.finalize();
                // note: offset - 1, because we already consumed full set
                let offset = self.must_peek_index()? - 1;
                let mut strings = string_set.into_iter().collect::<Vec<_>>();
                strings.sort();
                let cpilasl = CodePointInversionListAndStringList::try_from(
                    single.build(),
                    VarZeroVec::from(&strings),
                )
                .map_err(|_| PEK::Internal.with_offset(offset))?;
                Ok((offset, false, MainToken::UnicodeSet(cpilasl)))
            }
            // note: c cannot be a whitespace, because we called skip_whitespace just before
            // (in the main parse loop), so it's safe to call this guard function
            (c, _) if legal_char_start(c) => self
                .parse_char()
                .map(|(offset, c)| (offset, false, MainToken::Literal(Literal::CharKind(c)))),
            ('-', _) => {
                self.iter.next();
                Ok((initial_offset, false, MainToken::Minus))
            }
            ('&', _) => {
                self.iter.next();
                Ok((initial_offset, false, MainToken::Ampersand))
            }
            (c, _) => Err(PEK::UnexpectedChar(c).with_offset(initial_offset)),
        }
    }

    // parses a variable or an anchor. expects '$' as next token.
    // if this is a single $ (eg `[... $ ]` or the invalid `$ a`), then this function returns Ok(None),
    // otherwise Ok(Some(variable_value)).
    fn parse_variable(&mut self) -> Result<(usize, Option<&'a VariableValue<'a>>)> {
        self.consume('$')?;

        let mut res = String::new();
        let (mut var_offset, first_c) = self.must_peek()?;

        if !self.xid_start.contains(first_c) {
            // -1 because we already consumed the '$'
            return Ok((var_offset - 1, None));
        }

        res.push(first_c);
        self.iter.next();
        // important: if we are parsing a root unicodeset as a variable, we might reach EOF as
        // a valid end of the variable name, so we cannot use must_peek here.
        while let Some(&(offset, c)) = self.iter.peek() {
            if !self.xid_continue.contains(c) {
                break;
            }
            // only update the offset if we're adding a new char to our variable
            var_offset = offset;
            self.iter.next();
            res.push(c);
        }

        if let Some(v) = self.variable_map.0.get(&res) {
            return Ok((var_offset, Some(v)));
        }

        Err(PEK::UnknownVariable.with_offset(var_offset))
    }

    // parses and consumes: '{' (s charInString)* s '}'
    fn parse_string(&mut self) -> Result<(usize, Literal)> {
        self.consume('{')?;

        let mut buffer = String::new();
        let mut last_offset;

        loop {
            self.skip_whitespace();
            last_offset = self.must_peek_index()?;
            match self.must_peek_char()? {
                '}' => {
                    self.iter.next();
                    break;
                }
                // note: c cannot be a whitespace, because we called skip_whitespace just before,
                // so it's safe to call this guard function
                c if legal_char_in_string_start(c) => {
                    // don't need the offset, because '}' will always be the last char
                    let (_, c) = self.parse_char()?;
                    match c {
                        SingleOrMultiChar::Single(c) => buffer.push(c),
                        SingleOrMultiChar::Multi(first) => {
                            buffer.push(first);
                            self.parse_multi_escape_into_string(&mut buffer)?;
                        }
                    }
                }
                c => return self.error_here(PEK::UnexpectedChar(c)),
            }
        }

        let mut chars = buffer.chars();
        let literal = match (chars.next(), chars.next()) {
            (Some(c), None) => Literal::CharKind(SingleOrMultiChar::Single(c)),
            _ => Literal::String(buffer),
        };
        Ok((last_offset, literal))
    }

    // finishes a partial multi escape parse. in case of a parse error, self.single_set
    // may be left in an inconsistent state
    fn parse_multi_escape_into_set(&mut self) -> Result<()> {
        // note: would be good to somehow merge the two multi_escape methods. splitting up the UnicodeSetBuilder into a more
        // conventional parser + lexer combo might allow this.
        // issue is that we cannot pass this method an argument that somehow mutates `self` in the current architecture.
        // self.lexer.parse_multi_into_charappendable(&mut self.single_set) should work because the lifetimes are separate

        // whitespace before first char of this loop (ie, second char in this multi_escape) must be
        // enforced when creating the SingleOrMultiChar::Multi.
        let mut first = true;
        loop {
            let skipped = self.skip_whitespace();
            match self.must_peek_char()? {
                '}' => {
                    self.iter.next();
                    return Ok(());
                }
                initial_c => {
                    if skipped == 0 && !first {
                        // bracketed hex code points must be separated by whitespace
                        return self.error_here(PEK::UnexpectedChar(initial_c));
                    }
                    first = false;

                    let (_, c) = self.parse_hex_digits_into_char(1, 6)?;
                    self.single_set.add_char(c);
                }
            }
        }
    }

    // finishes a partial multi escape parse. in case of a parse error, the caller must clean up the
    // string if necessary.
    fn parse_multi_escape_into_string(&mut self, s: &mut String) -> Result<()> {
        // whitespace before first char of this loop (ie, second char in this multi_escape) must be
        // enforced when creating the SingleOrMultiChar::Multi.
        let mut first = true;
        loop {
            let skipped = self.skip_whitespace();
            match self.must_peek_char()? {
                '}' => {
                    self.iter.next();
                    return Ok(());
                }
                initial_c => {
                    if skipped == 0 && !first {
                        // bracketed hex code points must be separated by whitespace
                        return self.error_here(PEK::UnexpectedChar(initial_c));
                    }
                    first = false;

                    let (_, c) = self.parse_hex_digits_into_char(1, 6)?;
                    s.push(c);
                }
            }
        }
    }

    // starts with \ and consumes the whole escape sequence if a single
    // char is escaped, otherwise pauses the parse after the first char
    fn parse_escaped_char(&mut self) -> Result<(usize, SingleOrMultiChar)> {
        self.consume('\\')?;

        let (offset, next_char) = self.must_next()?;

        match next_char {
            'u' | 'x' if self.peek_char() == Some('{') => {
                // bracketedHex
                self.iter.next();

                self.skip_whitespace();
                let (_, first_c) = self.parse_hex_digits_into_char(1, 6)?;
                let skipped = self.skip_whitespace();

<<<<<<< HEAD
                match self.must_peek()? {
                    (offset, '}') => {
                        self.iter.next();
                        Ok((offset, SingleOrMultiChar::Single(first_c)))
=======
                loop {
                    let skipped = self.skip_whitespace();
                    match self.must_peek_char()? {
                        '}' => {
                            last_offset = self.must_peek_index()?;
                            self.iter.next();
                            break;
                        }
                        initial_c => {
                            if skipped == 0 && !c_vec.is_empty() {
                                // bracketed hex code points must be separated by whitespace
                                return self.error_here(PEK::UnexpectedChar(initial_c));
                            }

                            let (_, c) = self.parse_hex_digits_into_char(1, 6)?;
                            c_vec.push(c);
                        }
>>>>>>> 86c5c077
                    }
                    // note: enforcing whitespace after the first char here, because the parse_multi_escape functions
                    // won't have access to this information anymore
                    (offset, c) if c.is_ascii_hexdigit() && skipped > 0 => {
                        Ok((offset, SingleOrMultiChar::Multi(first_c)))
                    }
                    (_, c) => self.error_here(PEK::UnexpectedChar(c)),
                }
            }
            'u' => {
                // 'u' hex{4}
                self.parse_hex_digits_into_char(4, 4)
<<<<<<< HEAD
                    .map(|(offset, c)| (offset, SingleOrMultiChar::Single(c)))
=======
                    .map(|(offset, c)| (offset, vec![c]))
>>>>>>> 86c5c077
            }
            'x' => {
                // 'x' hex{2}
                self.parse_hex_digits_into_char(2, 2)
<<<<<<< HEAD
                    .map(|(offset, c)| (offset, SingleOrMultiChar::Single(c)))
=======
                    .map(|(offset, c)| (offset, vec![c]))
>>>>>>> 86c5c077
            }
            'U' => {
                // 'U00' ('0' hex{5} | '10' hex{4})
                self.consume('0')?;
                self.consume('0')?;
                self.parse_hex_digits_into_char(6, 6)
<<<<<<< HEAD
                    .map(|(offset, c)| (offset, SingleOrMultiChar::Single(c)))
=======
                    .map(|(offset, c)| (offset, vec![c]))
>>>>>>> 86c5c077
            }
            'N' => {
                // parse code point with name in {}
                // tracking issue: https://github.com/unicode-org/icu4x/issues/1397
                Err(PEK::Unimplemented.with_offset(offset))
            }
            'a' => Ok((offset, SingleOrMultiChar::Single('\u{0007}'))),
            'b' => Ok((offset, SingleOrMultiChar::Single('\u{0008}'))),
            't' => Ok((offset, SingleOrMultiChar::Single('\u{0009}'))),
            'n' => Ok((offset, SingleOrMultiChar::Single('\u{000A}'))),
            'v' => Ok((offset, SingleOrMultiChar::Single('\u{000B}'))),
            'f' => Ok((offset, SingleOrMultiChar::Single('\u{000C}'))),
            'r' => Ok((offset, SingleOrMultiChar::Single('\u{000D}'))),
            _ => Ok((offset, SingleOrMultiChar::Single(next_char))),
        }
    }

    // starts with :, consumes the trailing :]
    fn parse_property_posix(&mut self) -> Result<()> {
        self.consume(':')?;
        if self.must_peek_char()? == '^' {
            self.inverted = true;
            self.iter.next();
        }

        self.parse_property_inner(':')?;

        self.consume(']')?;

        Ok(())
    }

    // starts with \p{ or \P{, consumes the trailing }
    fn parse_property_perl(&mut self) -> Result<()> {
        self.consume('\\')?;
        match self.must_next()? {
            (_, 'p') => {}
            (_, 'P') => self.inverted = true,
            (offset, c) => return Err(PEK::UnexpectedChar(c).with_offset(offset)),
        }
        self.consume('{')?;

        self.parse_property_inner('}')?;

        Ok(())
    }

    fn parse_property_inner(&mut self, end: char) -> Result<()> {
        // only supports ECMA-262. UnicodeSet spec ignores whitespace, '-', and '_',
        // but ECMA-262 requires '_', so we'll allow that.
        // TODO(#3559): support loose matching on property names (e.g., "AS  -_-  CII_Hex_ D-igit")
        // TODO(#3559): support more properties than ECMA-262

        let property_offset;

        let mut key_buffer = String::new();
        let mut value_buffer = String::new();

        enum State {
            // initial state, nothing parsed yet
            Begin,
            // non-empty property name
            PropertyName,
            // property name parsed, '=' or '≠' parsed, no value parsed yet
            PropertyValueBegin,
            // non-empty property name, non-empty property value
            PropertyValue,
        }
        use State::*;

        let mut state = Begin;
        // whether '=' (true) or '≠' (false) was parsed
        let mut equality = true;

        loop {
            self.skip_whitespace();
            match (state, self.must_peek_char()?) {
                // parse the end of the property expression
                (PropertyName | PropertyValue, c) if c == end => {
                    // byte index of (full) property name/value is one back
                    property_offset = self.must_peek_index()? - 1;
                    self.iter.next();
                    break;
                }
                // parse the property name
                // NOTE: this might be too strict, because in the case of e.g. [:value:], we might want to
                // allow [:lower-case-letter:] ([:gc=lower-case-letter:] works)
                (Begin | PropertyName, c) if c.is_ascii_alphanumeric() || c == '_' => {
                    key_buffer.push(c);
                    self.iter.next();
                    state = PropertyName;
                }
                // parse the name-value separator
                (PropertyName, c @ ('=' | '≠')) => {
                    equality = c == '=';
                    self.iter.next();
                    state = PropertyValueBegin;
                }
                // parse the property value
                (PropertyValue | PropertyValueBegin, c) if c != end => {
                    value_buffer.push(c);
                    self.iter.next();
                    state = PropertyValue;
                }
                (_, c) => return self.error_here(PEK::UnexpectedChar(c)),
            }
        }

        if !equality {
            self.inverted = !self.inverted;
        }

        let inverted = self
            .load_property_codepoints(&key_buffer, &value_buffer)
            // any error that does not already have an offset should use the appropriate property offset
            .map_err(|e| e.or_with_offset(property_offset))?;
        if inverted {
            self.inverted = !self.inverted;
        }

        Ok(())
    }

    // returns whether the set needs to be inverted or not
    fn load_property_codepoints(&mut self, key: &str, value: &str) -> Result<bool> {
        // we support:
        // [:gc = value:]
        // [:sc = value:]
        // [:scx = value:]
        // [:value:] - looks up value in gc, sc
        // [:prop:] - binary property, returns codepoints that have the property
        // [:prop = truthy/falsy:] - same as above

        let mut inverted = false;

        // contains a value for the General_Category property that needs to be tried
        let mut try_gc = Err(PEK::UnknownProperty.into());
        // contains a value for the Script property that needs to be tried
        let mut try_sc = Err(PEK::UnknownProperty.into());
        // contains a value for the Script_Extensions property that needs to be tried
        let mut try_scx = Err(PEK::UnknownProperty.into());
        // contains a supposed binary property name that needs to be tried
        let mut try_binary = Err(PEK::UnknownProperty.into());

        if !value.is_empty() {
            // key is gc, sc, scx
            // value is a property value
            // OR
            // key is a binary property and value is a truthy/falsy value

            match key {
                "General_Category" | "gc" => try_gc = Ok(value),
                "Script" | "sc" => try_sc = Ok(value),
                "Script_Extensions" | "scx" => try_scx = Ok(value),
                _ => {
                    let normalized_value = value.to_ascii_lowercase();
                    let truthy = matches!(normalized_value.as_str(), "true" | "t" | "yes" | "y");
                    let falsy = matches!(normalized_value.as_str(), "false" | "f" | "no" | "n");
                    // value must either match truthy or falsy
                    if truthy == falsy {
                        return Err(PEK::UnknownProperty.into());
                    }
                    // correctness: if we reach this point, only `try_binary` can be Ok, hence
                    // it does not matter that further down we unconditionally return `inverted`,
                    // because only `try_binary` can enter that code path.
                    inverted = falsy;
                    try_binary = Ok(key);
                }
            }
        } else {
            // key is binary property
            // OR a value of gc, sc (only gc or sc are supported as implicit keys by UTS35!)
            try_gc = Ok(key);
            try_sc = Ok(key);
            try_binary = Ok(key);
        }

        try_gc
            .and_then(|value| self.try_load_general_category_set(value))
            .or_else(|_| try_sc.and_then(|value| self.try_load_script_set(value)))
            .or_else(|_| try_scx.and_then(|value| self.try_load_script_extensions_set(value)))
            .or_else(|_| try_binary.and_then(|value| self.try_load_ecma262_binary_set(value)))?;
        Ok(inverted)
    }

    fn finalize(mut self) -> (CodePointInversionListBuilder, HashSet<String>) {
        if self.inverted {
            // code point inversion; removes all strings
            if !self.string_set.is_empty() {
                log::info!(
                    "Inverting a unicode set with strings. This removes all strings entirely."
                );
            }
            self.string_set.drain();
            self.single_set.complement();
        }

        (self.single_set, self.string_set)
    }

    // parses either a raw char or an escaped char. all chars are allowed, the caller must make sure to handle
    // cases where some characters are not allowed
    fn parse_char(&mut self) -> Result<(usize, SingleOrMultiChar)> {
        let (offset, c) = self.must_peek()?;
        match c {
            '\\' => self.parse_escaped_char(),
            _ => {
                self.iter.next();
                Ok((offset, SingleOrMultiChar::Single(c)))
            }
        }
    }

<<<<<<< HEAD
=======
    // note: could turn this from the current two-pass approach into a one-pass approach
    // by manually parsing the digits instead of using u32::from_str_radix.
>>>>>>> 86c5c077
    fn parse_hex_digits_into_char(&mut self, min: usize, max: usize) -> Result<(usize, char)> {
        let first_offset = self.must_peek_index()?;
        let end_offset = self.validate_hex_digits(min, max)?;

<<<<<<< HEAD
        // safety: validate_hex_digits ensures that chars (including the last one) are ascii hex digits,
=======
        // validate_hex_digits ensures that chars (including the last one) are ascii hex digits,
>>>>>>> 86c5c077
        // which are all exactly one UTF-8 byte long, so slicing on these offsets always respects char boundaries
        #[allow(clippy::indexing_slicing)]
        let hex_source = &self.source[first_offset..=end_offset];
        let num = u32::from_str_radix(hex_source, 16).map_err(|_| PEK::Internal)?;
        char::try_from(num)
            .map(|c| (end_offset, c))
            .map_err(|_| PEK::InvalidEscape.with_offset(end_offset))
    }

    // validates [0-9a-fA-F]{min,max}, returns the offset of the last digit, consuming everything in the process
    fn validate_hex_digits(&mut self, min: usize, max: usize) -> Result<usize> {
        let mut last_offset = 0;
        for count in 0..max {
            let (offset, c) = self.must_peek()?;
            if !c.is_ascii_hexdigit() {
                if count < min {
                    return Err(PEK::UnexpectedChar(c).with_offset(offset));
                } else {
                    break;
                }
            }
            self.iter.next();
            last_offset = offset;
        }
        Ok(last_offset)
    }

    // returns the number of skipped whitespace chars
    fn skip_whitespace(&mut self) -> usize {
        let mut num = 0;
        while let Some(c) = self.peek_char() {
            if !self.pat_ws.contains(c) {
                break;
            }
            self.iter.next();
            num += 1;
        }
        num
    }

    fn consume(&mut self, expected: char) -> Result<()> {
        match self.must_next()? {
            (offset, c) if c != expected => Err(PEK::UnexpectedChar(c).with_offset(offset)),
            _ => Ok(()),
        }
    }

    // use this whenever an empty iterator would imply an Eof error
    fn must_next(&mut self) -> Result<(usize, char)> {
        self.iter.next().ok_or(PEK::Eof.into())
    }

    // use this whenever an empty iterator would imply an Eof error
    fn must_peek(&mut self) -> Result<(usize, char)> {
        self.iter.peek().copied().ok_or(PEK::Eof.into())
    }

    // must_peek, but looks two chars ahead. use sparingly
    fn must_peek_double(&mut self) -> Result<(usize, char)> {
        let mut copy = self.iter.clone();
        copy.next();
        copy.next().ok_or(PEK::Eof.into())
    }

    // see must_peek
    fn must_peek_char(&mut self) -> Result<char> {
        self.must_peek().map(|(_, c)| c)
    }

    // see must_peek
    fn must_peek_index(&mut self) -> Result<usize> {
        self.must_peek().map(|(idx, _)| idx)
    }

    fn peek_char(&mut self) -> Option<char> {
        self.iter.peek().map(|&(_, c)| c)
    }

    // TODO: return Result<!> once ! is stable
    #[inline]
    fn error_here<T>(&mut self, kind: ParseErrorKind) -> Result<T> {
        match self.iter.peek() {
            None => Err(kind.into()),
            Some(&(offset, _)) => Err(kind.with_offset(offset)),
        }
    }

    fn process_strings(&mut self, op: Operation, other_strings: HashSet<String>) {
        match op {
            Operation::Union => self.string_set.extend(other_strings.into_iter()),
            Operation::Difference => {
                self.string_set = self
                    .string_set
                    .difference(&other_strings)
                    .cloned()
                    .collect()
            }
            Operation::Intersection => {
                self.string_set = self
                    .string_set
                    .intersection(&other_strings)
                    .cloned()
                    .collect()
            }
        }
    }

    fn process_chars(&mut self, op: Operation, other_chars: CodePointInversionList) {
        match op {
            Operation::Union => self.single_set.add_set(&other_chars),
            Operation::Difference => self.single_set.remove_set(&other_chars),
            Operation::Intersection => self.single_set.retain_set(&other_chars),
        }
    }

    fn try_load_general_category_set(&mut self, name: &str) -> Result<()> {
        // TODO(#3550): This could be cached; does not depend on name.
        let name_map = GeneralCategoryGroup::get_name_to_enum_mapper(self.property_provider)
            .map_err(|_| PEK::Internal)?;
        let gc_value = name_map
            .as_borrowed()
            .get_loose(name)
            .ok_or(PEK::UnknownProperty)?;
        // TODO(#3550): This could be cached; does not depend on name.
        let set = load_for_general_category_group(self.property_provider, gc_value)
            .map_err(|_| PEK::Internal)?;
        self.single_set.add_set(&set.to_code_point_inversion_list());
        Ok(())
    }

    fn try_get_script(&self, name: &str) -> Result<Script> {
        // TODO(#3550): This could be cached; does not depend on name.
        let name_map =
            Script::get_name_to_enum_mapper(self.property_provider).map_err(|_| PEK::Internal)?;
        name_map
            .as_borrowed()
            .get_loose(name)
            .ok_or(PEK::UnknownProperty.into())
    }

    fn try_load_script_set(&mut self, name: &str) -> Result<()> {
        let sc_value = self.try_get_script(name)?;
        // TODO(#3550): This could be cached; does not depend on name.
        let property_map = load_script(self.property_provider).map_err(|_| PEK::Internal)?;
        let set = property_map.as_borrowed().get_set_for_value(sc_value);
        self.single_set.add_set(&set.to_code_point_inversion_list());
        Ok(())
    }

    fn try_load_script_extensions_set(&mut self, name: &str) -> Result<()> {
        // TODO(#3550): This could be cached; does not depend on name.
        let scx = load_script_with_extensions_unstable(self.property_provider)
            .map_err(|_| PEK::Internal)?;
        let sc_value = self.try_get_script(name)?;
        let set = scx.as_borrowed().get_script_extensions_set(sc_value);
        self.single_set.add_set(&set);
        Ok(())
    }

    fn try_load_ecma262_binary_set(&mut self, name: &str) -> Result<()> {
        let set = load_for_ecma262_unstable(self.property_provider, name)
            .map_err(|_| PEK::UnknownProperty)?;
        self.single_set.add_set(&set.to_code_point_inversion_list());
        Ok(())
    }
}

/// Parses a UnicodeSet pattern and returns a UnicodeSet in the form of a [`CodePointInversionListAndStringList`](CodePointInversionListAndStringList),
/// as well as the number of bytes consumed from the source string.
///
/// Supports UnicodeSets as described in [UTS #35 - Unicode Sets](https://unicode.org/reports/tr35/#Unicode_Sets).
///
/// The error type of the returned Result can be pretty-printed with [`ParseError::fmt_with_source`].
///
/// # Variables
///
/// If you need support for variables inside UnicodeSets (e.g., `[$start-$end]`), use [`parse_with_variables`].
///
/// # Limitations
///
/// * Currently, we only support the [ECMA-262 properties](https://tc39.es/ecma262/#table-nonbinary-unicode-properties) except `Script_Extensions`.
/// The property names must match the exact spelling listed in ECMA-262. Note that we do support UTS35 syntax for elided `General_Category`
/// and `Script` property names, i.e., `[:Latn:]` and `[:Ll:]` are both valid, with the former implying the `Script` property, and the latter the
/// `General_Category` property.
/// * We do not support `\N{Unicode code point name}` character escaping. Use any other escape method described in UTS35.
///
/// # Examples
///
/// Parse ranges
/// ```
/// use icu_unicodeset_parser::parse;
///
/// let source = "[a-zA-Z0-9]";
/// let (set, consumed) = parse(source).unwrap();
/// let code_points = set.code_points();
///
/// assert!(code_points.contains_range(&('a'..='z')));
/// assert!(code_points.contains_range(&('A'..='Z')));
/// assert!(code_points.contains_range(&('0'..='9')));
/// assert_eq!(consumed, source.len());
/// ```
///
/// Parse properties, set operations, inner sets
/// ```
/// use icu_unicodeset_parser::parse;
///
/// let (set, _) = parse("[[:^ll:]-[^][:gc = Lowercase Letter:]&[^[[^]-[a-z]]]]").unwrap();
/// let elements = 'a'..='z';
/// assert!(set.code_points().contains_range(&elements));
/// assert_eq!(elements.count(), set.size());
/// ```
///
/// Inversions remove strings
/// ```
/// use icu_unicodeset_parser::parse;
///
/// let (set, _) = parse(r"[[a-z{hello\ world}]&[^a-y{hello\ world}]]").unwrap();
/// assert!(set.contains_char('z'));
/// assert_eq!(set.size(), 1);
/// assert!(!set.has_strings());
/// ```
///
/// Set operators (including the implicit union) have the same precedence and are left-associative
/// ```
/// use icu_unicodeset_parser::parse;
///
/// let (set, _) = parse("[[ace][bdf] - [abc][def]]").unwrap();
/// let elements = 'd'..='f';
/// assert!(set.code_points().contains_range(&elements));
/// assert_eq!(set.size(), elements.count());
/// ```
///
/// Supports partial parses
/// ```
/// use icu_unicodeset_parser::parse;
///
/// let (set, consumed) = parse("[a-c][x-z]").unwrap();
/// let code_points = set.code_points();
/// let elements = 'a'..='c';
/// let elements_unparsed = 'x'..='z';
/// assert!(code_points.contains_range(&elements));
/// assert!(!code_points.contains_range(&elements_unparsed));
/// assert_eq!(set.size(), elements.count());
/// // only the first UnicodeSet is parsed
/// assert_eq!(consumed, "[a-c]".len());
/// ```
#[cfg(feature = "compiled_data")]
pub fn parse(source: &str) -> Result<(CodePointInversionListAndStringList<'static>, usize)> {
    parse_unstable(source, &icu_properties::provider::Baked)
}

/// Parses a UnicodeSet pattern with support for variables enabled.
///
/// See [`parse`] for more information.
///
/// # Examples
///
/// ```
/// use icu_unicodeset_parser::*;
///
/// let (my_set, _) = parse("[abc]").unwrap();
///
/// let mut variable_map = VariableMap::new();
/// variable_map.insert_char("start".into(), 'a').unwrap();
/// variable_map.insert_char("end".into(), 'z').unwrap();
/// variable_map.insert_string("str".into(), "Hello World".into()).unwrap();
/// variable_map.insert_set("the_set".into(), my_set).unwrap();
///
/// // If a variable already exists, `Err` is returned, and the map is not updated.
/// variable_map.insert_char("end".into(), 'Ω').unwrap_err();
///
/// let source = "[[$start-$end]-$the_set $str]";
/// let (set, consumed) = parse_with_variables(source, &variable_map).unwrap();
/// assert_eq!(consumed, source.len());
/// assert!(set.code_points().contains_range(&('d'..='z')));
/// assert!(set.contains("Hello World"));
/// assert_eq!(set.size(), 1 + ('d'..='z').count());
///
#[cfg(feature = "compiled_data")]
pub fn parse_with_variables(
    source: &str,
    variable_map: &VariableMap<'_>,
) -> Result<(CodePointInversionListAndStringList<'static>, usize)> {
    parse_unstable_with_variables(source, variable_map, &icu_properties::provider::Baked)
}

#[doc = icu_provider::gen_any_buffer_unstable_docs!(UNSTABLE, parse_with_variables)]
pub fn parse_unstable_with_variables<P>(
    source: &str,
    variable_map: &VariableMap<'_>,
    provider: &P,
) -> Result<(CodePointInversionListAndStringList<'static>, usize)>
where
    P: ?Sized
        + DataProvider<AsciiHexDigitV1Marker>
        + DataProvider<AlphabeticV1Marker>
        + DataProvider<BidiControlV1Marker>
        + DataProvider<BidiMirroredV1Marker>
        + DataProvider<CaseIgnorableV1Marker>
        + DataProvider<CasedV1Marker>
        + DataProvider<ChangesWhenCasefoldedV1Marker>
        + DataProvider<ChangesWhenCasemappedV1Marker>
        + DataProvider<ChangesWhenLowercasedV1Marker>
        + DataProvider<ChangesWhenNfkcCasefoldedV1Marker>
        + DataProvider<ChangesWhenTitlecasedV1Marker>
        + DataProvider<ChangesWhenUppercasedV1Marker>
        + DataProvider<DashV1Marker>
        + DataProvider<DefaultIgnorableCodePointV1Marker>
        + DataProvider<DeprecatedV1Marker>
        + DataProvider<DiacriticV1Marker>
        + DataProvider<EmojiV1Marker>
        + DataProvider<EmojiComponentV1Marker>
        + DataProvider<EmojiModifierV1Marker>
        + DataProvider<EmojiModifierBaseV1Marker>
        + DataProvider<EmojiPresentationV1Marker>
        + DataProvider<ExtendedPictographicV1Marker>
        + DataProvider<ExtenderV1Marker>
        + DataProvider<GraphemeBaseV1Marker>
        + DataProvider<GraphemeExtendV1Marker>
        + DataProvider<HexDigitV1Marker>
        + DataProvider<IdsBinaryOperatorV1Marker>
        + DataProvider<IdsTrinaryOperatorV1Marker>
        + DataProvider<IdContinueV1Marker>
        + DataProvider<IdStartV1Marker>
        + DataProvider<IdeographicV1Marker>
        + DataProvider<JoinControlV1Marker>
        + DataProvider<LogicalOrderExceptionV1Marker>
        + DataProvider<LowercaseV1Marker>
        + DataProvider<MathV1Marker>
        + DataProvider<NoncharacterCodePointV1Marker>
        + DataProvider<PatternSyntaxV1Marker>
        + DataProvider<PatternWhiteSpaceV1Marker>
        + DataProvider<QuotationMarkV1Marker>
        + DataProvider<RadicalV1Marker>
        + DataProvider<RegionalIndicatorV1Marker>
        + DataProvider<SentenceTerminalV1Marker>
        + DataProvider<SoftDottedV1Marker>
        + DataProvider<TerminalPunctuationV1Marker>
        + DataProvider<UnifiedIdeographV1Marker>
        + DataProvider<UppercaseV1Marker>
        + DataProvider<VariationSelectorV1Marker>
        + DataProvider<WhiteSpaceV1Marker>
        + DataProvider<XidContinueV1Marker>
        + DataProvider<GeneralCategoryMaskNameToValueV1Marker>
        + DataProvider<GeneralCategoryV1Marker>
        + DataProvider<ScriptNameToValueV1Marker>
        + DataProvider<ScriptV1Marker>
        + DataProvider<ScriptWithExtensionsPropertyV1Marker>
        + DataProvider<XidStartV1Marker>,
{
    // TODO(#3550): Add function "parse_overescaped" that uses a custom iterator to de-overescape (i.e., maps \\ to \) on-the-fly?
    // ^ will likely need a different iterator type on UnicodeSetBuilder

    let mut iter = source.char_indices().peekable();

    let xid_start = load_xid_start(provider).map_err(|_| PEK::Internal)?;
    let xid_start_list = xid_start.to_code_point_inversion_list();
    let xid_continue = load_xid_continue(provider).map_err(|_| PEK::Internal)?;
    let xid_continue_list = xid_continue.to_code_point_inversion_list();

    let pat_ws = load_pattern_white_space(provider).map_err(|_| PEK::Internal)?;
    let pat_ws_list = pat_ws.to_code_point_inversion_list();

    let mut builder = UnicodeSetBuilder::new_internal(
        &mut iter,
        source,
        variable_map,
        &xid_start_list,
        &xid_continue_list,
        &pat_ws_list,
        provider,
    );

    builder.parse_unicode_set()?;
    let (single, string_set) = builder.finalize();
    let built_single = single.build();

    let mut strings = string_set.into_iter().collect::<Vec<_>>();
    strings.sort();
    let zerovec = (&strings).into();

    let cpinvlistandstrlist = CodePointInversionListAndStringList::try_from(built_single, zerovec)
        .map_err(|_| PEK::Internal)?;

    let parsed_bytes = match iter.peek().copied() {
        None => source.len(),
        Some((offset, _)) => offset,
    };

    Ok((cpinvlistandstrlist, parsed_bytes))
}

#[doc = icu_provider::gen_any_buffer_unstable_docs!(UNSTABLE, parse)]
pub fn parse_unstable<P>(
    source: &str,
    provider: &P,
) -> Result<(CodePointInversionListAndStringList<'static>, usize)>
where
    P: ?Sized
        + DataProvider<AsciiHexDigitV1Marker>
        + DataProvider<AlphabeticV1Marker>
        + DataProvider<BidiControlV1Marker>
        + DataProvider<BidiMirroredV1Marker>
        + DataProvider<CaseIgnorableV1Marker>
        + DataProvider<CasedV1Marker>
        + DataProvider<ChangesWhenCasefoldedV1Marker>
        + DataProvider<ChangesWhenCasemappedV1Marker>
        + DataProvider<ChangesWhenLowercasedV1Marker>
        + DataProvider<ChangesWhenNfkcCasefoldedV1Marker>
        + DataProvider<ChangesWhenTitlecasedV1Marker>
        + DataProvider<ChangesWhenUppercasedV1Marker>
        + DataProvider<DashV1Marker>
        + DataProvider<DefaultIgnorableCodePointV1Marker>
        + DataProvider<DeprecatedV1Marker>
        + DataProvider<DiacriticV1Marker>
        + DataProvider<EmojiV1Marker>
        + DataProvider<EmojiComponentV1Marker>
        + DataProvider<EmojiModifierV1Marker>
        + DataProvider<EmojiModifierBaseV1Marker>
        + DataProvider<EmojiPresentationV1Marker>
        + DataProvider<ExtendedPictographicV1Marker>
        + DataProvider<ExtenderV1Marker>
        + DataProvider<GraphemeBaseV1Marker>
        + DataProvider<GraphemeExtendV1Marker>
        + DataProvider<HexDigitV1Marker>
        + DataProvider<IdsBinaryOperatorV1Marker>
        + DataProvider<IdsTrinaryOperatorV1Marker>
        + DataProvider<IdContinueV1Marker>
        + DataProvider<IdStartV1Marker>
        + DataProvider<IdeographicV1Marker>
        + DataProvider<JoinControlV1Marker>
        + DataProvider<LogicalOrderExceptionV1Marker>
        + DataProvider<LowercaseV1Marker>
        + DataProvider<MathV1Marker>
        + DataProvider<NoncharacterCodePointV1Marker>
        + DataProvider<PatternSyntaxV1Marker>
        + DataProvider<PatternWhiteSpaceV1Marker>
        + DataProvider<QuotationMarkV1Marker>
        + DataProvider<RadicalV1Marker>
        + DataProvider<RegionalIndicatorV1Marker>
        + DataProvider<SentenceTerminalV1Marker>
        + DataProvider<SoftDottedV1Marker>
        + DataProvider<TerminalPunctuationV1Marker>
        + DataProvider<UnifiedIdeographV1Marker>
        + DataProvider<UppercaseV1Marker>
        + DataProvider<VariationSelectorV1Marker>
        + DataProvider<WhiteSpaceV1Marker>
        + DataProvider<XidContinueV1Marker>
        + DataProvider<GeneralCategoryMaskNameToValueV1Marker>
        + DataProvider<GeneralCategoryV1Marker>
        + DataProvider<ScriptNameToValueV1Marker>
        + DataProvider<ScriptV1Marker>
        + DataProvider<ScriptWithExtensionsPropertyV1Marker>
        + DataProvider<XidStartV1Marker>,
{
    let dummy = Default::default();
    parse_unstable_with_variables(source, &dummy, provider)
}

#[cfg(test)]
mod tests {
    use std::ops::RangeInclusive;

    use super::*;

    // "aabxzz" => [a..=a, b..=x, z..=z]
    fn range_iter_from_str(s: &str) -> impl Iterator<Item = RangeInclusive<u32>> {
        debug_assert_eq!(
            s.chars().count() % 2,
            0,
            "string \"{}\" does not contain an even number of code points",
            s.escape_debug()
        );
        let mut res = vec![];
        let mut skip = false;
        for (a, b) in s.chars().zip(s.chars().skip(1)) {
            if skip {
                skip = false;
                continue;
            }
            let a = a as u32;
            let b = b as u32;
            res.push(a..=b);
            skip = true;
        }

        res.into_iter()
    }

    fn assert_set_equality<'a>(
        source: &str,
        cpinvlistandstrlist: &CodePointInversionListAndStringList,
        single: impl Iterator<Item = RangeInclusive<u32>>,
        strings: impl Iterator<Item = &'a str>,
    ) {
        let expected_ranges: HashSet<_> = single.collect();
        let actual_ranges: HashSet<_> = cpinvlistandstrlist.code_points().iter_ranges().collect();
        assert_eq!(
            actual_ranges,
            expected_ranges,
            "got unexpected ranges {:?}, expected {:?} for parsed set \"{}\"",
            actual_ranges,
            expected_ranges,
            source.escape_debug()
        );
        let mut expected_size = cpinvlistandstrlist.code_points().size();
        eprintln!("{:?}", cpinvlistandstrlist.strings());
        for s in strings {
            expected_size += 1;
            assert!(
                cpinvlistandstrlist.contains(s),
                "missing string \"{}\" from parsed set \"{}\"",
                s.escape_debug(),
                source.escape_debug()
            );
        }
        let actual_size = cpinvlistandstrlist.size();
        assert_eq!(
            actual_size,
            expected_size,
            "got unexpected size {}, expected {} for parsed set \"{}\"",
            actual_size,
            expected_size,
            source.escape_debug()
        );
    }

    fn assert_is_error_and_message_eq(source: &str, expected_err: &str, vm: &VariableMap<'_>) {
        let result = parse_with_variables(source, vm);
        assert!(result.is_err(), "{source} does not cause an error!");
        let err = result.unwrap_err();
        assert_eq!(err.fmt_with_source(source).to_string(), expected_err);
    }

    #[test]
    fn test_semantics_with_variables() {
        let mut map_char_char = VariableMap::default();
        map_char_char.insert_char("a".to_string(), 'a').unwrap();
        map_char_char.insert_char("var2".to_string(), 'z').unwrap();

        let mut map_headache = VariableMap::default();
        map_headache.insert_char("hehe".to_string(), '-').unwrap();

        let mut map_char_string = VariableMap::default();
        map_char_string.insert_char("a".to_string(), 'a').unwrap();
        map_char_string
            .insert_string("var2".to_string(), "abc".to_string())
            .unwrap();

        let (set, _) = parse(r"[a-z {Hello,\ World!}]").unwrap();
        let mut map_char_set = VariableMap::default();
        map_char_set.insert_char("a".to_string(), 'a').unwrap();
        map_char_set.insert_set("set".to_string(), set).unwrap();

        let cases: Vec<(_, _, _, Vec<&str>)> = vec![
            // simple
            (&map_char_char, "[$a]", "aa", vec![]),
            (&map_char_char, "[ $a ]", "aa", vec![]),
            (&map_char_char, "[$a$]", "aa\u{ffff}\u{ffff}", vec![]),
            (&map_char_char, "[$a$ ]", "aa\u{ffff}\u{ffff}", vec![]),
            (&map_char_char, "[$a$var2]", "aazz", vec![]),
            (&map_char_char, "[$a - $var2]", "az", vec![]),
            (&map_char_char, "[$a-$var2]", "az", vec![]),
            (&map_headache, "[a $hehe z]", "aazz--", vec![]),
            (
                &map_char_char,
                "[[$]var2]",
                "\u{ffff}\u{ffff}vvaarr22",
                vec![],
            ),
            // variable prefix escaping
            (&map_char_char, r"[\$var2]", "$$vvaarr22", vec![]),
            (&map_char_char, r"[\\$var2]", r"\\zz", vec![]),
            // no variable dereferencing in strings
            (&map_char_char, "[{$a}]", "", vec!["$a"]),
            // set operations
            (&map_char_set, "[$set & [b-z]]", "bz", vec![]),
            (&map_char_set, "[[a-z]-[b-z]]", "aa", vec![]),
            (&map_char_set, "[$set-[b-z]]", "aa", vec!["Hello, World!"]),
            (&map_char_set, "[$set-$set]", "", vec![]),
            (&map_char_set, "[[a-zA]-$set]", "AA", vec![]),
            (&map_char_set, "[$set[b-z]]", "az", vec!["Hello, World!"]),
            (&map_char_set, "[[a-a]$set]", "az", vec!["Hello, World!"]),
            (&map_char_set, "$set", "az", vec!["Hello, World!"]),
            // strings
            (&map_char_string, "[$var2]", "", vec!["abc"]),
        ];
        for (variable_map, source, single, strings) in cases {
            let parsed = parse_with_variables(source, variable_map);
            if let Err(err) = parsed {
                panic!(
                    "{source} results in an error: {}",
                    err.fmt_with_source(source)
                );
            }
            let (set, consumed) = parsed.unwrap();
            assert_eq!(consumed, source.len(), "{source:?} is not fully consumed");
            assert_set_equality(
                source,
                &set,
                range_iter_from_str(single),
                strings.into_iter(),
            );
        }
    }

    #[test]
    fn test_semantics() {
        const ALL_CHARS: &str = "\x00\u{10FFFF}";
        let cases: Vec<(_, _, Vec<&str>)> = vec![
            // simple
            ("[a]", "aa", vec![]),
            ("[]", "", vec![]),
            ("[qax]", "aaqqxx", vec![]),
            ("[a-z]", "az", vec![]),
            ("[--]", "--", vec![]),
            ("[a-b-]", "ab--", vec![]),
            ("[[a-b]-]", "ab--", vec![]),
            ("[{ab}-]", "--", vec!["ab"]),
            ("[-a-b]", "ab--", vec![]),
            ("[-a]", "--aa", vec![]),
            // whitespace escaping
            (r"[\n]", "\n\n", vec![]),
            ("[\\\n]", "\n\n", vec![]),
            // empty - whitespace is skipped
            ("[\n]", "", vec![]),
            ("[\u{9}]", "", vec![]),
            ("[\u{A}]", "", vec![]),
            ("[\u{B}]", "", vec![]),
            ("[\u{C}]", "", vec![]),
            ("[\u{D}]", "", vec![]),
            ("[\u{20}]", "", vec![]),
            ("[\u{85}]", "", vec![]),
            ("[\u{200E}]", "", vec![]),
            ("[\u{200F}]", "", vec![]),
            ("[\u{2028}]", "", vec![]),
            ("[\u{2029}]", "", vec![]),
            // whitespace significance:
            ("[^[^$]]", "\u{ffff}\u{ffff}", vec![]),
            ("[^[^ $]]", "\u{ffff}\u{ffff}", vec![]),
            ("[^[^ $ ]]", "\u{ffff}\u{ffff}", vec![]),
            ("[^[^a$]]", "aa\u{ffff}\u{ffff}", vec![]),
            ("[^[^a$ ]]", "aa\u{ffff}\u{ffff}", vec![]),
            ("[-]", "--", vec![]),
            ("[  -  ]", "--", vec![]),
            ("[  - -  ]", "--", vec![]),
            ("[ a-b -  ]", "ab--", vec![]),
            ("[ -a]", "--aa", vec![]),
            ("[a-]", "--aa", vec![]),
            ("[a- ]", "--aa", vec![]),
            ("[ :]", "::", vec![]),
            ("[ :L:]", "::LL", vec![]),
            // but not all "whitespace", only Pattern_White_Space:
            ("[\u{A0}]", "\u{A0}\u{A0}", vec![]), // non-breaking space
            // anchor
            ("[$]", "\u{ffff}\u{ffff}", vec![]),
            (r"[\$]", "$$", vec![]),
            ("[{$}]", "$$", vec![]),
            // set operations
            ("[[a-z]&[b-z]]", "bz", vec![]),
            ("[[a-z]-[b-z]]", "aa", vec![]),
            ("[[a-z][b-z]]", "az", vec![]),
            ("[[a-a][b-z]]", "az", vec![]),
            ("[[a-z{abc}]&[b-z{abc}{abx}]]", "bz", vec!["abc"]),
            ("[[{abx}a-z{abc}]&[b-z{abc}]]", "bz", vec!["abc"]),
            ("[[a-z{abx}]-[{abx}b-z{abc}]]", "aa", vec![]),
            ("[[a-z{abx}{abc}]-[{abx}b-z]]", "aa", vec!["abc"]),
            ("[[a-z{abc}][b-z{abx}]]", "az", vec!["abc", "abx"]),
            // strings
            ("[{this is a minus -}]", "", vec!["thisisaminus-"]),
            // associativity
            ("[[a-a][b-z] - [a-d][e-z]]", "ez", vec![]),
            ("[[a-a][b-z] - [a-d]&[e-z]]", "ez", vec![]),
            ("[[a-a][b-z] - [a-z][]]", "", vec![]),
            ("[[a-a][b-z] - [a-z]&[]]", "", vec![]),
            ("[[a-a][b-z] & [a-z]-[]]", "az", vec![]),
            ("[[a-a][b-z] & []-[a-z]]", "", vec![]),
            ("[[a-a][b-z] & [a-b][x-z]]", "abxz", vec![]),
            ("[[a-z]-[a-b]-[y-z]]", "cx", vec![]),
            // escape tests
            (r"[\x61-\x63]", "ac", vec![]),
            (r"[a-\x63]", "ac", vec![]),
            (r"[\x61-c]", "ac", vec![]),
            (r"[\u0061-\x63]", "ac", vec![]),
            (r"[\U00000061-\x63]", "ac", vec![]),
            (r"[\x{61}-\x63]", "ac", vec![]),
            (r"[\u{61}-\x63]", "ac", vec![]),
            (r"[\u{61}{hello\ world}]", "aa", vec!["hello world"]),
            (r"[{hello\ world}\u{61}]", "aa", vec!["hello world"]),
            (r"[{h\u{65}llo\ world}]", "", vec!["hello world"]),
            // complement tests
            (r"[^]", ALL_CHARS, vec![]),
            (r"[[^]-[^a-z]]", "az", vec![]),
            (r"[^{h\u{65}llo\ world}]", ALL_CHARS, vec![]),
            (
                r"[^[{h\u{65}llo\ world}]-[{hello\ world}]]",
                ALL_CHARS,
                vec![],
            ),
            (
                r"[^[\x00-\U0010FFFF]-[\u0100-\U0010FFFF]]",
                "\u{100}\u{10FFFF}",
                vec![],
            ),
            (r"[^[^a-z]]", "az", vec![]),
            (r"[^[^\^]]", "^^", vec![]),
            (r"[{\x{61 0062   063}}]", "", vec!["abc"]),
            (r"[\x{61 0062   063}]", "ac", vec![]),
            // binary properties
            (r"[:AHex:]", "09afAF", vec![]),
            (r"[:AHex=True:]", "09afAF", vec![]),
            (r"[:AHex=T:]", "09afAF", vec![]),
            (r"[:AHex=Yes:]", "09afAF", vec![]),
            (r"[:AHex=Y:]", "09afAF", vec![]),
            (r"[:^AHex≠True:]", "09afAF", vec![]),
            (r"[:AHex≠False:]", "09afAF", vec![]),
            (r"[[:^AHex≠False:]&[\x00-\x10]]", "\0\x10", vec![]),
            (r"\p{AHex}", "09afAF", vec![]),
            (r"\p{AHex=True}", "09afAF", vec![]),
            (r"\p{AHex=T}", "09afAF", vec![]),
            (r"\p{AHex=Yes}", "09afAF", vec![]),
            (r"\p{AHex=Y}", "09afAF", vec![]),
            (r"\P{AHex≠True}", "09afAF", vec![]),
            (r"\p{AHex≠False}", "09afAF", vec![]),
            // general category
            (r"[[:gc=lower-case-letter:]&[a-zA-Z]]", "az", vec![]),
            (r"[[:lower case letter:]&[a-zA-Z]]", "az", vec![]),
            // general category groups
            // equivalence between L and the union of all the L* categories
            (
                r"[[[:L:]-[\p{Ll}\p{Lt}\p{Lu}\p{Lo}\p{Lm}]][[\p{Ll}\p{Lt}\p{Lu}\p{Lo}\p{Lm}]-[:L:]]]",
                "",
                vec![],
            ),
            // script
            (r"[[:sc=latn:]&[a-zA-Z]]", "azAZ", vec![]),
            (r"[[:sc=Latin:]&[a-zA-Z]]", "azAZ", vec![]),
            (r"[[:Latin:]&[a-zA-Z]]", "azAZ", vec![]),
            (r"[[:latn:]&[a-zA-Z]]", "azAZ", vec![]),
            // script extensions
            (r"[[:scx=latn:]&[a-zA-Z]]", "azAZ", vec![]),
            (r"[[:scx=Latin:]&[a-zA-Z]]", "azAZ", vec![]),
            (r"[[:scx=Hira:]&[\u30FC]]", "\u{30FC}\u{30FC}", vec![]),
            (r"[[:sc=Hira:]&[\u30FC]]", "", vec![]),
            (r"[[:scx=Kana:]&[\u30FC]]", "\u{30FC}\u{30FC}", vec![]),
            (r"[[:sc=Kana:]&[\u30FC]]", "", vec![]),
            (r"[[:sc=Common:]&[\u30FC]]", "\u{30FC}\u{30FC}", vec![]),
            // more syntax edge cases from UTS35 directly
            (r"[\^a]", "^^aa", vec![]),
            (r"[{{}]", "{{", vec![]),
            (r"[{}}]", "}}", vec![""]),
            (r"[}]", "}}", vec![]),
            (r"[{$var}]", "", vec!["$var"]),
            (r"[{[a-z}]", "", vec!["[a-z"]),
            (r"[ { [ a - z } ]", "", vec!["[a-z"]),
            // TODO(#3556): Add more tests (specifically conformance tests if they exist)
        ];
        for (source, single, strings) in cases {
            let parsed = parse(source);
            if let Err(err) = parsed {
                panic!(
                    "{source} results in an error: {}",
                    err.fmt_with_source(source)
                );
            }
            let (set, consumed) = parsed.unwrap();
            assert_eq!(consumed, source.len());
            assert_set_equality(
                source,
                &set,
                range_iter_from_str(single),
                strings.into_iter(),
            );
        }
    }

    #[test]
    fn test_error_messages_with_variables() {
        let mut map_char_char = VariableMap::default();
        map_char_char.insert_char("a".to_string(), 'a').unwrap();
        map_char_char.insert_char("var2".to_string(), 'z').unwrap();

        let mut map_char_string = VariableMap::default();
        map_char_string.insert_char("a".to_string(), 'a').unwrap();
        map_char_string
            .insert_string("var2".to_string(), "abc".to_string())
            .unwrap();

        let (set, _) = parse(r"[a-z {Hello,\ World!}]").unwrap();
        let mut map_char_set = VariableMap::default();
        map_char_set.insert_char("a".to_string(), 'a').unwrap();
        map_char_set.insert_set("set".to_string(), set).unwrap();

        let cases = [
            (&map_char_char, "[$$a]", r"[$$a← error: unexpected variable"),
            (
                &map_char_char,
                "[$ a]",
                r"[$ a← error: unexpected character 'a'",
            ),
            (&map_char_char, "$a", r"$a← error: unexpected variable"),
            (&map_char_char, "$", r"$← error: unexpected end of input"),
            (
                &map_char_string,
                "[$var2-$a]",
                r"[$var2-$a← error: unexpected variable",
            ),
            (
                &map_char_string,
                "[$a-$var2]",
                r"[$a-$var2← error: unexpected variable",
            ),
            (
                &map_char_set,
                "[$a-$set]",
                r"[$a-$set← error: unexpected variable",
            ),
            (
                &map_char_set,
                "[$set-$a]",
                r"[$set-$a← error: unexpected variable",
            ),
        ];
        for (variable_map, source, expected_err) in cases {
            assert_is_error_and_message_eq(source, expected_err, variable_map);
        }
    }

    #[test]
    fn test_error_messages() {
        let cases = [
            (r"[a-z[\]]", r"[a-z[\]]← error: unexpected end of input"),
            (r"", r"← error: unexpected end of input"),
            (r"[{]", r"[{]← error: unexpected end of input"),
            // we match ECMA-262 strictly, so case matters
            (
                r"[:general_category:]",
                r"[:general_category← error: unknown property",
            ),
            (r"[:ll=true:]", r"[:ll=true← error: unknown property"),
            (r"[:=", r"[:=← error: unexpected character '='"),
            // property names may not be empty
            (r"[::]", r"[::← error: unexpected character ':'"),
            (r"[:=hello:]", r"[:=← error: unexpected character '='"),
            // property values may not be empty
            (r"[:gc=:]", r"[:gc=:← error: unexpected character ':'"),
            (r"[\xag]", r"[\xag← error: unexpected character 'g'"),
            (r"[a-b-z]", r"[a-b-z← error: unexpected character 'z'"),
            // TODO(#3558): Might be better as "[a-\p← error: unexpected character 'p'"?
            (r"[a-\p{ll}]", r"[a-\← error: unexpected character '\\'"),
            (r"[a-&]", r"[a-&← error: unexpected character '&'"),
            (r"[a&b]", r"[a&← error: unexpected character '&'"),
            (r"[[set]&b]", r"[[set]&b← error: unexpected character 'b'"),
            (r"[[set]&]", r"[[set]&]← error: unexpected character ']'"),
            (r"[a-\x60]", r"[a-\x60← error: unexpected character '`'"),
            (r"[a-`]", r"[a-`← error: unexpected character '`'"),
            (r"[\x{6g}]", r"[\x{6g← error: unexpected character 'g'"),
            (r"[\x{g}]", r"[\x{g← error: unexpected character 'g'"),
            (r"[\x{}]", r"[\x{}← error: unexpected character '}'"),
            (
                r"[\x{dabeef}]",
                r"[\x{dabeef← error: invalid escape sequence",
            ),
            (
                r"[\x{10ffff0}]",
                r"[\x{10ffff0← error: unexpected character '0'",
            ),
            (
                r"[\x{11ffff}]",
                r"[\x{11ffff← error: invalid escape sequence",
            ),
            (
                r"[\x{10ffff 1 10ffff0}]",
                r"[\x{10ffff 1 10ffff0← error: unexpected character '0'",
            ),
            // > 1 byte in UTF-8 edge case
            (r"ä", r"ä← error: unexpected character 'ä'"),
            (r"\p{gc=ä}", r"\p{gc=ä← error: unknown property"),
            (r"\p{gc=ä}", r"\p{gc=ä← error: unknown property"),
            (
                r"[\xe5-\xe4]",
                r"[\xe5-\xe4← error: unexpected character 'ä'",
            ),
            (r"[\xe5-ä]", r"[\xe5-ä← error: unexpected character 'ä'"),
            // whitespace significance
            (r"[ ^]", r"[ ^← error: unexpected character '^'"),
            (r"[:]", r"[:]← error: unexpected character ']'"),
            (r"[:L]", r"[:L]← error: unexpected character ']'"),
            (r"\p {L}", r"\p ← error: unexpected character ' '"),
            // multi-escapes are not allowed in ranges
            (
                r"[\x{61 62}-d]",
                r"[\x{61 62}-d← error: unexpected character 'd'",
            ),
            (
                r"[\x{61 63}-\x{62 64}]",
                r"[\x{61 63}-\← error: unexpected character '\\'",
            ),
            // TODO(#3558): This is a bad error message.
            (r"[a-\x{62 64}]", r"[a-\← error: unexpected character '\\'"),
        ];
        let vm = Default::default();
        for (source, expected_err) in cases {
            assert_is_error_and_message_eq(source, expected_err, &vm);
        }
    }

    #[test]
    fn test_consumed() {
        let cases = [
            (r"[a-z\]{[}]".len(), r"[a-z\]{[}][]"),
            (r"[a-z\]{[}]".len(), r"[a-z\]{[}] []"),
            (r"[a-z\]{[}]".len(), r"[a-z\]{]}] []"),
            (r"[a-z\]{{[}]".len(), r"[a-z\]{{]}] []"),
            (r"[a-z\]{[}]".len(), r"[a-z\]{]}]\p{L}"),
            (r"[a-z\]{[}]".len(), r"[a-z\]{]}]$var"),
        ];

        let vm = Default::default();
        for (expected_consumed, source) in cases {
            let (_, consumed) = parse(source).unwrap();
            assert_eq!(expected_consumed, consumed);
            let (_, consumed) = parse_with_variables(source, &vm).unwrap();
            assert_eq!(expected_consumed, consumed);
        }
    }
}<|MERGE_RESOLUTION|>--- conflicted
+++ resolved
@@ -635,12 +635,6 @@
                     if let Some(prev) = prev_char.take() {
                         self.single_set.add_char(prev);
                     }
-<<<<<<< HEAD
-=======
-                    // the match guard checks length == 1
-                    #[allow(clippy::indexing_slicing)]
-                    let c = c_vec[0];
->>>>>>> 86c5c077
                     prev_char = Some(c);
                     state = Char;
                 }
@@ -671,13 +665,7 @@
                 // parse a literal char as the end of a range
                 (CharMinus, MT::Literal(Literal::CharKind(SMC::Single(c)))) => {
                     let start = prev_char.ok_or(PEK::Internal.with_offset(tok_offset))?;
-<<<<<<< HEAD
                     let end = c;
-=======
-                    // the match guard checks length == 1
-                    #[allow(clippy::indexing_slicing)]
-                    let end = c_vec[0];
->>>>>>> 86c5c077
                     if start > end {
                         // TODO(#3558): Better error message (e.g., "start greater than end in range")?
                         return Err(PEK::UnexpectedChar(end).with_offset(tok_offset));
@@ -935,30 +923,10 @@
                 let (_, first_c) = self.parse_hex_digits_into_char(1, 6)?;
                 let skipped = self.skip_whitespace();
 
-<<<<<<< HEAD
                 match self.must_peek()? {
                     (offset, '}') => {
                         self.iter.next();
                         Ok((offset, SingleOrMultiChar::Single(first_c)))
-=======
-                loop {
-                    let skipped = self.skip_whitespace();
-                    match self.must_peek_char()? {
-                        '}' => {
-                            last_offset = self.must_peek_index()?;
-                            self.iter.next();
-                            break;
-                        }
-                        initial_c => {
-                            if skipped == 0 && !c_vec.is_empty() {
-                                // bracketed hex code points must be separated by whitespace
-                                return self.error_here(PEK::UnexpectedChar(initial_c));
-                            }
-
-                            let (_, c) = self.parse_hex_digits_into_char(1, 6)?;
-                            c_vec.push(c);
-                        }
->>>>>>> 86c5c077
                     }
                     // note: enforcing whitespace after the first char here, because the parse_multi_escape functions
                     // won't have access to this information anymore
@@ -971,31 +939,19 @@
             'u' => {
                 // 'u' hex{4}
                 self.parse_hex_digits_into_char(4, 4)
-<<<<<<< HEAD
                     .map(|(offset, c)| (offset, SingleOrMultiChar::Single(c)))
-=======
-                    .map(|(offset, c)| (offset, vec![c]))
->>>>>>> 86c5c077
             }
             'x' => {
                 // 'x' hex{2}
                 self.parse_hex_digits_into_char(2, 2)
-<<<<<<< HEAD
                     .map(|(offset, c)| (offset, SingleOrMultiChar::Single(c)))
-=======
-                    .map(|(offset, c)| (offset, vec![c]))
->>>>>>> 86c5c077
             }
             'U' => {
                 // 'U00' ('0' hex{5} | '10' hex{4})
                 self.consume('0')?;
                 self.consume('0')?;
                 self.parse_hex_digits_into_char(6, 6)
-<<<<<<< HEAD
                     .map(|(offset, c)| (offset, SingleOrMultiChar::Single(c)))
-=======
-                    .map(|(offset, c)| (offset, vec![c]))
->>>>>>> 86c5c077
             }
             'N' => {
                 // parse code point with name in {}
@@ -1209,20 +1165,13 @@
         }
     }
 
-<<<<<<< HEAD
-=======
     // note: could turn this from the current two-pass approach into a one-pass approach
     // by manually parsing the digits instead of using u32::from_str_radix.
->>>>>>> 86c5c077
     fn parse_hex_digits_into_char(&mut self, min: usize, max: usize) -> Result<(usize, char)> {
         let first_offset = self.must_peek_index()?;
         let end_offset = self.validate_hex_digits(min, max)?;
 
-<<<<<<< HEAD
-        // safety: validate_hex_digits ensures that chars (including the last one) are ascii hex digits,
-=======
         // validate_hex_digits ensures that chars (including the last one) are ascii hex digits,
->>>>>>> 86c5c077
         // which are all exactly one UTF-8 byte long, so slicing on these offsets always respects char boundaries
         #[allow(clippy::indexing_slicing)]
         let hex_source = &self.source[first_offset..=end_offset];
