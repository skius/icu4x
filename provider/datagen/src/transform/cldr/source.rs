// This file is part of ICU4X. For terms of use, please see the file
// called LICENSE at the top level of the ICU4X source tree
// (online at: https://github.com/unicode-org/icu4x/blob/main/LICENSE ).

#![allow(dead_code)] // features

use crate::source::SerdeCache;
use crate::CoverageLevel;
use icu_locid::LanguageIdentifier;
use icu_locid_transform::provider::LikelySubtagsForLanguageV1Marker;
use icu_locid_transform::provider::LikelySubtagsForScriptRegionV1Marker;
use icu_locid_transform::LocaleExpander;
use icu_provider::prelude::*;
use icu_provider::DataError;
use icu_provider_adapters::any_payload::AnyPayloadProvider;
use icu_provider_adapters::fork::ForkByKeyProvider;
use once_cell::sync::OnceCell;
use std::collections::HashSet;
use std::fmt::Debug;
use std::str::FromStr;

#[derive(Debug)]
pub(crate) struct CldrCache {
    serde_cache: SerdeCache,
    dir_suffix: OnceCell<&'static str>,
    locale_expander: OnceCell<LocaleExpander>,
}

impl CldrCache {
    pub fn from_serde_cache(serde_cache: SerdeCache) -> Self {
        CldrCache {
            serde_cache,
            dir_suffix: Default::default(),
            locale_expander: Default::default(),
        }
    }

    pub fn core(&self) -> CldrDirNoLang<'_> {
        CldrDirNoLang(self, "cldr-core".to_owned())
    }

    pub fn numbers(&self) -> CldrDirLang<'_> {
        CldrDirLang(self, "cldr-numbers".to_owned())
    }

    pub fn misc(&self) -> CldrDirLang<'_> {
        CldrDirLang(self, "cldr-misc".to_owned())
    }

    pub fn bcp47(&self) -> CldrDirNoLang<'_> {
        CldrDirNoLang(self, "cldr-bcp47/bcp47".to_string())
    }

    pub fn displaynames(&self) -> CldrDirLang<'_> {
        CldrDirLang(self, "cldr-localenames".to_owned())
    }

    #[cfg(feature = "icu_transliteration")]
    pub fn transforms(&self) -> CldrDirTransform<'_> {
        CldrDirTransform(self, "cldr-transforms".to_owned())
    }

    pub fn dates(&self, cal: &str) -> CldrDirLang<'_> {
        CldrDirLang(
            self,
            if cal == "gregorian" {
                "cldr-dates".to_owned()
            } else {
                format!("cldr-cal-{cal}")
            },
        )
    }

    pub fn locales(
        &self,
        levels: impl IntoIterator<Item = CoverageLevel>,
    ) -> Result<Vec<icu_locid::LanguageIdentifier>, DataError> {
        let levels = levels.into_iter().collect::<HashSet<_>>();
        Ok(self
            .serde_cache
            .read_and_parse_json::<crate::transform::cldr::cldr_serde::coverage_levels::Resource>(
                "cldr-core/coverageLevels.json",
            )?
            .coverage_levels
            .iter()
            .filter_map(|(locale, c)| levels.contains(c).then_some(locale))
            .cloned()
            // `und` needs to be part of every set
            .chain([Default::default()])
            .collect())
    }

    fn dir_suffix(&self) -> Result<&'static str, DataError> {
        self.dir_suffix
            .get_or_try_init(|| {
                if self.serde_cache.list("cldr-misc-full")?.next().is_some() {
                    Ok("full")
                } else {
                    Ok("modern")
                }
            })
            .copied()
    }

    fn locale_expander(&self) -> Result<&LocaleExpander, DataError> {
        use super::locale_canonicalizer::likely_subtags::*;
        self.locale_expander.get_or_try_init(|| {
            let data = transform(LikelySubtagsResources::try_from_cldr_cache(self)?.get_common());
            let provider = ForkByKeyProvider::new(
                AnyPayloadProvider::from_owned::<LikelySubtagsForLanguageV1Marker>(
                    data.clone().into(),
                ),
                AnyPayloadProvider::from_owned::<LikelySubtagsForScriptRegionV1Marker>(data.into()),
            );
            LocaleExpander::try_new_with_any_provider(&provider).map_err(|e| {
                DataError::custom("creating LocaleExpander in CldrCache").with_display_context(&e)
            })
        })
    }

    /// CLDR sometimes stores locales with default scripts.
    /// Add in the likely script here to make that data reachable.
    fn add_script(
        &self,
        langid: &LanguageIdentifier,
    ) -> Result<Option<LanguageIdentifier>, DataError> {
        if langid.language.is_empty() || langid.script.is_some() {
            return Ok(None);
        }
        let mut new_langid = langid.clone();
        self.locale_expander()?.maximize(&mut new_langid);
        debug_assert!(new_langid.script.is_some());
        if langid.region.is_none() {
            new_langid.region = None;
        }
        Ok(Some(new_langid))
    }

    /// ICU4X does not store locales with their script
    /// if the script is the default for the language.
    /// Perform that normalization mapping here.
    fn remove_script(
        &self,
        langid: &LanguageIdentifier,
    ) -> Result<Option<LanguageIdentifier>, DataError> {
        if langid.language.is_empty() || langid.script.is_none() {
            return Ok(None);
        }
        let region = langid.region;
        let mut langid = langid.clone();
        self.locale_expander()?.minimize(&mut langid);
        if langid.script.is_some() || (region.is_none() && langid.region.is_some()) {
            // Wasn't able to minimize the script, or had to add a region
            return Ok(None);
        }
        // Restore the region
        langid.region = region;
        Ok(Some(langid))
    }
}

pub(crate) struct CldrDirNoLang<'a>(&'a CldrCache, String);

impl<'a> CldrDirNoLang<'a> {
    pub fn read_and_parse<S>(&self, file_name: &str) -> Result<&'a S, DataError>
    where
        for<'de> S: serde::Deserialize<'de> + 'static + Send + Sync,
    {
        self.0
            .serde_cache
            .read_and_parse_json(&format!("{}/{}", self.1, file_name))
    }
}

pub(crate) struct CldrDirLang<'a>(&'a CldrCache, String);

impl<'a> CldrDirLang<'a> {
    pub fn read_and_parse<S>(
        &self,
        lang: &LanguageIdentifier,
        file_name: &str,
    ) -> Result<&'a S, DataError>
    where
        for<'de> S: serde::Deserialize<'de> + 'static + Send + Sync,
    {
        let dir_suffix = self.0.dir_suffix()?;
        let path = format!("{}-{dir_suffix}/main/{lang}/{file_name}", self.1);
        if self.0.serde_cache.file_exists(&path)? {
            self.0.serde_cache.read_and_parse_json(&path)
        } else if let Some(new_langid) = self.0.add_script(lang)? {
            self.read_and_parse(&new_langid, file_name)
        } else {
            Err(DataErrorKind::Io(std::io::ErrorKind::NotFound)
                .into_error()
                .with_display_context(&path))
        }
    }

    pub fn list_langs(&self) -> Result<impl Iterator<Item = LanguageIdentifier> + '_, DataError> {
        let dir_suffix = self.0.dir_suffix()?;
        let path = format!("{}-{dir_suffix}/main", self.1);
        Ok(self
            .0
            .serde_cache
            .list(&path)?
            .map(|path| -> Result<LanguageIdentifier, DataError> {
                let langid = LanguageIdentifier::from_str(&path).unwrap();
                Ok(self.0.remove_script(&langid)?.unwrap_or(langid))
            })
            .collect::<Result<Vec<_>, _>>()?
            .into_iter())
    }

    pub fn file_exists(
        &self,
        lang: &LanguageIdentifier,
        file_name: &str,
    ) -> Result<bool, DataError> {
        let dir_suffix = self.0.dir_suffix()?;
        let path = format!("{}-{dir_suffix}/main/{lang}/{file_name}", self.1);
        if self.0.serde_cache.file_exists(&path)? {
            Ok(true)
        } else if let Some(new_langid) = self.0.add_script(lang)? {
            self.file_exists(&new_langid, file_name)
        } else {
            Ok(false)
        }
    }
}

#[cfg(feature = "icu_transliteration")]
pub(crate) struct CldrDirTransform<'a>(&'a CldrCache, String);

#[cfg(feature = "icu_transliteration")]
impl<'a> CldrDirTransform<'a> {
    pub fn read_and_parse_metadata(
        &self,
        transform: &str,
    ) -> Result<&'a crate::transform::cldr::cldr_serde::transforms::Resource, DataError> {
        let dir_suffix = self.0.dir_suffix()?;
<<<<<<< HEAD
        let path = format!("{}-{dir_suffix}/main/{transform}/metadata.json", self.1);
        if self.0.serde_cache.file_exists(&path)? {
            self.0.serde_cache.read_and_parse_json(&path)
        } else {
            Err(DataErrorKind::Io(std::io::ErrorKind::NotFound)
                .into_error()
                .with_display_context(&path))
        }
=======
        // using the -NoLang version because `transform` is not a valid LanguageIdentifier
        let cldr_dir = CldrDirNoLang(self.0, format!("{}-{dir_suffix}/main/{transform}", self.1));
        cldr_dir.read_and_parse("metadata.json")
>>>>>>> c5731f7d
    }

    pub fn read_source(&self, transform: &str) -> Result<String, DataError> {
        let dir_suffix = self.0.dir_suffix()?;
        let path = format!("{}-{dir_suffix}/main/{transform}/source.txt", self.1);
        if self.0.serde_cache.file_exists(&path)? {
<<<<<<< HEAD
            let buf = self.0.serde_cache.root.read_to_buf(&path)?;
            let s = String::from_utf8(buf)
                .map_err(|e| DataError::custom("Source UTF-8 checking").with_display_context(&e))?;
            Ok(s)
=======
            self.0.serde_cache.root.read_to_string(&path)
>>>>>>> c5731f7d
        } else {
            Err(DataErrorKind::Io(std::io::ErrorKind::NotFound)
                .into_error()
                .with_display_context(&path))
        }
    }

    pub fn list_transforms(&self) -> Result<impl Iterator<Item = String> + '_, DataError> {
        let dir_suffix = self.0.dir_suffix()?;
        let path = format!("{}-{dir_suffix}/main", self.1);
        self.0.serde_cache.list(&path)
    }

    pub fn file_exists(&self, transform: &str, file_name: &str) -> Result<bool, DataError> {
        let dir_suffix = self.0.dir_suffix()?;
        let path = format!("{}-{dir_suffix}/main/{transform}/{file_name}", self.1);
        if self.0.serde_cache.file_exists(&path)? {
            Ok(true)
        } else {
            Ok(false)
        }
    }
}<|MERGE_RESOLUTION|>--- conflicted
+++ resolved
@@ -238,39 +238,21 @@
         transform: &str,
     ) -> Result<&'a crate::transform::cldr::cldr_serde::transforms::Resource, DataError> {
         let dir_suffix = self.0.dir_suffix()?;
-<<<<<<< HEAD
-        let path = format!("{}-{dir_suffix}/main/{transform}/metadata.json", self.1);
-        if self.0.serde_cache.file_exists(&path)? {
-            self.0.serde_cache.read_and_parse_json(&path)
+        // using the -NoLang version because `transform` is not a valid LanguageIdentifier
+        let cldr_dir = CldrDirNoLang(self.0, format!("{}-{dir_suffix}/main/{transform}", self.1));
+        cldr_dir.read_and_parse("metadata.json")
+    }
+
+    pub fn read_source(&self, transform: &str) -> Result<String, DataError> {
+        let dir_suffix = self.0.dir_suffix()?;
+        let path = format!("{}-{dir_suffix}/main/{transform}/source.txt", self.1);
+        if self.0.serde_cache.file_exists(&path)? {
+            self.0.serde_cache.root.read_to_string(&path)
         } else {
             Err(DataErrorKind::Io(std::io::ErrorKind::NotFound)
                 .into_error()
                 .with_display_context(&path))
         }
-=======
-        // using the -NoLang version because `transform` is not a valid LanguageIdentifier
-        let cldr_dir = CldrDirNoLang(self.0, format!("{}-{dir_suffix}/main/{transform}", self.1));
-        cldr_dir.read_and_parse("metadata.json")
->>>>>>> c5731f7d
-    }
-
-    pub fn read_source(&self, transform: &str) -> Result<String, DataError> {
-        let dir_suffix = self.0.dir_suffix()?;
-        let path = format!("{}-{dir_suffix}/main/{transform}/source.txt", self.1);
-        if self.0.serde_cache.file_exists(&path)? {
-<<<<<<< HEAD
-            let buf = self.0.serde_cache.root.read_to_buf(&path)?;
-            let s = String::from_utf8(buf)
-                .map_err(|e| DataError::custom("Source UTF-8 checking").with_display_context(&e))?;
-            Ok(s)
-=======
-            self.0.serde_cache.root.read_to_string(&path)
->>>>>>> c5731f7d
-        } else {
-            Err(DataErrorKind::Io(std::io::ErrorKind::NotFound)
-                .into_error()
-                .with_display_context(&path))
-        }
     }
 
     pub fn list_transforms(&self) -> Result<impl Iterator<Item = String> + '_, DataError> {
