--- conflicted
+++ resolved
@@ -1,422 +1,7 @@
 // @generated
 #[macro_use]
-<<<<<<< HEAD
-mod macros {
-    #[macro_use]
-    mod calendar_japanese_v1;
-    #[macro_use]
-    mod calendar_japanext_v1;
-    #[macro_use]
-    mod collator_data_v1;
-    #[macro_use]
-    mod collator_dia_v1;
-    #[macro_use]
-    mod collator_jamo_v1;
-    #[macro_use]
-    mod collator_meta_v1;
-    #[macro_use]
-    mod collator_prim_v1;
-    #[macro_use]
-    mod collator_reord_v1;
-    #[macro_use]
-    mod compactdecimal_long_v1;
-    #[macro_use]
-    mod compactdecimal_short_v1;
-    #[macro_use]
-    mod core_helloworld_v1;
-    #[macro_use]
-    mod datetime_buddhist_datelengths_v1;
-    #[macro_use]
-    mod datetime_buddhist_datesymbols_v1;
-    #[macro_use]
-    mod datetime_coptic_datelengths_v1;
-    #[macro_use]
-    mod datetime_coptic_datesymbols_v1;
-    #[macro_use]
-    mod datetime_ethiopic_datelengths_v1;
-    #[macro_use]
-    mod datetime_ethiopic_datesymbols_v1;
-    #[macro_use]
-    mod datetime_gregory_datelengths_v1;
-    #[macro_use]
-    mod datetime_gregory_datesymbols_v1;
-    #[macro_use]
-    mod datetime_indian_datelengths_v1;
-    #[macro_use]
-    mod datetime_indian_datesymbols_v1;
-    #[macro_use]
-    mod datetime_japanese_datelengths_v1;
-    #[macro_use]
-    mod datetime_japanese_datesymbols_v1;
-    #[macro_use]
-    mod datetime_japanext_datelengths_v1;
-    #[macro_use]
-    mod datetime_japanext_datesymbols_v1;
-    #[macro_use]
-    mod datetime_skeletons_v1;
-    #[macro_use]
-    mod datetime_timelengths_v1;
-    #[macro_use]
-    mod datetime_timesymbols_v1;
-    #[macro_use]
-    mod datetime_week_data_v1;
-    #[macro_use]
-    mod decimal_symbols_v1;
-    #[macro_use]
-    mod displaynames_languages_v1;
-    #[macro_use]
-    mod displaynames_locales_v1;
-    #[macro_use]
-    mod displaynames_regions_v1;
-    #[macro_use]
-    mod displaynames_scripts_v1;
-    #[macro_use]
-    mod displaynames_variants_v1;
-    #[macro_use]
-    mod fallback_likelysubtags_v1;
-    #[macro_use]
-    mod fallback_parents_v1;
-    #[macro_use]
-    mod fallback_supplement_co_v1;
-    #[macro_use]
-    mod list_and_v1;
-    #[macro_use]
-    mod list_or_v1;
-    #[macro_use]
-    mod list_unit_v1;
-    #[macro_use]
-    mod locid_transform_aliases_v1;
-    #[macro_use]
-    mod locid_transform_likelysubtags_v1;
-    #[macro_use]
-    mod locid_transform_likelysubtags_ext_v1;
-    #[macro_use]
-    mod locid_transform_likelysubtags_l_v1;
-    #[macro_use]
-    mod locid_transform_likelysubtags_sr_v1;
-    #[macro_use]
-    mod locid_transform_script_dir_v1;
-    #[macro_use]
-    mod normalizer_comp_v1;
-    #[macro_use]
-    mod normalizer_decomp_v1;
-    #[macro_use]
-    mod normalizer_nfd_v1;
-    #[macro_use]
-    mod normalizer_nfdex_v1;
-    #[macro_use]
-    mod normalizer_nfkd_v1;
-    #[macro_use]
-    mod normalizer_nfkdex_v1;
-    #[macro_use]
-    mod normalizer_uts46d_v1;
-    #[macro_use]
-    mod plurals_cardinal_v1;
-    #[macro_use]
-    mod plurals_ordinal_v1;
-    #[macro_use]
-    mod propnames_from_gcb_v1;
-    #[macro_use]
-    mod propnames_from_sb_v1;
-    #[macro_use]
-    mod propnames_from_wb_v1;
-    #[macro_use]
-    mod propnames_from_bc_v1;
-    #[macro_use]
-    mod propnames_from_ccc_v1;
-    #[macro_use]
-    mod propnames_from_ea_v1;
-    #[macro_use]
-    mod propnames_from_gc_v1;
-    #[macro_use]
-    mod propnames_from_gcm_v1;
-    #[macro_use]
-    mod propnames_from_lb_v1;
-    #[macro_use]
-    mod propnames_from_sc_v1;
-    #[macro_use]
-    mod propnames_to_long_linear_gcb_v1;
-    #[macro_use]
-    mod propnames_to_long_linear_sb_v1;
-    #[macro_use]
-    mod propnames_to_long_linear_wb_v1;
-    #[macro_use]
-    mod propnames_to_long_linear_bc_v1;
-    #[macro_use]
-    mod propnames_to_long_linear_ea_v1;
-    #[macro_use]
-    mod propnames_to_long_linear_gc_v1;
-    #[macro_use]
-    mod propnames_to_long_linear_lb_v1;
-    #[macro_use]
-    mod propnames_to_long_linear_sc_v1;
-    #[macro_use]
-    mod propnames_to_long_sparse_ccc_v1;
-    #[macro_use]
-    mod propnames_to_short_linear_gcb_v1;
-    #[macro_use]
-    mod propnames_to_short_linear_sb_v1;
-    #[macro_use]
-    mod propnames_to_short_linear_wb_v1;
-    #[macro_use]
-    mod propnames_to_short_linear_bc_v1;
-    #[macro_use]
-    mod propnames_to_short_linear_ea_v1;
-    #[macro_use]
-    mod propnames_to_short_linear_gc_v1;
-    #[macro_use]
-    mod propnames_to_short_linear_lb_v1;
-    #[macro_use]
-    mod propnames_to_short_linear4_sc_v1;
-    #[macro_use]
-    mod propnames_to_short_sparse_ccc_v1;
-    #[macro_use]
-    mod props_ahex_v1;
-    #[macro_use]
-    mod props_alpha_v1;
-    #[macro_use]
-    mod props_basic_emoji_v1;
-    #[macro_use]
-    mod props_bidi_c_v1;
-    #[macro_use]
-    mod props_bidi_m_v1;
-    #[macro_use]
-    mod props_ci_v1;
-    #[macro_use]
-    mod props_cwcf_v1;
-    #[macro_use]
-    mod props_cwcm_v1;
-    #[macro_use]
-    mod props_cwkcf_v1;
-    #[macro_use]
-    mod props_cwl_v1;
-    #[macro_use]
-    mod props_cwt_v1;
-    #[macro_use]
-    mod props_cwu_v1;
-    #[macro_use]
-    mod props_cased_v1;
-    #[macro_use]
-    mod props_comp_ex_v1;
-    #[macro_use]
-    mod props_di_v1;
-    #[macro_use]
-    mod props_dash_v1;
-    #[macro_use]
-    mod props_dep_v1;
-    #[macro_use]
-    mod props_dia_v1;
-    #[macro_use]
-    mod props_ebase_v1;
-    #[macro_use]
-    mod props_ecomp_v1;
-    #[macro_use]
-    mod props_emod_v1;
-    #[macro_use]
-    mod props_epres_v1;
-    #[macro_use]
-    mod props_emoji_v1;
-    #[macro_use]
-    mod props_ext_v1;
-    #[macro_use]
-    mod props_extpict_v1;
-    #[macro_use]
-    mod props_gcb_v1;
-    #[macro_use]
-    mod props_gr_base_v1;
-    #[macro_use]
-    mod props_gr_ext_v1;
-    #[macro_use]
-    mod props_gr_link_v1;
-    #[macro_use]
-    mod props_hex_v1;
-    #[macro_use]
-    mod props_hyphen_v1;
-    #[macro_use]
-    mod props_idc_v1;
-    #[macro_use]
-    mod props_ids_v1;
-    #[macro_use]
-    mod props_idsb_v1;
-    #[macro_use]
-    mod props_idst_v1;
-    #[macro_use]
-    mod props_ideo_v1;
-    #[macro_use]
-    mod props_join_c_v1;
-    #[macro_use]
-    mod props_loe_v1;
-    #[macro_use]
-    mod props_lower_v1;
-    #[macro_use]
-    mod props_math_v1;
-    #[macro_use]
-    mod props_nchar_v1;
-    #[macro_use]
-    mod props_pcm_v1;
-    #[macro_use]
-    mod props_pat_syn_v1;
-    #[macro_use]
-    mod props_pat_ws_v1;
-    #[macro_use]
-    mod props_qmark_v1;
-    #[macro_use]
-    mod props_ri_v1;
-    #[macro_use]
-    mod props_radical_v1;
-    #[macro_use]
-    mod props_sb_v1;
-    #[macro_use]
-    mod props_sd_v1;
-    #[macro_use]
-    mod props_sterm_v1;
-    #[macro_use]
-    mod props_sensitive_v1;
-    #[macro_use]
-    mod props_term_v1;
-    #[macro_use]
-    mod props_uideo_v1;
-    #[macro_use]
-    mod props_upper_v1;
-    #[macro_use]
-    mod props_vs_v1;
-    #[macro_use]
-    mod props_wb_v1;
-    #[macro_use]
-    mod props_wspace_v1;
-    #[macro_use]
-    mod props_xidc_v1;
-    #[macro_use]
-    mod props_xids_v1;
-    #[macro_use]
-    mod props_alnum_v1;
-    #[macro_use]
-    mod props_bc_v1;
-    #[macro_use]
-    mod props_bidiauxiliaryprops_v1;
-    #[macro_use]
-    mod props_blank_v1;
-    #[macro_use]
-    mod props_casemap_v1;
-    #[macro_use]
-    mod props_ccc_v1;
-    #[macro_use]
-    mod props_ea_v1;
-    #[macro_use]
-    mod props_exemplarchars_auxiliary_v1;
-    #[macro_use]
-    mod props_exemplarchars_index_v1;
-    #[macro_use]
-    mod props_exemplarchars_main_v1;
-    #[macro_use]
-    mod props_exemplarchars_numbers_v1;
-    #[macro_use]
-    mod props_exemplarchars_punctuation_v1;
-    #[macro_use]
-    mod props_gc_v1;
-    #[macro_use]
-    mod props_graph_v1;
-    #[macro_use]
-    mod props_lb_v1;
-    #[macro_use]
-    mod props_nfcinert_v1;
-    #[macro_use]
-    mod props_nfdinert_v1;
-    #[macro_use]
-    mod props_nfkcinert_v1;
-    #[macro_use]
-    mod props_nfkdinert_v1;
-    #[macro_use]
-    mod props_print_v1;
-    #[macro_use]
-    mod props_sc_v1;
-    #[macro_use]
-    mod props_scx_v1;
-    #[macro_use]
-    mod props_segstart_v1;
-    #[macro_use]
-    mod props_xdigit_v1;
-    #[macro_use]
-    mod relativetime_long_day_v1;
-    #[macro_use]
-    mod relativetime_long_hour_v1;
-    #[macro_use]
-    mod relativetime_long_minute_v1;
-    #[macro_use]
-    mod relativetime_long_month_v1;
-    #[macro_use]
-    mod relativetime_long_quarter_v1;
-    #[macro_use]
-    mod relativetime_long_second_v1;
-    #[macro_use]
-    mod relativetime_long_week_v1;
-    #[macro_use]
-    mod relativetime_long_year_v1;
-    #[macro_use]
-    mod relativetime_narrow_day_v1;
-    #[macro_use]
-    mod relativetime_narrow_hour_v1;
-    #[macro_use]
-    mod relativetime_narrow_minute_v1;
-    #[macro_use]
-    mod relativetime_narrow_month_v1;
-    #[macro_use]
-    mod relativetime_narrow_quarter_v1;
-    #[macro_use]
-    mod relativetime_narrow_second_v1;
-    #[macro_use]
-    mod relativetime_narrow_week_v1;
-    #[macro_use]
-    mod relativetime_narrow_year_v1;
-    #[macro_use]
-    mod relativetime_short_day_v1;
-    #[macro_use]
-    mod relativetime_short_hour_v1;
-    #[macro_use]
-    mod relativetime_short_minute_v1;
-    #[macro_use]
-    mod relativetime_short_month_v1;
-    #[macro_use]
-    mod relativetime_short_quarter_v1;
-    #[macro_use]
-    mod relativetime_short_second_v1;
-    #[macro_use]
-    mod relativetime_short_week_v1;
-    #[macro_use]
-    mod relativetime_short_year_v1;
-    #[macro_use]
-    mod segmenter_dictionary_w_auto_v1;
-    #[macro_use]
-    mod segmenter_dictionary_wl_ext_v1;
-    #[macro_use]
-    mod segmenter_grapheme_v1;
-    #[macro_use]
-    mod segmenter_line_v1;
-    #[macro_use]
-    mod segmenter_lstm_wl_auto_v1;
-    #[macro_use]
-    mod segmenter_sentence_v1;
-    #[macro_use]
-    mod segmenter_word_v1;
-    #[macro_use]
-    mod time_zone_exemplar_cities_v1;
-    #[macro_use]
-    mod time_zone_formats_v1;
-    #[macro_use]
-    mod time_zone_generic_long_v1;
-    #[macro_use]
-    mod time_zone_generic_short_v1;
-    #[macro_use]
-    mod time_zone_metazone_period_v1;
-    #[macro_use]
-    mod time_zone_specific_long_v1;
-    #[macro_use]
-    mod time_zone_specific_short_v1;
-}
-=======
 #[path = "macros/calendar_japanese_v1.data.rs"]
 mod calendar_japanese_v1;
->>>>>>> c010e99d
 #[doc(inline)]
 pub use __impl_calendar_japanese_v1 as impl_calendar_japanese_v1;
 #[macro_use]
@@ -645,11 +230,14 @@
 #[doc(inline)]
 pub use __impl_locid_transform_likelysubtags_sr_v1 as impl_locid_transform_likelysubtags_sr_v1;
 #[macro_use]
+#[path = "macros/locid_transform_script_dir_v1.data.rs"]
+mod locid_transform_script_dir_v1;
+#[doc(inline)]
+pub use __impl_locid_transform_script_dir_v1 as impl_locid_transform_script_dir_v1;
+#[macro_use]
 #[path = "macros/normalizer_comp_v1.data.rs"]
 mod normalizer_comp_v1;
 #[doc(inline)]
-pub use __impl_locid_transform_script_dir_v1 as impl_locid_transform_script_dir_v1;
-#[doc(inline)]
 pub use __impl_normalizer_comp_v1 as impl_normalizer_comp_v1;
 #[macro_use]
 #[path = "macros/normalizer_decomp_v1.data.rs"]
@@ -1435,2622 +1023,4 @@
 #[path = "macros/time_zone_specific_short_v1.data.rs"]
 mod time_zone_specific_short_v1;
 #[doc(inline)]
-<<<<<<< HEAD
-pub use __impl_time_zone_specific_short_v1 as impl_time_zone_specific_short_v1;
-#[doc(inline)]
-use __lookup_collator_data_v1 as lookup_collator_data_v1;
-#[doc(inline)]
-use __lookup_collator_meta_v1 as lookup_collator_meta_v1;
-#[doc(inline)]
-use __lookup_collator_reord_v1 as lookup_collator_reord_v1;
-#[doc(inline)]
-use __lookup_compactdecimal_long_v1 as lookup_compactdecimal_long_v1;
-#[doc(inline)]
-use __lookup_compactdecimal_short_v1 as lookup_compactdecimal_short_v1;
-#[doc(inline)]
-use __lookup_core_helloworld_v1 as lookup_core_helloworld_v1;
-#[doc(inline)]
-use __lookup_datetime_buddhist_datelengths_v1 as lookup_datetime_buddhist_datelengths_v1;
-#[doc(inline)]
-use __lookup_datetime_buddhist_datesymbols_v1 as lookup_datetime_buddhist_datesymbols_v1;
-#[doc(inline)]
-use __lookup_datetime_coptic_datelengths_v1 as lookup_datetime_coptic_datelengths_v1;
-#[doc(inline)]
-use __lookup_datetime_coptic_datesymbols_v1 as lookup_datetime_coptic_datesymbols_v1;
-#[doc(inline)]
-use __lookup_datetime_ethiopic_datelengths_v1 as lookup_datetime_ethiopic_datelengths_v1;
-#[doc(inline)]
-use __lookup_datetime_ethiopic_datesymbols_v1 as lookup_datetime_ethiopic_datesymbols_v1;
-#[doc(inline)]
-use __lookup_datetime_gregory_datelengths_v1 as lookup_datetime_gregory_datelengths_v1;
-#[doc(inline)]
-use __lookup_datetime_gregory_datesymbols_v1 as lookup_datetime_gregory_datesymbols_v1;
-#[doc(inline)]
-use __lookup_datetime_indian_datelengths_v1 as lookup_datetime_indian_datelengths_v1;
-#[doc(inline)]
-use __lookup_datetime_indian_datesymbols_v1 as lookup_datetime_indian_datesymbols_v1;
-#[doc(inline)]
-use __lookup_datetime_japanese_datelengths_v1 as lookup_datetime_japanese_datelengths_v1;
-#[doc(inline)]
-use __lookup_datetime_japanese_datesymbols_v1 as lookup_datetime_japanese_datesymbols_v1;
-#[doc(inline)]
-use __lookup_datetime_japanext_datelengths_v1 as lookup_datetime_japanext_datelengths_v1;
-#[doc(inline)]
-use __lookup_datetime_japanext_datesymbols_v1 as lookup_datetime_japanext_datesymbols_v1;
-#[doc(inline)]
-use __lookup_datetime_skeletons_v1 as lookup_datetime_skeletons_v1;
-#[doc(inline)]
-use __lookup_datetime_timelengths_v1 as lookup_datetime_timelengths_v1;
-#[doc(inline)]
-use __lookup_datetime_timesymbols_v1 as lookup_datetime_timesymbols_v1;
-#[doc(inline)]
-use __lookup_datetime_week_data_v1 as lookup_datetime_week_data_v1;
-#[doc(inline)]
-use __lookup_decimal_symbols_v1 as lookup_decimal_symbols_v1;
-#[doc(inline)]
-use __lookup_displaynames_languages_v1 as lookup_displaynames_languages_v1;
-#[doc(inline)]
-use __lookup_displaynames_locales_v1 as lookup_displaynames_locales_v1;
-#[doc(inline)]
-use __lookup_displaynames_regions_v1 as lookup_displaynames_regions_v1;
-#[doc(inline)]
-use __lookup_displaynames_scripts_v1 as lookup_displaynames_scripts_v1;
-#[doc(inline)]
-use __lookup_displaynames_variants_v1 as lookup_displaynames_variants_v1;
-#[doc(inline)]
-use __lookup_list_and_v1 as lookup_list_and_v1;
-#[doc(inline)]
-use __lookup_list_or_v1 as lookup_list_or_v1;
-#[doc(inline)]
-use __lookup_list_unit_v1 as lookup_list_unit_v1;
-#[doc(inline)]
-use __lookup_plurals_cardinal_v1 as lookup_plurals_cardinal_v1;
-#[doc(inline)]
-use __lookup_plurals_ordinal_v1 as lookup_plurals_ordinal_v1;
-#[doc(inline)]
-use __lookup_props_exemplarchars_auxiliary_v1 as lookup_props_exemplarchars_auxiliary_v1;
-#[doc(inline)]
-use __lookup_props_exemplarchars_index_v1 as lookup_props_exemplarchars_index_v1;
-#[doc(inline)]
-use __lookup_props_exemplarchars_main_v1 as lookup_props_exemplarchars_main_v1;
-#[doc(inline)]
-use __lookup_props_exemplarchars_numbers_v1 as lookup_props_exemplarchars_numbers_v1;
-#[doc(inline)]
-use __lookup_props_exemplarchars_punctuation_v1 as lookup_props_exemplarchars_punctuation_v1;
-#[doc(inline)]
-use __lookup_relativetime_long_day_v1 as lookup_relativetime_long_day_v1;
-#[doc(inline)]
-use __lookup_relativetime_long_hour_v1 as lookup_relativetime_long_hour_v1;
-#[doc(inline)]
-use __lookup_relativetime_long_minute_v1 as lookup_relativetime_long_minute_v1;
-#[doc(inline)]
-use __lookup_relativetime_long_month_v1 as lookup_relativetime_long_month_v1;
-#[doc(inline)]
-use __lookup_relativetime_long_quarter_v1 as lookup_relativetime_long_quarter_v1;
-#[doc(inline)]
-use __lookup_relativetime_long_second_v1 as lookup_relativetime_long_second_v1;
-#[doc(inline)]
-use __lookup_relativetime_long_week_v1 as lookup_relativetime_long_week_v1;
-#[doc(inline)]
-use __lookup_relativetime_long_year_v1 as lookup_relativetime_long_year_v1;
-#[doc(inline)]
-use __lookup_relativetime_narrow_day_v1 as lookup_relativetime_narrow_day_v1;
-#[doc(inline)]
-use __lookup_relativetime_narrow_hour_v1 as lookup_relativetime_narrow_hour_v1;
-#[doc(inline)]
-use __lookup_relativetime_narrow_minute_v1 as lookup_relativetime_narrow_minute_v1;
-#[doc(inline)]
-use __lookup_relativetime_narrow_month_v1 as lookup_relativetime_narrow_month_v1;
-#[doc(inline)]
-use __lookup_relativetime_narrow_quarter_v1 as lookup_relativetime_narrow_quarter_v1;
-#[doc(inline)]
-use __lookup_relativetime_narrow_second_v1 as lookup_relativetime_narrow_second_v1;
-#[doc(inline)]
-use __lookup_relativetime_narrow_week_v1 as lookup_relativetime_narrow_week_v1;
-#[doc(inline)]
-use __lookup_relativetime_narrow_year_v1 as lookup_relativetime_narrow_year_v1;
-#[doc(inline)]
-use __lookup_relativetime_short_day_v1 as lookup_relativetime_short_day_v1;
-#[doc(inline)]
-use __lookup_relativetime_short_hour_v1 as lookup_relativetime_short_hour_v1;
-#[doc(inline)]
-use __lookup_relativetime_short_minute_v1 as lookup_relativetime_short_minute_v1;
-#[doc(inline)]
-use __lookup_relativetime_short_month_v1 as lookup_relativetime_short_month_v1;
-#[doc(inline)]
-use __lookup_relativetime_short_quarter_v1 as lookup_relativetime_short_quarter_v1;
-#[doc(inline)]
-use __lookup_relativetime_short_second_v1 as lookup_relativetime_short_second_v1;
-#[doc(inline)]
-use __lookup_relativetime_short_week_v1 as lookup_relativetime_short_week_v1;
-#[doc(inline)]
-use __lookup_relativetime_short_year_v1 as lookup_relativetime_short_year_v1;
-#[doc(inline)]
-use __lookup_time_zone_exemplar_cities_v1 as lookup_time_zone_exemplar_cities_v1;
-#[doc(inline)]
-use __lookup_time_zone_formats_v1 as lookup_time_zone_formats_v1;
-#[doc(inline)]
-use __lookup_time_zone_generic_long_v1 as lookup_time_zone_generic_long_v1;
-#[doc(inline)]
-use __lookup_time_zone_generic_short_v1 as lookup_time_zone_generic_short_v1;
-#[doc(inline)]
-use __lookup_time_zone_specific_long_v1 as lookup_time_zone_specific_long_v1;
-#[doc(inline)]
-use __lookup_time_zone_specific_short_v1 as lookup_time_zone_specific_short_v1;
-#[doc(inline)]
-pub use __singleton_calendar_japanese_v1 as singleton_calendar_japanese_v1;
-#[doc(inline)]
-pub use __singleton_calendar_japanext_v1 as singleton_calendar_japanext_v1;
-#[doc(inline)]
-pub use __singleton_collator_dia_v1 as singleton_collator_dia_v1;
-#[doc(inline)]
-pub use __singleton_collator_jamo_v1 as singleton_collator_jamo_v1;
-#[doc(inline)]
-pub use __singleton_collator_prim_v1 as singleton_collator_prim_v1;
-#[doc(inline)]
-pub use __singleton_fallback_likelysubtags_v1 as singleton_fallback_likelysubtags_v1;
-#[doc(inline)]
-pub use __singleton_fallback_parents_v1 as singleton_fallback_parents_v1;
-#[doc(inline)]
-pub use __singleton_fallback_supplement_co_v1 as singleton_fallback_supplement_co_v1;
-#[doc(inline)]
-pub use __singleton_locid_transform_aliases_v1 as singleton_locid_transform_aliases_v1;
-#[doc(inline)]
-pub use __singleton_locid_transform_likelysubtags_ext_v1 as singleton_locid_transform_likelysubtags_ext_v1;
-#[doc(inline)]
-pub use __singleton_locid_transform_likelysubtags_l_v1 as singleton_locid_transform_likelysubtags_l_v1;
-#[doc(inline)]
-pub use __singleton_locid_transform_likelysubtags_sr_v1 as singleton_locid_transform_likelysubtags_sr_v1;
-#[doc(inline)]
-pub use __singleton_locid_transform_likelysubtags_v1 as singleton_locid_transform_likelysubtags_v1;
-#[doc(inline)]
-pub use __singleton_locid_transform_script_dir_v1 as singleton_locid_transform_script_dir_v1;
-#[doc(inline)]
-pub use __singleton_normalizer_comp_v1 as singleton_normalizer_comp_v1;
-#[doc(inline)]
-pub use __singleton_normalizer_decomp_v1 as singleton_normalizer_decomp_v1;
-#[doc(inline)]
-pub use __singleton_normalizer_nfd_v1 as singleton_normalizer_nfd_v1;
-#[doc(inline)]
-pub use __singleton_normalizer_nfdex_v1 as singleton_normalizer_nfdex_v1;
-#[doc(inline)]
-pub use __singleton_normalizer_nfkd_v1 as singleton_normalizer_nfkd_v1;
-#[doc(inline)]
-pub use __singleton_normalizer_nfkdex_v1 as singleton_normalizer_nfkdex_v1;
-#[doc(inline)]
-pub use __singleton_normalizer_uts46d_v1 as singleton_normalizer_uts46d_v1;
-#[doc(inline)]
-pub use __singleton_propnames_from_bc_v1 as singleton_propnames_from_bc_v1;
-#[doc(inline)]
-pub use __singleton_propnames_from_ccc_v1 as singleton_propnames_from_ccc_v1;
-#[doc(inline)]
-pub use __singleton_propnames_from_ea_v1 as singleton_propnames_from_ea_v1;
-#[doc(inline)]
-pub use __singleton_propnames_from_gc_v1 as singleton_propnames_from_gc_v1;
-#[doc(inline)]
-pub use __singleton_propnames_from_gcb_v1 as singleton_propnames_from_gcb_v1;
-#[doc(inline)]
-pub use __singleton_propnames_from_gcm_v1 as singleton_propnames_from_gcm_v1;
-#[doc(inline)]
-pub use __singleton_propnames_from_lb_v1 as singleton_propnames_from_lb_v1;
-#[doc(inline)]
-pub use __singleton_propnames_from_sb_v1 as singleton_propnames_from_sb_v1;
-#[doc(inline)]
-pub use __singleton_propnames_from_sc_v1 as singleton_propnames_from_sc_v1;
-#[doc(inline)]
-pub use __singleton_propnames_from_wb_v1 as singleton_propnames_from_wb_v1;
-#[doc(inline)]
-pub use __singleton_propnames_to_long_linear_bc_v1 as singleton_propnames_to_long_linear_bc_v1;
-#[doc(inline)]
-pub use __singleton_propnames_to_long_linear_ea_v1 as singleton_propnames_to_long_linear_ea_v1;
-#[doc(inline)]
-pub use __singleton_propnames_to_long_linear_gc_v1 as singleton_propnames_to_long_linear_gc_v1;
-#[doc(inline)]
-pub use __singleton_propnames_to_long_linear_gcb_v1 as singleton_propnames_to_long_linear_gcb_v1;
-#[doc(inline)]
-pub use __singleton_propnames_to_long_linear_lb_v1 as singleton_propnames_to_long_linear_lb_v1;
-#[doc(inline)]
-pub use __singleton_propnames_to_long_linear_sb_v1 as singleton_propnames_to_long_linear_sb_v1;
-#[doc(inline)]
-pub use __singleton_propnames_to_long_linear_sc_v1 as singleton_propnames_to_long_linear_sc_v1;
-#[doc(inline)]
-pub use __singleton_propnames_to_long_linear_wb_v1 as singleton_propnames_to_long_linear_wb_v1;
-#[doc(inline)]
-pub use __singleton_propnames_to_long_sparse_ccc_v1 as singleton_propnames_to_long_sparse_ccc_v1;
-#[doc(inline)]
-pub use __singleton_propnames_to_short_linear4_sc_v1 as singleton_propnames_to_short_linear4_sc_v1;
-#[doc(inline)]
-pub use __singleton_propnames_to_short_linear_bc_v1 as singleton_propnames_to_short_linear_bc_v1;
-#[doc(inline)]
-pub use __singleton_propnames_to_short_linear_ea_v1 as singleton_propnames_to_short_linear_ea_v1;
-#[doc(inline)]
-pub use __singleton_propnames_to_short_linear_gc_v1 as singleton_propnames_to_short_linear_gc_v1;
-#[doc(inline)]
-pub use __singleton_propnames_to_short_linear_gcb_v1 as singleton_propnames_to_short_linear_gcb_v1;
-#[doc(inline)]
-pub use __singleton_propnames_to_short_linear_lb_v1 as singleton_propnames_to_short_linear_lb_v1;
-#[doc(inline)]
-pub use __singleton_propnames_to_short_linear_sb_v1 as singleton_propnames_to_short_linear_sb_v1;
-#[doc(inline)]
-pub use __singleton_propnames_to_short_linear_wb_v1 as singleton_propnames_to_short_linear_wb_v1;
-#[doc(inline)]
-pub use __singleton_propnames_to_short_sparse_ccc_v1 as singleton_propnames_to_short_sparse_ccc_v1;
-#[doc(inline)]
-pub use __singleton_props_ahex_v1 as singleton_props_ahex_v1;
-#[doc(inline)]
-pub use __singleton_props_alnum_v1 as singleton_props_alnum_v1;
-#[doc(inline)]
-pub use __singleton_props_alpha_v1 as singleton_props_alpha_v1;
-#[doc(inline)]
-pub use __singleton_props_basic_emoji_v1 as singleton_props_basic_emoji_v1;
-#[doc(inline)]
-pub use __singleton_props_bc_v1 as singleton_props_bc_v1;
-#[doc(inline)]
-pub use __singleton_props_bidi_c_v1 as singleton_props_bidi_c_v1;
-#[doc(inline)]
-pub use __singleton_props_bidi_m_v1 as singleton_props_bidi_m_v1;
-#[doc(inline)]
-pub use __singleton_props_bidiauxiliaryprops_v1 as singleton_props_bidiauxiliaryprops_v1;
-#[doc(inline)]
-pub use __singleton_props_blank_v1 as singleton_props_blank_v1;
-#[doc(inline)]
-pub use __singleton_props_cased_v1 as singleton_props_cased_v1;
-#[doc(inline)]
-pub use __singleton_props_casemap_v1 as singleton_props_casemap_v1;
-#[doc(inline)]
-pub use __singleton_props_ccc_v1 as singleton_props_ccc_v1;
-#[doc(inline)]
-pub use __singleton_props_ci_v1 as singleton_props_ci_v1;
-#[doc(inline)]
-pub use __singleton_props_comp_ex_v1 as singleton_props_comp_ex_v1;
-#[doc(inline)]
-pub use __singleton_props_cwcf_v1 as singleton_props_cwcf_v1;
-#[doc(inline)]
-pub use __singleton_props_cwcm_v1 as singleton_props_cwcm_v1;
-#[doc(inline)]
-pub use __singleton_props_cwkcf_v1 as singleton_props_cwkcf_v1;
-#[doc(inline)]
-pub use __singleton_props_cwl_v1 as singleton_props_cwl_v1;
-#[doc(inline)]
-pub use __singleton_props_cwt_v1 as singleton_props_cwt_v1;
-#[doc(inline)]
-pub use __singleton_props_cwu_v1 as singleton_props_cwu_v1;
-#[doc(inline)]
-pub use __singleton_props_dash_v1 as singleton_props_dash_v1;
-#[doc(inline)]
-pub use __singleton_props_dep_v1 as singleton_props_dep_v1;
-#[doc(inline)]
-pub use __singleton_props_di_v1 as singleton_props_di_v1;
-#[doc(inline)]
-pub use __singleton_props_dia_v1 as singleton_props_dia_v1;
-#[doc(inline)]
-pub use __singleton_props_ea_v1 as singleton_props_ea_v1;
-#[doc(inline)]
-pub use __singleton_props_ebase_v1 as singleton_props_ebase_v1;
-#[doc(inline)]
-pub use __singleton_props_ecomp_v1 as singleton_props_ecomp_v1;
-#[doc(inline)]
-pub use __singleton_props_emod_v1 as singleton_props_emod_v1;
-#[doc(inline)]
-pub use __singleton_props_emoji_v1 as singleton_props_emoji_v1;
-#[doc(inline)]
-pub use __singleton_props_epres_v1 as singleton_props_epres_v1;
-#[doc(inline)]
-pub use __singleton_props_ext_v1 as singleton_props_ext_v1;
-#[doc(inline)]
-pub use __singleton_props_extpict_v1 as singleton_props_extpict_v1;
-#[doc(inline)]
-pub use __singleton_props_gc_v1 as singleton_props_gc_v1;
-#[doc(inline)]
-pub use __singleton_props_gcb_v1 as singleton_props_gcb_v1;
-#[doc(inline)]
-pub use __singleton_props_gr_base_v1 as singleton_props_gr_base_v1;
-#[doc(inline)]
-pub use __singleton_props_gr_ext_v1 as singleton_props_gr_ext_v1;
-#[doc(inline)]
-pub use __singleton_props_gr_link_v1 as singleton_props_gr_link_v1;
-#[doc(inline)]
-pub use __singleton_props_graph_v1 as singleton_props_graph_v1;
-#[doc(inline)]
-pub use __singleton_props_hex_v1 as singleton_props_hex_v1;
-#[doc(inline)]
-pub use __singleton_props_hyphen_v1 as singleton_props_hyphen_v1;
-#[doc(inline)]
-pub use __singleton_props_idc_v1 as singleton_props_idc_v1;
-#[doc(inline)]
-pub use __singleton_props_ideo_v1 as singleton_props_ideo_v1;
-#[doc(inline)]
-pub use __singleton_props_ids_v1 as singleton_props_ids_v1;
-#[doc(inline)]
-pub use __singleton_props_idsb_v1 as singleton_props_idsb_v1;
-#[doc(inline)]
-pub use __singleton_props_idst_v1 as singleton_props_idst_v1;
-#[doc(inline)]
-pub use __singleton_props_join_c_v1 as singleton_props_join_c_v1;
-#[doc(inline)]
-pub use __singleton_props_lb_v1 as singleton_props_lb_v1;
-#[doc(inline)]
-pub use __singleton_props_loe_v1 as singleton_props_loe_v1;
-#[doc(inline)]
-pub use __singleton_props_lower_v1 as singleton_props_lower_v1;
-#[doc(inline)]
-pub use __singleton_props_math_v1 as singleton_props_math_v1;
-#[doc(inline)]
-pub use __singleton_props_nchar_v1 as singleton_props_nchar_v1;
-#[doc(inline)]
-pub use __singleton_props_nfcinert_v1 as singleton_props_nfcinert_v1;
-#[doc(inline)]
-pub use __singleton_props_nfdinert_v1 as singleton_props_nfdinert_v1;
-#[doc(inline)]
-pub use __singleton_props_nfkcinert_v1 as singleton_props_nfkcinert_v1;
-#[doc(inline)]
-pub use __singleton_props_nfkdinert_v1 as singleton_props_nfkdinert_v1;
-#[doc(inline)]
-pub use __singleton_props_pat_syn_v1 as singleton_props_pat_syn_v1;
-#[doc(inline)]
-pub use __singleton_props_pat_ws_v1 as singleton_props_pat_ws_v1;
-#[doc(inline)]
-pub use __singleton_props_pcm_v1 as singleton_props_pcm_v1;
-#[doc(inline)]
-pub use __singleton_props_print_v1 as singleton_props_print_v1;
-#[doc(inline)]
-pub use __singleton_props_qmark_v1 as singleton_props_qmark_v1;
-#[doc(inline)]
-pub use __singleton_props_radical_v1 as singleton_props_radical_v1;
-#[doc(inline)]
-pub use __singleton_props_ri_v1 as singleton_props_ri_v1;
-#[doc(inline)]
-pub use __singleton_props_sb_v1 as singleton_props_sb_v1;
-#[doc(inline)]
-pub use __singleton_props_sc_v1 as singleton_props_sc_v1;
-#[doc(inline)]
-pub use __singleton_props_scx_v1 as singleton_props_scx_v1;
-#[doc(inline)]
-pub use __singleton_props_sd_v1 as singleton_props_sd_v1;
-#[doc(inline)]
-pub use __singleton_props_segstart_v1 as singleton_props_segstart_v1;
-#[doc(inline)]
-pub use __singleton_props_sensitive_v1 as singleton_props_sensitive_v1;
-#[doc(inline)]
-pub use __singleton_props_sterm_v1 as singleton_props_sterm_v1;
-#[doc(inline)]
-pub use __singleton_props_term_v1 as singleton_props_term_v1;
-#[doc(inline)]
-pub use __singleton_props_uideo_v1 as singleton_props_uideo_v1;
-#[doc(inline)]
-pub use __singleton_props_upper_v1 as singleton_props_upper_v1;
-#[doc(inline)]
-pub use __singleton_props_vs_v1 as singleton_props_vs_v1;
-#[doc(inline)]
-pub use __singleton_props_wb_v1 as singleton_props_wb_v1;
-#[doc(inline)]
-pub use __singleton_props_wspace_v1 as singleton_props_wspace_v1;
-#[doc(inline)]
-pub use __singleton_props_xdigit_v1 as singleton_props_xdigit_v1;
-#[doc(inline)]
-pub use __singleton_props_xidc_v1 as singleton_props_xidc_v1;
-#[doc(inline)]
-pub use __singleton_props_xids_v1 as singleton_props_xids_v1;
-#[doc(inline)]
-pub use __singleton_segmenter_dictionary_w_auto_v1 as singleton_segmenter_dictionary_w_auto_v1;
-#[doc(inline)]
-pub use __singleton_segmenter_dictionary_wl_ext_v1 as singleton_segmenter_dictionary_wl_ext_v1;
-#[doc(inline)]
-pub use __singleton_segmenter_grapheme_v1 as singleton_segmenter_grapheme_v1;
-#[doc(inline)]
-pub use __singleton_segmenter_line_v1 as singleton_segmenter_line_v1;
-#[doc(inline)]
-pub use __singleton_segmenter_lstm_wl_auto_v1 as singleton_segmenter_lstm_wl_auto_v1;
-#[doc(inline)]
-pub use __singleton_segmenter_sentence_v1 as singleton_segmenter_sentence_v1;
-#[doc(inline)]
-pub use __singleton_segmenter_word_v1 as singleton_segmenter_word_v1;
-#[doc(inline)]
-pub use __singleton_time_zone_metazone_period_v1 as singleton_time_zone_metazone_period_v1;
-/// Implement [`DataProvider<M>`](icu_provider::DataProvider) on the given struct using the data
-/// hardcoded in this file. This allows the struct to be used with
-/// `icu`'s `_unstable` constructors.
-///
-/// ```compile_fail
-/// struct MyDataProvider;
-/// include!("/path/to/generated/macros.rs");
-/// impl_data_provider(MyDataProvider);
-/// ```
-#[doc(hidden)]
-#[macro_export]
-macro_rules! __impl_data_provider {
-    ($ provider : path) => {
-        #[cfg(feature = "icu_calendar")]
-        impl_calendar_japanese_v1!($provider);
-        #[cfg(feature = "icu_calendar")]
-        impl_calendar_japanext_v1!($provider);
-        #[cfg(feature = "icu_collator")]
-        impl_collator_data_v1!($provider);
-        #[cfg(feature = "icu_collator")]
-        impl_collator_dia_v1!($provider);
-        #[cfg(feature = "icu_collator")]
-        impl_collator_jamo_v1!($provider);
-        #[cfg(feature = "icu_collator")]
-        impl_collator_meta_v1!($provider);
-        #[cfg(feature = "icu_collator")]
-        impl_collator_prim_v1!($provider);
-        #[cfg(feature = "icu_collator")]
-        impl_collator_reord_v1!($provider);
-        #[cfg(feature = "icu_compactdecimal")]
-        impl_compactdecimal_long_v1!($provider);
-        #[cfg(feature = "icu_compactdecimal")]
-        impl_compactdecimal_short_v1!($provider);
-        impl_core_helloworld_v1!($provider);
-        #[cfg(feature = "icu_datetime")]
-        impl_datetime_buddhist_datelengths_v1!($provider);
-        #[cfg(feature = "icu_datetime")]
-        impl_datetime_buddhist_datesymbols_v1!($provider);
-        #[cfg(feature = "icu_datetime")]
-        impl_datetime_coptic_datelengths_v1!($provider);
-        #[cfg(feature = "icu_datetime")]
-        impl_datetime_coptic_datesymbols_v1!($provider);
-        #[cfg(feature = "icu_datetime")]
-        impl_datetime_ethiopic_datelengths_v1!($provider);
-        #[cfg(feature = "icu_datetime")]
-        impl_datetime_ethiopic_datesymbols_v1!($provider);
-        #[cfg(feature = "icu_datetime")]
-        impl_datetime_gregory_datelengths_v1!($provider);
-        #[cfg(feature = "icu_datetime")]
-        impl_datetime_gregory_datesymbols_v1!($provider);
-        #[cfg(feature = "icu_datetime")]
-        impl_datetime_indian_datelengths_v1!($provider);
-        #[cfg(feature = "icu_datetime")]
-        impl_datetime_indian_datesymbols_v1!($provider);
-        #[cfg(feature = "icu_datetime")]
-        impl_datetime_japanese_datelengths_v1!($provider);
-        #[cfg(feature = "icu_datetime")]
-        impl_datetime_japanese_datesymbols_v1!($provider);
-        #[cfg(feature = "icu_datetime")]
-        impl_datetime_japanext_datelengths_v1!($provider);
-        #[cfg(feature = "icu_datetime")]
-        impl_datetime_japanext_datesymbols_v1!($provider);
-        #[cfg(feature = "icu_datetime_experimental")]
-        impl_datetime_skeletons_v1!($provider);
-        #[cfg(feature = "icu_datetime")]
-        impl_datetime_timelengths_v1!($provider);
-        #[cfg(feature = "icu_datetime")]
-        impl_datetime_timesymbols_v1!($provider);
-        #[cfg(feature = "icu_calendar")]
-        impl_datetime_week_data_v1!($provider);
-        #[cfg(feature = "icu_decimal")]
-        impl_decimal_symbols_v1!($provider);
-        #[cfg(feature = "icu_displaynames")]
-        impl_displaynames_languages_v1!($provider);
-        #[cfg(feature = "icu_displaynames")]
-        impl_displaynames_locales_v1!($provider);
-        #[cfg(feature = "icu_displaynames")]
-        impl_displaynames_regions_v1!($provider);
-        #[cfg(feature = "icu_displaynames")]
-        impl_displaynames_scripts_v1!($provider);
-        #[cfg(feature = "icu_displaynames")]
-        impl_displaynames_variants_v1!($provider);
-        impl_fallback_likelysubtags_v1!($provider);
-        impl_fallback_parents_v1!($provider);
-        impl_fallback_supplement_co_v1!($provider);
-        #[cfg(feature = "icu_list")]
-        impl_list_and_v1!($provider);
-        #[cfg(feature = "icu_list")]
-        impl_list_or_v1!($provider);
-        #[cfg(feature = "icu_list")]
-        impl_list_unit_v1!($provider);
-        #[cfg(feature = "icu_locid_transform")]
-        impl_locid_transform_aliases_v1!($provider);
-        #[cfg(feature = "icu_locid_transform")]
-        impl_locid_transform_likelysubtags_v1!($provider);
-        #[cfg(feature = "icu_locid_transform")]
-        impl_locid_transform_likelysubtags_ext_v1!($provider);
-        #[cfg(feature = "icu_locid_transform")]
-        impl_locid_transform_likelysubtags_l_v1!($provider);
-        #[cfg(feature = "icu_locid_transform")]
-        impl_locid_transform_likelysubtags_sr_v1!($provider);
-        #[cfg(feature = "icu_locid_transform")]
-        impl_locid_transform_script_dir_v1!($provider);
-        #[cfg(feature = "icu_normalizer")]
-        impl_normalizer_comp_v1!($provider);
-        #[cfg(feature = "icu_normalizer")]
-        impl_normalizer_decomp_v1!($provider);
-        #[cfg(feature = "icu_normalizer")]
-        impl_normalizer_nfd_v1!($provider);
-        #[cfg(feature = "icu_normalizer")]
-        impl_normalizer_nfdex_v1!($provider);
-        #[cfg(feature = "icu_normalizer")]
-        impl_normalizer_nfkd_v1!($provider);
-        #[cfg(feature = "icu_normalizer")]
-        impl_normalizer_nfkdex_v1!($provider);
-        #[cfg(feature = "icu_normalizer")]
-        impl_normalizer_uts46d_v1!($provider);
-        #[cfg(feature = "icu_plurals")]
-        impl_plurals_cardinal_v1!($provider);
-        #[cfg(feature = "icu_plurals")]
-        impl_plurals_ordinal_v1!($provider);
-        #[cfg(feature = "icu_properties")]
-        impl_propnames_from_gcb_v1!($provider);
-        #[cfg(feature = "icu_properties")]
-        impl_propnames_from_sb_v1!($provider);
-        #[cfg(feature = "icu_properties")]
-        impl_propnames_from_wb_v1!($provider);
-        #[cfg(feature = "icu_properties")]
-        impl_propnames_from_bc_v1!($provider);
-        #[cfg(feature = "icu_properties")]
-        impl_propnames_from_ccc_v1!($provider);
-        #[cfg(feature = "icu_properties")]
-        impl_propnames_from_ea_v1!($provider);
-        #[cfg(feature = "icu_properties")]
-        impl_propnames_from_gc_v1!($provider);
-        #[cfg(feature = "icu_properties")]
-        impl_propnames_from_gcm_v1!($provider);
-        #[cfg(feature = "icu_properties")]
-        impl_propnames_from_lb_v1!($provider);
-        #[cfg(feature = "icu_properties")]
-        impl_propnames_from_sc_v1!($provider);
-        #[cfg(feature = "icu_properties")]
-        impl_propnames_to_long_linear_gcb_v1!($provider);
-        #[cfg(feature = "icu_properties")]
-        impl_propnames_to_long_linear_sb_v1!($provider);
-        #[cfg(feature = "icu_properties")]
-        impl_propnames_to_long_linear_wb_v1!($provider);
-        #[cfg(feature = "icu_properties")]
-        impl_propnames_to_long_linear_bc_v1!($provider);
-        #[cfg(feature = "icu_properties")]
-        impl_propnames_to_long_linear_ea_v1!($provider);
-        #[cfg(feature = "icu_properties")]
-        impl_propnames_to_long_linear_gc_v1!($provider);
-        #[cfg(feature = "icu_properties")]
-        impl_propnames_to_long_linear_lb_v1!($provider);
-        #[cfg(feature = "icu_properties")]
-        impl_propnames_to_long_linear_sc_v1!($provider);
-        #[cfg(feature = "icu_properties")]
-        impl_propnames_to_long_sparse_ccc_v1!($provider);
-        #[cfg(feature = "icu_properties")]
-        impl_propnames_to_short_linear_gcb_v1!($provider);
-        #[cfg(feature = "icu_properties")]
-        impl_propnames_to_short_linear_sb_v1!($provider);
-        #[cfg(feature = "icu_properties")]
-        impl_propnames_to_short_linear_wb_v1!($provider);
-        #[cfg(feature = "icu_properties")]
-        impl_propnames_to_short_linear_bc_v1!($provider);
-        #[cfg(feature = "icu_properties")]
-        impl_propnames_to_short_linear_ea_v1!($provider);
-        #[cfg(feature = "icu_properties")]
-        impl_propnames_to_short_linear_gc_v1!($provider);
-        #[cfg(feature = "icu_properties")]
-        impl_propnames_to_short_linear_lb_v1!($provider);
-        #[cfg(feature = "icu_properties")]
-        impl_propnames_to_short_linear4_sc_v1!($provider);
-        #[cfg(feature = "icu_properties")]
-        impl_propnames_to_short_sparse_ccc_v1!($provider);
-        #[cfg(feature = "icu_properties")]
-        impl_props_ahex_v1!($provider);
-        #[cfg(feature = "icu_properties")]
-        impl_props_alpha_v1!($provider);
-        #[cfg(feature = "icu_properties")]
-        impl_props_basic_emoji_v1!($provider);
-        #[cfg(feature = "icu_properties")]
-        impl_props_bidi_c_v1!($provider);
-        #[cfg(feature = "icu_properties")]
-        impl_props_bidi_m_v1!($provider);
-        #[cfg(feature = "icu_properties")]
-        impl_props_ci_v1!($provider);
-        #[cfg(feature = "icu_properties")]
-        impl_props_cwcf_v1!($provider);
-        #[cfg(feature = "icu_properties")]
-        impl_props_cwcm_v1!($provider);
-        #[cfg(feature = "icu_properties")]
-        impl_props_cwkcf_v1!($provider);
-        #[cfg(feature = "icu_properties")]
-        impl_props_cwl_v1!($provider);
-        #[cfg(feature = "icu_properties")]
-        impl_props_cwt_v1!($provider);
-        #[cfg(feature = "icu_properties")]
-        impl_props_cwu_v1!($provider);
-        #[cfg(feature = "icu_properties")]
-        impl_props_cased_v1!($provider);
-        #[cfg(feature = "icu_properties")]
-        impl_props_comp_ex_v1!($provider);
-        #[cfg(feature = "icu_properties")]
-        impl_props_di_v1!($provider);
-        #[cfg(feature = "icu_properties")]
-        impl_props_dash_v1!($provider);
-        #[cfg(feature = "icu_properties")]
-        impl_props_dep_v1!($provider);
-        #[cfg(feature = "icu_properties")]
-        impl_props_dia_v1!($provider);
-        #[cfg(feature = "icu_properties")]
-        impl_props_ebase_v1!($provider);
-        #[cfg(feature = "icu_properties")]
-        impl_props_ecomp_v1!($provider);
-        #[cfg(feature = "icu_properties")]
-        impl_props_emod_v1!($provider);
-        #[cfg(feature = "icu_properties")]
-        impl_props_epres_v1!($provider);
-        #[cfg(feature = "icu_properties")]
-        impl_props_emoji_v1!($provider);
-        #[cfg(feature = "icu_properties")]
-        impl_props_ext_v1!($provider);
-        #[cfg(feature = "icu_properties")]
-        impl_props_extpict_v1!($provider);
-        #[cfg(feature = "icu_properties")]
-        impl_props_gcb_v1!($provider);
-        #[cfg(feature = "icu_properties")]
-        impl_props_gr_base_v1!($provider);
-        #[cfg(feature = "icu_properties")]
-        impl_props_gr_ext_v1!($provider);
-        #[cfg(feature = "icu_properties")]
-        impl_props_gr_link_v1!($provider);
-        #[cfg(feature = "icu_properties")]
-        impl_props_hex_v1!($provider);
-        #[cfg(feature = "icu_properties")]
-        impl_props_hyphen_v1!($provider);
-        #[cfg(feature = "icu_properties")]
-        impl_props_idc_v1!($provider);
-        #[cfg(feature = "icu_properties")]
-        impl_props_ids_v1!($provider);
-        #[cfg(feature = "icu_properties")]
-        impl_props_idsb_v1!($provider);
-        #[cfg(feature = "icu_properties")]
-        impl_props_idst_v1!($provider);
-        #[cfg(feature = "icu_properties")]
-        impl_props_ideo_v1!($provider);
-        #[cfg(feature = "icu_properties")]
-        impl_props_join_c_v1!($provider);
-        #[cfg(feature = "icu_properties")]
-        impl_props_loe_v1!($provider);
-        #[cfg(feature = "icu_properties")]
-        impl_props_lower_v1!($provider);
-        #[cfg(feature = "icu_properties")]
-        impl_props_math_v1!($provider);
-        #[cfg(feature = "icu_properties")]
-        impl_props_nchar_v1!($provider);
-        #[cfg(feature = "icu_properties")]
-        impl_props_pcm_v1!($provider);
-        #[cfg(feature = "icu_properties")]
-        impl_props_pat_syn_v1!($provider);
-        #[cfg(feature = "icu_properties")]
-        impl_props_pat_ws_v1!($provider);
-        #[cfg(feature = "icu_properties")]
-        impl_props_qmark_v1!($provider);
-        #[cfg(feature = "icu_properties")]
-        impl_props_ri_v1!($provider);
-        #[cfg(feature = "icu_properties")]
-        impl_props_radical_v1!($provider);
-        #[cfg(feature = "icu_properties")]
-        impl_props_sb_v1!($provider);
-        #[cfg(feature = "icu_properties")]
-        impl_props_sd_v1!($provider);
-        #[cfg(feature = "icu_properties")]
-        impl_props_sterm_v1!($provider);
-        #[cfg(feature = "icu_properties")]
-        impl_props_sensitive_v1!($provider);
-        #[cfg(feature = "icu_properties")]
-        impl_props_term_v1!($provider);
-        #[cfg(feature = "icu_properties")]
-        impl_props_uideo_v1!($provider);
-        #[cfg(feature = "icu_properties")]
-        impl_props_upper_v1!($provider);
-        #[cfg(feature = "icu_properties")]
-        impl_props_vs_v1!($provider);
-        #[cfg(feature = "icu_properties")]
-        impl_props_wb_v1!($provider);
-        #[cfg(feature = "icu_properties")]
-        impl_props_wspace_v1!($provider);
-        #[cfg(feature = "icu_properties")]
-        impl_props_xidc_v1!($provider);
-        #[cfg(feature = "icu_properties")]
-        impl_props_xids_v1!($provider);
-        #[cfg(feature = "icu_properties")]
-        impl_props_alnum_v1!($provider);
-        #[cfg(feature = "icu_properties")]
-        impl_props_bc_v1!($provider);
-        #[cfg(feature = "icu_properties")]
-        impl_props_bidiauxiliaryprops_v1!($provider);
-        #[cfg(feature = "icu_properties")]
-        impl_props_blank_v1!($provider);
-        #[cfg(feature = "icu_casemapping")]
-        impl_props_casemap_v1!($provider);
-        #[cfg(feature = "icu_properties")]
-        impl_props_ccc_v1!($provider);
-        #[cfg(feature = "icu_properties")]
-        impl_props_ea_v1!($provider);
-        #[cfg(feature = "icu_properties")]
-        impl_props_exemplarchars_auxiliary_v1!($provider);
-        #[cfg(feature = "icu_properties")]
-        impl_props_exemplarchars_index_v1!($provider);
-        #[cfg(feature = "icu_properties")]
-        impl_props_exemplarchars_main_v1!($provider);
-        #[cfg(feature = "icu_properties")]
-        impl_props_exemplarchars_numbers_v1!($provider);
-        #[cfg(feature = "icu_properties")]
-        impl_props_exemplarchars_punctuation_v1!($provider);
-        #[cfg(feature = "icu_properties")]
-        impl_props_gc_v1!($provider);
-        #[cfg(feature = "icu_properties")]
-        impl_props_graph_v1!($provider);
-        #[cfg(feature = "icu_properties")]
-        impl_props_lb_v1!($provider);
-        #[cfg(feature = "icu_properties")]
-        impl_props_nfcinert_v1!($provider);
-        #[cfg(feature = "icu_properties")]
-        impl_props_nfdinert_v1!($provider);
-        #[cfg(feature = "icu_properties")]
-        impl_props_nfkcinert_v1!($provider);
-        #[cfg(feature = "icu_properties")]
-        impl_props_nfkdinert_v1!($provider);
-        #[cfg(feature = "icu_properties")]
-        impl_props_print_v1!($provider);
-        #[cfg(feature = "icu_properties")]
-        impl_props_sc_v1!($provider);
-        #[cfg(feature = "icu_properties")]
-        impl_props_scx_v1!($provider);
-        #[cfg(feature = "icu_properties")]
-        impl_props_segstart_v1!($provider);
-        #[cfg(feature = "icu_properties")]
-        impl_props_xdigit_v1!($provider);
-        #[cfg(feature = "icu_relativetime")]
-        impl_relativetime_long_day_v1!($provider);
-        #[cfg(feature = "icu_relativetime")]
-        impl_relativetime_long_hour_v1!($provider);
-        #[cfg(feature = "icu_relativetime")]
-        impl_relativetime_long_minute_v1!($provider);
-        #[cfg(feature = "icu_relativetime")]
-        impl_relativetime_long_month_v1!($provider);
-        #[cfg(feature = "icu_relativetime")]
-        impl_relativetime_long_quarter_v1!($provider);
-        #[cfg(feature = "icu_relativetime")]
-        impl_relativetime_long_second_v1!($provider);
-        #[cfg(feature = "icu_relativetime")]
-        impl_relativetime_long_week_v1!($provider);
-        #[cfg(feature = "icu_relativetime")]
-        impl_relativetime_long_year_v1!($provider);
-        #[cfg(feature = "icu_relativetime")]
-        impl_relativetime_narrow_day_v1!($provider);
-        #[cfg(feature = "icu_relativetime")]
-        impl_relativetime_narrow_hour_v1!($provider);
-        #[cfg(feature = "icu_relativetime")]
-        impl_relativetime_narrow_minute_v1!($provider);
-        #[cfg(feature = "icu_relativetime")]
-        impl_relativetime_narrow_month_v1!($provider);
-        #[cfg(feature = "icu_relativetime")]
-        impl_relativetime_narrow_quarter_v1!($provider);
-        #[cfg(feature = "icu_relativetime")]
-        impl_relativetime_narrow_second_v1!($provider);
-        #[cfg(feature = "icu_relativetime")]
-        impl_relativetime_narrow_week_v1!($provider);
-        #[cfg(feature = "icu_relativetime")]
-        impl_relativetime_narrow_year_v1!($provider);
-        #[cfg(feature = "icu_relativetime")]
-        impl_relativetime_short_day_v1!($provider);
-        #[cfg(feature = "icu_relativetime")]
-        impl_relativetime_short_hour_v1!($provider);
-        #[cfg(feature = "icu_relativetime")]
-        impl_relativetime_short_minute_v1!($provider);
-        #[cfg(feature = "icu_relativetime")]
-        impl_relativetime_short_month_v1!($provider);
-        #[cfg(feature = "icu_relativetime")]
-        impl_relativetime_short_quarter_v1!($provider);
-        #[cfg(feature = "icu_relativetime")]
-        impl_relativetime_short_second_v1!($provider);
-        #[cfg(feature = "icu_relativetime")]
-        impl_relativetime_short_week_v1!($provider);
-        #[cfg(feature = "icu_relativetime")]
-        impl_relativetime_short_year_v1!($provider);
-        #[cfg(feature = "icu_segmenter")]
-        impl_segmenter_dictionary_w_auto_v1!($provider);
-        #[cfg(feature = "icu_segmenter")]
-        impl_segmenter_dictionary_wl_ext_v1!($provider);
-        #[cfg(feature = "icu_segmenter")]
-        impl_segmenter_grapheme_v1!($provider);
-        #[cfg(feature = "icu_segmenter")]
-        impl_segmenter_line_v1!($provider);
-        #[cfg(feature = "icu_segmenter")]
-        impl_segmenter_lstm_wl_auto_v1!($provider);
-        #[cfg(feature = "icu_segmenter")]
-        impl_segmenter_sentence_v1!($provider);
-        #[cfg(feature = "icu_segmenter")]
-        impl_segmenter_word_v1!($provider);
-        #[cfg(feature = "icu_datetime")]
-        impl_time_zone_exemplar_cities_v1!($provider);
-        #[cfg(feature = "icu_datetime")]
-        impl_time_zone_formats_v1!($provider);
-        #[cfg(feature = "icu_datetime")]
-        impl_time_zone_generic_long_v1!($provider);
-        #[cfg(feature = "icu_datetime")]
-        impl_time_zone_generic_short_v1!($provider);
-        #[cfg(feature = "icu_timezone")]
-        impl_time_zone_metazone_period_v1!($provider);
-        #[cfg(feature = "icu_datetime")]
-        impl_time_zone_specific_long_v1!($provider);
-        #[cfg(feature = "icu_datetime")]
-        impl_time_zone_specific_short_v1!($provider);
-    };
-}
-#[doc(inline)]
-pub use __impl_data_provider as impl_data_provider;
-/// Implement [`AnyProvider`](icu_provider::AnyProvider) on the given struct using the data
-/// hardcoded in this module. This allows the struct to be used with
-/// `icu`'s `_any` constructors.
-///
-/// ```compile_fail
-/// struct MyAnyProvider;
-/// include!("/path/to/generated/macros.rs");
-/// impl_any_provider(MyAnyProvider);
-/// ```
-#[doc(hidden)]
-#[macro_export]
-macro_rules! __impl_any_provider {
-    ($ provider : path) => {
-        #[clippy::msrv = "1.61"]
-        impl icu_provider::AnyProvider for $provider {
-            fn load_any(&self, key: icu_provider::DataKey, req: icu_provider::DataRequest) -> Result<icu_provider::AnyResponse, icu_provider::DataError> {
-                #[cfg(feature = "icu_calendar")]
-                const CALENDAR_JAPANESE_V1: icu_provider::DataKeyHash = <icu_calendar::provider::JapaneseErasV1Marker as icu_provider::KeyedDataMarker>::KEY.hashed();
-                #[cfg(feature = "icu_calendar")]
-                const CALENDAR_JAPANEXT_V1: icu_provider::DataKeyHash = <icu_calendar::provider::JapaneseExtendedErasV1Marker as icu_provider::KeyedDataMarker>::KEY.hashed();
-                #[cfg(feature = "icu_collator")]
-                const COLLATOR_DATA_V1: icu_provider::DataKeyHash = <icu_collator::provider::CollationDataV1Marker as icu_provider::KeyedDataMarker>::KEY.hashed();
-                #[cfg(feature = "icu_collator")]
-                const COLLATOR_DIA_V1: icu_provider::DataKeyHash = <icu_collator::provider::CollationDiacriticsV1Marker as icu_provider::KeyedDataMarker>::KEY.hashed();
-                #[cfg(feature = "icu_collator")]
-                const COLLATOR_JAMO_V1: icu_provider::DataKeyHash = <icu_collator::provider::CollationJamoV1Marker as icu_provider::KeyedDataMarker>::KEY.hashed();
-                #[cfg(feature = "icu_collator")]
-                const COLLATOR_META_V1: icu_provider::DataKeyHash = <icu_collator::provider::CollationMetadataV1Marker as icu_provider::KeyedDataMarker>::KEY.hashed();
-                #[cfg(feature = "icu_collator")]
-                const COLLATOR_PRIM_V1: icu_provider::DataKeyHash = <icu_collator::provider::CollationSpecialPrimariesV1Marker as icu_provider::KeyedDataMarker>::KEY.hashed();
-                #[cfg(feature = "icu_collator")]
-                const COLLATOR_REORD_V1: icu_provider::DataKeyHash = <icu_collator::provider::CollationReorderingV1Marker as icu_provider::KeyedDataMarker>::KEY.hashed();
-                #[cfg(feature = "icu_compactdecimal")]
-                const COMPACTDECIMAL_LONG_V1: icu_provider::DataKeyHash = <icu_compactdecimal::provider::LongCompactDecimalFormatDataV1Marker as icu_provider::KeyedDataMarker>::KEY.hashed();
-                #[cfg(feature = "icu_compactdecimal")]
-                const COMPACTDECIMAL_SHORT_V1: icu_provider::DataKeyHash = <icu_compactdecimal::provider::ShortCompactDecimalFormatDataV1Marker as icu_provider::KeyedDataMarker>::KEY.hashed();
-                const CORE_HELLOWORLD_V1: icu_provider::DataKeyHash = <icu_provider::hello_world::HelloWorldV1Marker as icu_provider::KeyedDataMarker>::KEY.hashed();
-                #[cfg(feature = "icu_datetime")]
-                const DATETIME_BUDDHIST_DATELENGTHS_V1: icu_provider::DataKeyHash = <icu_datetime::provider::calendar::BuddhistDateLengthsV1Marker as icu_provider::KeyedDataMarker>::KEY.hashed();
-                #[cfg(feature = "icu_datetime")]
-                const DATETIME_BUDDHIST_DATESYMBOLS_V1: icu_provider::DataKeyHash = <icu_datetime::provider::calendar::BuddhistDateSymbolsV1Marker as icu_provider::KeyedDataMarker>::KEY.hashed();
-                #[cfg(feature = "icu_datetime")]
-                const DATETIME_COPTIC_DATELENGTHS_V1: icu_provider::DataKeyHash = <icu_datetime::provider::calendar::CopticDateLengthsV1Marker as icu_provider::KeyedDataMarker>::KEY.hashed();
-                #[cfg(feature = "icu_datetime")]
-                const DATETIME_COPTIC_DATESYMBOLS_V1: icu_provider::DataKeyHash = <icu_datetime::provider::calendar::CopticDateSymbolsV1Marker as icu_provider::KeyedDataMarker>::KEY.hashed();
-                #[cfg(feature = "icu_datetime")]
-                const DATETIME_ETHIOPIC_DATELENGTHS_V1: icu_provider::DataKeyHash = <icu_datetime::provider::calendar::EthiopianDateLengthsV1Marker as icu_provider::KeyedDataMarker>::KEY.hashed();
-                #[cfg(feature = "icu_datetime")]
-                const DATETIME_ETHIOPIC_DATESYMBOLS_V1: icu_provider::DataKeyHash = <icu_datetime::provider::calendar::EthiopianDateSymbolsV1Marker as icu_provider::KeyedDataMarker>::KEY.hashed();
-                #[cfg(feature = "icu_datetime")]
-                const DATETIME_GREGORY_DATELENGTHS_V1: icu_provider::DataKeyHash = <icu_datetime::provider::calendar::GregorianDateLengthsV1Marker as icu_provider::KeyedDataMarker>::KEY.hashed();
-                #[cfg(feature = "icu_datetime")]
-                const DATETIME_GREGORY_DATESYMBOLS_V1: icu_provider::DataKeyHash = <icu_datetime::provider::calendar::GregorianDateSymbolsV1Marker as icu_provider::KeyedDataMarker>::KEY.hashed();
-                #[cfg(feature = "icu_datetime")]
-                const DATETIME_INDIAN_DATELENGTHS_V1: icu_provider::DataKeyHash = <icu_datetime::provider::calendar::IndianDateLengthsV1Marker as icu_provider::KeyedDataMarker>::KEY.hashed();
-                #[cfg(feature = "icu_datetime")]
-                const DATETIME_INDIAN_DATESYMBOLS_V1: icu_provider::DataKeyHash = <icu_datetime::provider::calendar::IndianDateSymbolsV1Marker as icu_provider::KeyedDataMarker>::KEY.hashed();
-                #[cfg(feature = "icu_datetime")]
-                const DATETIME_JAPANESE_DATELENGTHS_V1: icu_provider::DataKeyHash = <icu_datetime::provider::calendar::JapaneseDateLengthsV1Marker as icu_provider::KeyedDataMarker>::KEY.hashed();
-                #[cfg(feature = "icu_datetime")]
-                const DATETIME_JAPANESE_DATESYMBOLS_V1: icu_provider::DataKeyHash = <icu_datetime::provider::calendar::JapaneseDateSymbolsV1Marker as icu_provider::KeyedDataMarker>::KEY.hashed();
-                #[cfg(feature = "icu_datetime")]
-                const DATETIME_JAPANEXT_DATELENGTHS_V1: icu_provider::DataKeyHash = <icu_datetime::provider::calendar::JapaneseExtendedDateLengthsV1Marker as icu_provider::KeyedDataMarker>::KEY.hashed();
-                #[cfg(feature = "icu_datetime")]
-                const DATETIME_JAPANEXT_DATESYMBOLS_V1: icu_provider::DataKeyHash = <icu_datetime::provider::calendar::JapaneseExtendedDateSymbolsV1Marker as icu_provider::KeyedDataMarker>::KEY.hashed();
-                #[cfg(feature = "icu_datetime_experimental")]
-                const DATETIME_SKELETONS_V1: icu_provider::DataKeyHash = <icu_datetime::provider::calendar::DateSkeletonPatternsV1Marker as icu_provider::KeyedDataMarker>::KEY.hashed();
-                #[cfg(feature = "icu_datetime")]
-                const DATETIME_TIMELENGTHS_V1: icu_provider::DataKeyHash = <icu_datetime::provider::calendar::TimeLengthsV1Marker as icu_provider::KeyedDataMarker>::KEY.hashed();
-                #[cfg(feature = "icu_datetime")]
-                const DATETIME_TIMESYMBOLS_V1: icu_provider::DataKeyHash = <icu_datetime::provider::calendar::TimeSymbolsV1Marker as icu_provider::KeyedDataMarker>::KEY.hashed();
-                #[cfg(feature = "icu_calendar")]
-                const DATETIME_WEEK_DATA_V1: icu_provider::DataKeyHash = <icu_calendar::provider::WeekDataV1Marker as icu_provider::KeyedDataMarker>::KEY.hashed();
-                #[cfg(feature = "icu_decimal")]
-                const DECIMAL_SYMBOLS_V1: icu_provider::DataKeyHash = <icu_decimal::provider::DecimalSymbolsV1Marker as icu_provider::KeyedDataMarker>::KEY.hashed();
-                #[cfg(feature = "icu_displaynames")]
-                const DISPLAYNAMES_LANGUAGES_V1: icu_provider::DataKeyHash = <icu_displaynames::provider::LanguageDisplayNamesV1Marker as icu_provider::KeyedDataMarker>::KEY.hashed();
-                #[cfg(feature = "icu_displaynames")]
-                const DISPLAYNAMES_LOCALES_V1: icu_provider::DataKeyHash = <icu_displaynames::provider::LocaleDisplayNamesV1Marker as icu_provider::KeyedDataMarker>::KEY.hashed();
-                #[cfg(feature = "icu_displaynames")]
-                const DISPLAYNAMES_REGIONS_V1: icu_provider::DataKeyHash = <icu_displaynames::provider::RegionDisplayNamesV1Marker as icu_provider::KeyedDataMarker>::KEY.hashed();
-                #[cfg(feature = "icu_displaynames")]
-                const DISPLAYNAMES_SCRIPTS_V1: icu_provider::DataKeyHash = <icu_displaynames::provider::ScriptDisplayNamesV1Marker as icu_provider::KeyedDataMarker>::KEY.hashed();
-                #[cfg(feature = "icu_displaynames")]
-                const DISPLAYNAMES_VARIANTS_V1: icu_provider::DataKeyHash = <icu_displaynames::provider::VariantDisplayNamesV1Marker as icu_provider::KeyedDataMarker>::KEY.hashed();
-                const FALLBACK_LIKELYSUBTAGS_V1: icu_provider::DataKeyHash = <icu_provider_adapters::fallback::provider::LocaleFallbackLikelySubtagsV1Marker as icu_provider::KeyedDataMarker>::KEY.hashed();
-                const FALLBACK_PARENTS_V1: icu_provider::DataKeyHash = <icu_provider_adapters::fallback::provider::LocaleFallbackParentsV1Marker as icu_provider::KeyedDataMarker>::KEY.hashed();
-                const FALLBACK_SUPPLEMENT_CO_V1: icu_provider::DataKeyHash = <icu_provider_adapters::fallback::provider::CollationFallbackSupplementV1Marker as icu_provider::KeyedDataMarker>::KEY.hashed();
-                #[cfg(feature = "icu_list")]
-                const LIST_AND_V1: icu_provider::DataKeyHash = <icu_list::provider::AndListV1Marker as icu_provider::KeyedDataMarker>::KEY.hashed();
-                #[cfg(feature = "icu_list")]
-                const LIST_OR_V1: icu_provider::DataKeyHash = <icu_list::provider::OrListV1Marker as icu_provider::KeyedDataMarker>::KEY.hashed();
-                #[cfg(feature = "icu_list")]
-                const LIST_UNIT_V1: icu_provider::DataKeyHash = <icu_list::provider::UnitListV1Marker as icu_provider::KeyedDataMarker>::KEY.hashed();
-                #[cfg(feature = "icu_locid_transform")]
-                const LOCID_TRANSFORM_ALIASES_V1: icu_provider::DataKeyHash = <icu_locid_transform::provider::AliasesV1Marker as icu_provider::KeyedDataMarker>::KEY.hashed();
-                #[cfg(feature = "icu_locid_transform")]
-                const LOCID_TRANSFORM_LIKELYSUBTAGS_V1: icu_provider::DataKeyHash = <icu_locid_transform::provider::LikelySubtagsV1Marker as icu_provider::KeyedDataMarker>::KEY.hashed();
-                #[cfg(feature = "icu_locid_transform")]
-                const LOCID_TRANSFORM_LIKELYSUBTAGS_EXT_V1: icu_provider::DataKeyHash = <icu_locid_transform::provider::LikelySubtagsExtendedV1Marker as icu_provider::KeyedDataMarker>::KEY.hashed();
-                #[cfg(feature = "icu_locid_transform")]
-                const LOCID_TRANSFORM_LIKELYSUBTAGS_L_V1: icu_provider::DataKeyHash = <icu_locid_transform::provider::LikelySubtagsForLanguageV1Marker as icu_provider::KeyedDataMarker>::KEY.hashed();
-                #[cfg(feature = "icu_locid_transform")]
-                const LOCID_TRANSFORM_LIKELYSUBTAGS_SR_V1: icu_provider::DataKeyHash = <icu_locid_transform::provider::LikelySubtagsForScriptRegionV1Marker as icu_provider::KeyedDataMarker>::KEY.hashed();
-                #[cfg(feature = "icu_locid_transform")]
-                const LOCID_TRANSFORM_SCRIPT_DIR_V1: icu_provider::DataKeyHash = <icu_locid_transform::provider::ScriptDirectionV1Marker as icu_provider::KeyedDataMarker>::KEY.hashed();
-                #[cfg(feature = "icu_normalizer")]
-                const NORMALIZER_COMP_V1: icu_provider::DataKeyHash = <icu_normalizer::provider::CanonicalCompositionsV1Marker as icu_provider::KeyedDataMarker>::KEY.hashed();
-                #[cfg(feature = "icu_normalizer")]
-                const NORMALIZER_DECOMP_V1: icu_provider::DataKeyHash = <icu_normalizer::provider::NonRecursiveDecompositionSupplementV1Marker as icu_provider::KeyedDataMarker>::KEY.hashed();
-                #[cfg(feature = "icu_normalizer")]
-                const NORMALIZER_NFD_V1: icu_provider::DataKeyHash = <icu_normalizer::provider::CanonicalDecompositionDataV1Marker as icu_provider::KeyedDataMarker>::KEY.hashed();
-                #[cfg(feature = "icu_normalizer")]
-                const NORMALIZER_NFDEX_V1: icu_provider::DataKeyHash = <icu_normalizer::provider::CanonicalDecompositionTablesV1Marker as icu_provider::KeyedDataMarker>::KEY.hashed();
-                #[cfg(feature = "icu_normalizer")]
-                const NORMALIZER_NFKD_V1: icu_provider::DataKeyHash = <icu_normalizer::provider::CompatibilityDecompositionSupplementV1Marker as icu_provider::KeyedDataMarker>::KEY.hashed();
-                #[cfg(feature = "icu_normalizer")]
-                const NORMALIZER_NFKDEX_V1: icu_provider::DataKeyHash = <icu_normalizer::provider::CompatibilityDecompositionTablesV1Marker as icu_provider::KeyedDataMarker>::KEY.hashed();
-                #[cfg(feature = "icu_normalizer")]
-                const NORMALIZER_UTS46D_V1: icu_provider::DataKeyHash = <icu_normalizer::provider::Uts46DecompositionSupplementV1Marker as icu_provider::KeyedDataMarker>::KEY.hashed();
-                #[cfg(feature = "icu_plurals")]
-                const PLURALS_CARDINAL_V1: icu_provider::DataKeyHash = <icu_plurals::provider::CardinalV1Marker as icu_provider::KeyedDataMarker>::KEY.hashed();
-                #[cfg(feature = "icu_plurals")]
-                const PLURALS_ORDINAL_V1: icu_provider::DataKeyHash = <icu_plurals::provider::OrdinalV1Marker as icu_provider::KeyedDataMarker>::KEY.hashed();
-                #[cfg(feature = "icu_properties")]
-                const PROPNAMES_FROM_GCB_V1: icu_provider::DataKeyHash = <icu_properties::provider::GraphemeClusterBreakNameToValueV1Marker as icu_provider::KeyedDataMarker>::KEY.hashed();
-                #[cfg(feature = "icu_properties")]
-                const PROPNAMES_FROM_SB_V1: icu_provider::DataKeyHash = <icu_properties::provider::SentenceBreakNameToValueV1Marker as icu_provider::KeyedDataMarker>::KEY.hashed();
-                #[cfg(feature = "icu_properties")]
-                const PROPNAMES_FROM_WB_V1: icu_provider::DataKeyHash = <icu_properties::provider::WordBreakNameToValueV1Marker as icu_provider::KeyedDataMarker>::KEY.hashed();
-                #[cfg(feature = "icu_properties")]
-                const PROPNAMES_FROM_BC_V1: icu_provider::DataKeyHash = <icu_properties::provider::BidiClassNameToValueV1Marker as icu_provider::KeyedDataMarker>::KEY.hashed();
-                #[cfg(feature = "icu_properties")]
-                const PROPNAMES_FROM_CCC_V1: icu_provider::DataKeyHash = <icu_properties::provider::CanonicalCombiningClassNameToValueV1Marker as icu_provider::KeyedDataMarker>::KEY.hashed();
-                #[cfg(feature = "icu_properties")]
-                const PROPNAMES_FROM_EA_V1: icu_provider::DataKeyHash = <icu_properties::provider::EastAsianWidthNameToValueV1Marker as icu_provider::KeyedDataMarker>::KEY.hashed();
-                #[cfg(feature = "icu_properties")]
-                const PROPNAMES_FROM_GC_V1: icu_provider::DataKeyHash = <icu_properties::provider::GeneralCategoryNameToValueV1Marker as icu_provider::KeyedDataMarker>::KEY.hashed();
-                #[cfg(feature = "icu_properties")]
-                const PROPNAMES_FROM_GCM_V1: icu_provider::DataKeyHash = <icu_properties::provider::names::GeneralCategoryMaskNameToValueV1Marker as icu_provider::KeyedDataMarker>::KEY.hashed();
-                #[cfg(feature = "icu_properties")]
-                const PROPNAMES_FROM_LB_V1: icu_provider::DataKeyHash = <icu_properties::provider::LineBreakNameToValueV1Marker as icu_provider::KeyedDataMarker>::KEY.hashed();
-                #[cfg(feature = "icu_properties")]
-                const PROPNAMES_FROM_SC_V1: icu_provider::DataKeyHash = <icu_properties::provider::ScriptNameToValueV1Marker as icu_provider::KeyedDataMarker>::KEY.hashed();
-                #[cfg(feature = "icu_properties")]
-                const PROPNAMES_TO_LONG_LINEAR_GCB_V1: icu_provider::DataKeyHash = <icu_properties::provider::GraphemeClusterBreakValueToLongNameV1Marker as icu_provider::KeyedDataMarker>::KEY.hashed();
-                #[cfg(feature = "icu_properties")]
-                const PROPNAMES_TO_LONG_LINEAR_SB_V1: icu_provider::DataKeyHash = <icu_properties::provider::SentenceBreakValueToLongNameV1Marker as icu_provider::KeyedDataMarker>::KEY.hashed();
-                #[cfg(feature = "icu_properties")]
-                const PROPNAMES_TO_LONG_LINEAR_WB_V1: icu_provider::DataKeyHash = <icu_properties::provider::WordBreakValueToLongNameV1Marker as icu_provider::KeyedDataMarker>::KEY.hashed();
-                #[cfg(feature = "icu_properties")]
-                const PROPNAMES_TO_LONG_LINEAR_BC_V1: icu_provider::DataKeyHash = <icu_properties::provider::BidiClassValueToLongNameV1Marker as icu_provider::KeyedDataMarker>::KEY.hashed();
-                #[cfg(feature = "icu_properties")]
-                const PROPNAMES_TO_LONG_LINEAR_EA_V1: icu_provider::DataKeyHash = <icu_properties::provider::EastAsianWidthValueToLongNameV1Marker as icu_provider::KeyedDataMarker>::KEY.hashed();
-                #[cfg(feature = "icu_properties")]
-                const PROPNAMES_TO_LONG_LINEAR_GC_V1: icu_provider::DataKeyHash = <icu_properties::provider::GeneralCategoryValueToLongNameV1Marker as icu_provider::KeyedDataMarker>::KEY.hashed();
-                #[cfg(feature = "icu_properties")]
-                const PROPNAMES_TO_LONG_LINEAR_LB_V1: icu_provider::DataKeyHash = <icu_properties::provider::LineBreakValueToLongNameV1Marker as icu_provider::KeyedDataMarker>::KEY.hashed();
-                #[cfg(feature = "icu_properties")]
-                const PROPNAMES_TO_LONG_LINEAR_SC_V1: icu_provider::DataKeyHash = <icu_properties::provider::ScriptValueToLongNameV1Marker as icu_provider::KeyedDataMarker>::KEY.hashed();
-                #[cfg(feature = "icu_properties")]
-                const PROPNAMES_TO_LONG_SPARSE_CCC_V1: icu_provider::DataKeyHash = <icu_properties::provider::CanonicalCombiningClassValueToLongNameV1Marker as icu_provider::KeyedDataMarker>::KEY.hashed();
-                #[cfg(feature = "icu_properties")]
-                const PROPNAMES_TO_SHORT_LINEAR_GCB_V1: icu_provider::DataKeyHash = <icu_properties::provider::GraphemeClusterBreakValueToShortNameV1Marker as icu_provider::KeyedDataMarker>::KEY.hashed();
-                #[cfg(feature = "icu_properties")]
-                const PROPNAMES_TO_SHORT_LINEAR_SB_V1: icu_provider::DataKeyHash = <icu_properties::provider::SentenceBreakValueToShortNameV1Marker as icu_provider::KeyedDataMarker>::KEY.hashed();
-                #[cfg(feature = "icu_properties")]
-                const PROPNAMES_TO_SHORT_LINEAR_WB_V1: icu_provider::DataKeyHash = <icu_properties::provider::WordBreakValueToShortNameV1Marker as icu_provider::KeyedDataMarker>::KEY.hashed();
-                #[cfg(feature = "icu_properties")]
-                const PROPNAMES_TO_SHORT_LINEAR_BC_V1: icu_provider::DataKeyHash = <icu_properties::provider::BidiClassValueToShortNameV1Marker as icu_provider::KeyedDataMarker>::KEY.hashed();
-                #[cfg(feature = "icu_properties")]
-                const PROPNAMES_TO_SHORT_LINEAR_EA_V1: icu_provider::DataKeyHash = <icu_properties::provider::EastAsianWidthValueToShortNameV1Marker as icu_provider::KeyedDataMarker>::KEY.hashed();
-                #[cfg(feature = "icu_properties")]
-                const PROPNAMES_TO_SHORT_LINEAR_GC_V1: icu_provider::DataKeyHash = <icu_properties::provider::GeneralCategoryValueToShortNameV1Marker as icu_provider::KeyedDataMarker>::KEY.hashed();
-                #[cfg(feature = "icu_properties")]
-                const PROPNAMES_TO_SHORT_LINEAR_LB_V1: icu_provider::DataKeyHash = <icu_properties::provider::LineBreakValueToShortNameV1Marker as icu_provider::KeyedDataMarker>::KEY.hashed();
-                #[cfg(feature = "icu_properties")]
-                const PROPNAMES_TO_SHORT_LINEAR4_SC_V1: icu_provider::DataKeyHash = <icu_properties::provider::ScriptValueToShortNameV1Marker as icu_provider::KeyedDataMarker>::KEY.hashed();
-                #[cfg(feature = "icu_properties")]
-                const PROPNAMES_TO_SHORT_SPARSE_CCC_V1: icu_provider::DataKeyHash = <icu_properties::provider::CanonicalCombiningClassValueToShortNameV1Marker as icu_provider::KeyedDataMarker>::KEY.hashed();
-                #[cfg(feature = "icu_properties")]
-                const PROPS_AHEX_V1: icu_provider::DataKeyHash = <icu_properties::provider::AsciiHexDigitV1Marker as icu_provider::KeyedDataMarker>::KEY.hashed();
-                #[cfg(feature = "icu_properties")]
-                const PROPS_ALPHA_V1: icu_provider::DataKeyHash = <icu_properties::provider::AlphabeticV1Marker as icu_provider::KeyedDataMarker>::KEY.hashed();
-                #[cfg(feature = "icu_properties")]
-                const PROPS_BASIC_EMOJI_V1: icu_provider::DataKeyHash = <icu_properties::provider::BasicEmojiV1Marker as icu_provider::KeyedDataMarker>::KEY.hashed();
-                #[cfg(feature = "icu_properties")]
-                const PROPS_BIDI_C_V1: icu_provider::DataKeyHash = <icu_properties::provider::BidiControlV1Marker as icu_provider::KeyedDataMarker>::KEY.hashed();
-                #[cfg(feature = "icu_properties")]
-                const PROPS_BIDI_M_V1: icu_provider::DataKeyHash = <icu_properties::provider::BidiMirroredV1Marker as icu_provider::KeyedDataMarker>::KEY.hashed();
-                #[cfg(feature = "icu_properties")]
-                const PROPS_CI_V1: icu_provider::DataKeyHash = <icu_properties::provider::CaseIgnorableV1Marker as icu_provider::KeyedDataMarker>::KEY.hashed();
-                #[cfg(feature = "icu_properties")]
-                const PROPS_CWCF_V1: icu_provider::DataKeyHash = <icu_properties::provider::ChangesWhenCasefoldedV1Marker as icu_provider::KeyedDataMarker>::KEY.hashed();
-                #[cfg(feature = "icu_properties")]
-                const PROPS_CWCM_V1: icu_provider::DataKeyHash = <icu_properties::provider::ChangesWhenCasemappedV1Marker as icu_provider::KeyedDataMarker>::KEY.hashed();
-                #[cfg(feature = "icu_properties")]
-                const PROPS_CWKCF_V1: icu_provider::DataKeyHash = <icu_properties::provider::ChangesWhenNfkcCasefoldedV1Marker as icu_provider::KeyedDataMarker>::KEY.hashed();
-                #[cfg(feature = "icu_properties")]
-                const PROPS_CWL_V1: icu_provider::DataKeyHash = <icu_properties::provider::ChangesWhenLowercasedV1Marker as icu_provider::KeyedDataMarker>::KEY.hashed();
-                #[cfg(feature = "icu_properties")]
-                const PROPS_CWT_V1: icu_provider::DataKeyHash = <icu_properties::provider::ChangesWhenTitlecasedV1Marker as icu_provider::KeyedDataMarker>::KEY.hashed();
-                #[cfg(feature = "icu_properties")]
-                const PROPS_CWU_V1: icu_provider::DataKeyHash = <icu_properties::provider::ChangesWhenUppercasedV1Marker as icu_provider::KeyedDataMarker>::KEY.hashed();
-                #[cfg(feature = "icu_properties")]
-                const PROPS_CASED_V1: icu_provider::DataKeyHash = <icu_properties::provider::CasedV1Marker as icu_provider::KeyedDataMarker>::KEY.hashed();
-                #[cfg(feature = "icu_properties")]
-                const PROPS_COMP_EX_V1: icu_provider::DataKeyHash = <icu_properties::provider::FullCompositionExclusionV1Marker as icu_provider::KeyedDataMarker>::KEY.hashed();
-                #[cfg(feature = "icu_properties")]
-                const PROPS_DI_V1: icu_provider::DataKeyHash = <icu_properties::provider::DefaultIgnorableCodePointV1Marker as icu_provider::KeyedDataMarker>::KEY.hashed();
-                #[cfg(feature = "icu_properties")]
-                const PROPS_DASH_V1: icu_provider::DataKeyHash = <icu_properties::provider::DashV1Marker as icu_provider::KeyedDataMarker>::KEY.hashed();
-                #[cfg(feature = "icu_properties")]
-                const PROPS_DEP_V1: icu_provider::DataKeyHash = <icu_properties::provider::DeprecatedV1Marker as icu_provider::KeyedDataMarker>::KEY.hashed();
-                #[cfg(feature = "icu_properties")]
-                const PROPS_DIA_V1: icu_provider::DataKeyHash = <icu_properties::provider::DiacriticV1Marker as icu_provider::KeyedDataMarker>::KEY.hashed();
-                #[cfg(feature = "icu_properties")]
-                const PROPS_EBASE_V1: icu_provider::DataKeyHash = <icu_properties::provider::EmojiModifierBaseV1Marker as icu_provider::KeyedDataMarker>::KEY.hashed();
-                #[cfg(feature = "icu_properties")]
-                const PROPS_ECOMP_V1: icu_provider::DataKeyHash = <icu_properties::provider::EmojiComponentV1Marker as icu_provider::KeyedDataMarker>::KEY.hashed();
-                #[cfg(feature = "icu_properties")]
-                const PROPS_EMOD_V1: icu_provider::DataKeyHash = <icu_properties::provider::EmojiModifierV1Marker as icu_provider::KeyedDataMarker>::KEY.hashed();
-                #[cfg(feature = "icu_properties")]
-                const PROPS_EPRES_V1: icu_provider::DataKeyHash = <icu_properties::provider::EmojiPresentationV1Marker as icu_provider::KeyedDataMarker>::KEY.hashed();
-                #[cfg(feature = "icu_properties")]
-                const PROPS_EMOJI_V1: icu_provider::DataKeyHash = <icu_properties::provider::EmojiV1Marker as icu_provider::KeyedDataMarker>::KEY.hashed();
-                #[cfg(feature = "icu_properties")]
-                const PROPS_EXT_V1: icu_provider::DataKeyHash = <icu_properties::provider::ExtenderV1Marker as icu_provider::KeyedDataMarker>::KEY.hashed();
-                #[cfg(feature = "icu_properties")]
-                const PROPS_EXTPICT_V1: icu_provider::DataKeyHash = <icu_properties::provider::ExtendedPictographicV1Marker as icu_provider::KeyedDataMarker>::KEY.hashed();
-                #[cfg(feature = "icu_properties")]
-                const PROPS_GCB_V1: icu_provider::DataKeyHash = <icu_properties::provider::GraphemeClusterBreakV1Marker as icu_provider::KeyedDataMarker>::KEY.hashed();
-                #[cfg(feature = "icu_properties")]
-                const PROPS_GR_BASE_V1: icu_provider::DataKeyHash = <icu_properties::provider::GraphemeBaseV1Marker as icu_provider::KeyedDataMarker>::KEY.hashed();
-                #[cfg(feature = "icu_properties")]
-                const PROPS_GR_EXT_V1: icu_provider::DataKeyHash = <icu_properties::provider::GraphemeExtendV1Marker as icu_provider::KeyedDataMarker>::KEY.hashed();
-                #[cfg(feature = "icu_properties")]
-                const PROPS_GR_LINK_V1: icu_provider::DataKeyHash = <icu_properties::provider::GraphemeLinkV1Marker as icu_provider::KeyedDataMarker>::KEY.hashed();
-                #[cfg(feature = "icu_properties")]
-                const PROPS_HEX_V1: icu_provider::DataKeyHash = <icu_properties::provider::HexDigitV1Marker as icu_provider::KeyedDataMarker>::KEY.hashed();
-                #[cfg(feature = "icu_properties")]
-                const PROPS_HYPHEN_V1: icu_provider::DataKeyHash = <icu_properties::provider::HyphenV1Marker as icu_provider::KeyedDataMarker>::KEY.hashed();
-                #[cfg(feature = "icu_properties")]
-                const PROPS_IDC_V1: icu_provider::DataKeyHash = <icu_properties::provider::IdContinueV1Marker as icu_provider::KeyedDataMarker>::KEY.hashed();
-                #[cfg(feature = "icu_properties")]
-                const PROPS_IDS_V1: icu_provider::DataKeyHash = <icu_properties::provider::IdStartV1Marker as icu_provider::KeyedDataMarker>::KEY.hashed();
-                #[cfg(feature = "icu_properties")]
-                const PROPS_IDSB_V1: icu_provider::DataKeyHash = <icu_properties::provider::IdsBinaryOperatorV1Marker as icu_provider::KeyedDataMarker>::KEY.hashed();
-                #[cfg(feature = "icu_properties")]
-                const PROPS_IDST_V1: icu_provider::DataKeyHash = <icu_properties::provider::IdsTrinaryOperatorV1Marker as icu_provider::KeyedDataMarker>::KEY.hashed();
-                #[cfg(feature = "icu_properties")]
-                const PROPS_IDEO_V1: icu_provider::DataKeyHash = <icu_properties::provider::IdeographicV1Marker as icu_provider::KeyedDataMarker>::KEY.hashed();
-                #[cfg(feature = "icu_properties")]
-                const PROPS_JOIN_C_V1: icu_provider::DataKeyHash = <icu_properties::provider::JoinControlV1Marker as icu_provider::KeyedDataMarker>::KEY.hashed();
-                #[cfg(feature = "icu_properties")]
-                const PROPS_LOE_V1: icu_provider::DataKeyHash = <icu_properties::provider::LogicalOrderExceptionV1Marker as icu_provider::KeyedDataMarker>::KEY.hashed();
-                #[cfg(feature = "icu_properties")]
-                const PROPS_LOWER_V1: icu_provider::DataKeyHash = <icu_properties::provider::LowercaseV1Marker as icu_provider::KeyedDataMarker>::KEY.hashed();
-                #[cfg(feature = "icu_properties")]
-                const PROPS_MATH_V1: icu_provider::DataKeyHash = <icu_properties::provider::MathV1Marker as icu_provider::KeyedDataMarker>::KEY.hashed();
-                #[cfg(feature = "icu_properties")]
-                const PROPS_NCHAR_V1: icu_provider::DataKeyHash = <icu_properties::provider::NoncharacterCodePointV1Marker as icu_provider::KeyedDataMarker>::KEY.hashed();
-                #[cfg(feature = "icu_properties")]
-                const PROPS_PCM_V1: icu_provider::DataKeyHash = <icu_properties::provider::PrependedConcatenationMarkV1Marker as icu_provider::KeyedDataMarker>::KEY.hashed();
-                #[cfg(feature = "icu_properties")]
-                const PROPS_PAT_SYN_V1: icu_provider::DataKeyHash = <icu_properties::provider::PatternSyntaxV1Marker as icu_provider::KeyedDataMarker>::KEY.hashed();
-                #[cfg(feature = "icu_properties")]
-                const PROPS_PAT_WS_V1: icu_provider::DataKeyHash = <icu_properties::provider::PatternWhiteSpaceV1Marker as icu_provider::KeyedDataMarker>::KEY.hashed();
-                #[cfg(feature = "icu_properties")]
-                const PROPS_QMARK_V1: icu_provider::DataKeyHash = <icu_properties::provider::QuotationMarkV1Marker as icu_provider::KeyedDataMarker>::KEY.hashed();
-                #[cfg(feature = "icu_properties")]
-                const PROPS_RI_V1: icu_provider::DataKeyHash = <icu_properties::provider::RegionalIndicatorV1Marker as icu_provider::KeyedDataMarker>::KEY.hashed();
-                #[cfg(feature = "icu_properties")]
-                const PROPS_RADICAL_V1: icu_provider::DataKeyHash = <icu_properties::provider::RadicalV1Marker as icu_provider::KeyedDataMarker>::KEY.hashed();
-                #[cfg(feature = "icu_properties")]
-                const PROPS_SB_V1: icu_provider::DataKeyHash = <icu_properties::provider::SentenceBreakV1Marker as icu_provider::KeyedDataMarker>::KEY.hashed();
-                #[cfg(feature = "icu_properties")]
-                const PROPS_SD_V1: icu_provider::DataKeyHash = <icu_properties::provider::SoftDottedV1Marker as icu_provider::KeyedDataMarker>::KEY.hashed();
-                #[cfg(feature = "icu_properties")]
-                const PROPS_STERM_V1: icu_provider::DataKeyHash = <icu_properties::provider::SentenceTerminalV1Marker as icu_provider::KeyedDataMarker>::KEY.hashed();
-                #[cfg(feature = "icu_properties")]
-                const PROPS_SENSITIVE_V1: icu_provider::DataKeyHash = <icu_properties::provider::CaseSensitiveV1Marker as icu_provider::KeyedDataMarker>::KEY.hashed();
-                #[cfg(feature = "icu_properties")]
-                const PROPS_TERM_V1: icu_provider::DataKeyHash = <icu_properties::provider::TerminalPunctuationV1Marker as icu_provider::KeyedDataMarker>::KEY.hashed();
-                #[cfg(feature = "icu_properties")]
-                const PROPS_UIDEO_V1: icu_provider::DataKeyHash = <icu_properties::provider::UnifiedIdeographV1Marker as icu_provider::KeyedDataMarker>::KEY.hashed();
-                #[cfg(feature = "icu_properties")]
-                const PROPS_UPPER_V1: icu_provider::DataKeyHash = <icu_properties::provider::UppercaseV1Marker as icu_provider::KeyedDataMarker>::KEY.hashed();
-                #[cfg(feature = "icu_properties")]
-                const PROPS_VS_V1: icu_provider::DataKeyHash = <icu_properties::provider::VariationSelectorV1Marker as icu_provider::KeyedDataMarker>::KEY.hashed();
-                #[cfg(feature = "icu_properties")]
-                const PROPS_WB_V1: icu_provider::DataKeyHash = <icu_properties::provider::WordBreakV1Marker as icu_provider::KeyedDataMarker>::KEY.hashed();
-                #[cfg(feature = "icu_properties")]
-                const PROPS_WSPACE_V1: icu_provider::DataKeyHash = <icu_properties::provider::WhiteSpaceV1Marker as icu_provider::KeyedDataMarker>::KEY.hashed();
-                #[cfg(feature = "icu_properties")]
-                const PROPS_XIDC_V1: icu_provider::DataKeyHash = <icu_properties::provider::XidContinueV1Marker as icu_provider::KeyedDataMarker>::KEY.hashed();
-                #[cfg(feature = "icu_properties")]
-                const PROPS_XIDS_V1: icu_provider::DataKeyHash = <icu_properties::provider::XidStartV1Marker as icu_provider::KeyedDataMarker>::KEY.hashed();
-                #[cfg(feature = "icu_properties")]
-                const PROPS_ALNUM_V1: icu_provider::DataKeyHash = <icu_properties::provider::AlnumV1Marker as icu_provider::KeyedDataMarker>::KEY.hashed();
-                #[cfg(feature = "icu_properties")]
-                const PROPS_BC_V1: icu_provider::DataKeyHash = <icu_properties::provider::BidiClassV1Marker as icu_provider::KeyedDataMarker>::KEY.hashed();
-                #[cfg(feature = "icu_properties")]
-                const PROPS_BIDIAUXILIARYPROPS_V1: icu_provider::DataKeyHash = <icu_properties::provider::bidi_data::BidiAuxiliaryPropertiesV1Marker as icu_provider::KeyedDataMarker>::KEY.hashed();
-                #[cfg(feature = "icu_properties")]
-                const PROPS_BLANK_V1: icu_provider::DataKeyHash = <icu_properties::provider::BlankV1Marker as icu_provider::KeyedDataMarker>::KEY.hashed();
-                #[cfg(feature = "icu_casemapping")]
-                const PROPS_CASEMAP_V1: icu_provider::DataKeyHash = <icu_casemapping::provider::CaseMappingV1Marker as icu_provider::KeyedDataMarker>::KEY.hashed();
-                #[cfg(feature = "icu_properties")]
-                const PROPS_CCC_V1: icu_provider::DataKeyHash = <icu_properties::provider::CanonicalCombiningClassV1Marker as icu_provider::KeyedDataMarker>::KEY.hashed();
-                #[cfg(feature = "icu_properties")]
-                const PROPS_EA_V1: icu_provider::DataKeyHash = <icu_properties::provider::EastAsianWidthV1Marker as icu_provider::KeyedDataMarker>::KEY.hashed();
-                #[cfg(feature = "icu_properties")]
-                const PROPS_EXEMPLARCHARS_AUXILIARY_V1: icu_provider::DataKeyHash = <icu_properties::provider::ExemplarCharactersAuxiliaryV1Marker as icu_provider::KeyedDataMarker>::KEY.hashed();
-                #[cfg(feature = "icu_properties")]
-                const PROPS_EXEMPLARCHARS_INDEX_V1: icu_provider::DataKeyHash = <icu_properties::provider::ExemplarCharactersIndexV1Marker as icu_provider::KeyedDataMarker>::KEY.hashed();
-                #[cfg(feature = "icu_properties")]
-                const PROPS_EXEMPLARCHARS_MAIN_V1: icu_provider::DataKeyHash = <icu_properties::provider::ExemplarCharactersMainV1Marker as icu_provider::KeyedDataMarker>::KEY.hashed();
-                #[cfg(feature = "icu_properties")]
-                const PROPS_EXEMPLARCHARS_NUMBERS_V1: icu_provider::DataKeyHash = <icu_properties::provider::ExemplarCharactersNumbersV1Marker as icu_provider::KeyedDataMarker>::KEY.hashed();
-                #[cfg(feature = "icu_properties")]
-                const PROPS_EXEMPLARCHARS_PUNCTUATION_V1: icu_provider::DataKeyHash = <icu_properties::provider::ExemplarCharactersPunctuationV1Marker as icu_provider::KeyedDataMarker>::KEY.hashed();
-                #[cfg(feature = "icu_properties")]
-                const PROPS_GC_V1: icu_provider::DataKeyHash = <icu_properties::provider::GeneralCategoryV1Marker as icu_provider::KeyedDataMarker>::KEY.hashed();
-                #[cfg(feature = "icu_properties")]
-                const PROPS_GRAPH_V1: icu_provider::DataKeyHash = <icu_properties::provider::GraphV1Marker as icu_provider::KeyedDataMarker>::KEY.hashed();
-                #[cfg(feature = "icu_properties")]
-                const PROPS_LB_V1: icu_provider::DataKeyHash = <icu_properties::provider::LineBreakV1Marker as icu_provider::KeyedDataMarker>::KEY.hashed();
-                #[cfg(feature = "icu_properties")]
-                const PROPS_NFCINERT_V1: icu_provider::DataKeyHash = <icu_properties::provider::NfcInertV1Marker as icu_provider::KeyedDataMarker>::KEY.hashed();
-                #[cfg(feature = "icu_properties")]
-                const PROPS_NFDINERT_V1: icu_provider::DataKeyHash = <icu_properties::provider::NfdInertV1Marker as icu_provider::KeyedDataMarker>::KEY.hashed();
-                #[cfg(feature = "icu_properties")]
-                const PROPS_NFKCINERT_V1: icu_provider::DataKeyHash = <icu_properties::provider::NfkcInertV1Marker as icu_provider::KeyedDataMarker>::KEY.hashed();
-                #[cfg(feature = "icu_properties")]
-                const PROPS_NFKDINERT_V1: icu_provider::DataKeyHash = <icu_properties::provider::NfkdInertV1Marker as icu_provider::KeyedDataMarker>::KEY.hashed();
-                #[cfg(feature = "icu_properties")]
-                const PROPS_PRINT_V1: icu_provider::DataKeyHash = <icu_properties::provider::PrintV1Marker as icu_provider::KeyedDataMarker>::KEY.hashed();
-                #[cfg(feature = "icu_properties")]
-                const PROPS_SC_V1: icu_provider::DataKeyHash = <icu_properties::provider::ScriptV1Marker as icu_provider::KeyedDataMarker>::KEY.hashed();
-                #[cfg(feature = "icu_properties")]
-                const PROPS_SCX_V1: icu_provider::DataKeyHash = <icu_properties::provider::ScriptWithExtensionsPropertyV1Marker as icu_provider::KeyedDataMarker>::KEY.hashed();
-                #[cfg(feature = "icu_properties")]
-                const PROPS_SEGSTART_V1: icu_provider::DataKeyHash = <icu_properties::provider::SegmentStarterV1Marker as icu_provider::KeyedDataMarker>::KEY.hashed();
-                #[cfg(feature = "icu_properties")]
-                const PROPS_XDIGIT_V1: icu_provider::DataKeyHash = <icu_properties::provider::XdigitV1Marker as icu_provider::KeyedDataMarker>::KEY.hashed();
-                #[cfg(feature = "icu_relativetime")]
-                const RELATIVETIME_LONG_DAY_V1: icu_provider::DataKeyHash = <icu_relativetime::provider::LongDayRelativeTimeFormatDataV1Marker as icu_provider::KeyedDataMarker>::KEY.hashed();
-                #[cfg(feature = "icu_relativetime")]
-                const RELATIVETIME_LONG_HOUR_V1: icu_provider::DataKeyHash = <icu_relativetime::provider::LongHourRelativeTimeFormatDataV1Marker as icu_provider::KeyedDataMarker>::KEY.hashed();
-                #[cfg(feature = "icu_relativetime")]
-                const RELATIVETIME_LONG_MINUTE_V1: icu_provider::DataKeyHash = <icu_relativetime::provider::LongMinuteRelativeTimeFormatDataV1Marker as icu_provider::KeyedDataMarker>::KEY.hashed();
-                #[cfg(feature = "icu_relativetime")]
-                const RELATIVETIME_LONG_MONTH_V1: icu_provider::DataKeyHash = <icu_relativetime::provider::LongMonthRelativeTimeFormatDataV1Marker as icu_provider::KeyedDataMarker>::KEY.hashed();
-                #[cfg(feature = "icu_relativetime")]
-                const RELATIVETIME_LONG_QUARTER_V1: icu_provider::DataKeyHash = <icu_relativetime::provider::LongQuarterRelativeTimeFormatDataV1Marker as icu_provider::KeyedDataMarker>::KEY.hashed();
-                #[cfg(feature = "icu_relativetime")]
-                const RELATIVETIME_LONG_SECOND_V1: icu_provider::DataKeyHash = <icu_relativetime::provider::LongSecondRelativeTimeFormatDataV1Marker as icu_provider::KeyedDataMarker>::KEY.hashed();
-                #[cfg(feature = "icu_relativetime")]
-                const RELATIVETIME_LONG_WEEK_V1: icu_provider::DataKeyHash = <icu_relativetime::provider::LongWeekRelativeTimeFormatDataV1Marker as icu_provider::KeyedDataMarker>::KEY.hashed();
-                #[cfg(feature = "icu_relativetime")]
-                const RELATIVETIME_LONG_YEAR_V1: icu_provider::DataKeyHash = <icu_relativetime::provider::LongYearRelativeTimeFormatDataV1Marker as icu_provider::KeyedDataMarker>::KEY.hashed();
-                #[cfg(feature = "icu_relativetime")]
-                const RELATIVETIME_NARROW_DAY_V1: icu_provider::DataKeyHash = <icu_relativetime::provider::NarrowDayRelativeTimeFormatDataV1Marker as icu_provider::KeyedDataMarker>::KEY.hashed();
-                #[cfg(feature = "icu_relativetime")]
-                const RELATIVETIME_NARROW_HOUR_V1: icu_provider::DataKeyHash = <icu_relativetime::provider::NarrowHourRelativeTimeFormatDataV1Marker as icu_provider::KeyedDataMarker>::KEY.hashed();
-                #[cfg(feature = "icu_relativetime")]
-                const RELATIVETIME_NARROW_MINUTE_V1: icu_provider::DataKeyHash = <icu_relativetime::provider::NarrowMinuteRelativeTimeFormatDataV1Marker as icu_provider::KeyedDataMarker>::KEY.hashed();
-                #[cfg(feature = "icu_relativetime")]
-                const RELATIVETIME_NARROW_MONTH_V1: icu_provider::DataKeyHash = <icu_relativetime::provider::NarrowMonthRelativeTimeFormatDataV1Marker as icu_provider::KeyedDataMarker>::KEY.hashed();
-                #[cfg(feature = "icu_relativetime")]
-                const RELATIVETIME_NARROW_QUARTER_V1: icu_provider::DataKeyHash = <icu_relativetime::provider::NarrowQuarterRelativeTimeFormatDataV1Marker as icu_provider::KeyedDataMarker>::KEY.hashed();
-                #[cfg(feature = "icu_relativetime")]
-                const RELATIVETIME_NARROW_SECOND_V1: icu_provider::DataKeyHash = <icu_relativetime::provider::NarrowSecondRelativeTimeFormatDataV1Marker as icu_provider::KeyedDataMarker>::KEY.hashed();
-                #[cfg(feature = "icu_relativetime")]
-                const RELATIVETIME_NARROW_WEEK_V1: icu_provider::DataKeyHash = <icu_relativetime::provider::NarrowWeekRelativeTimeFormatDataV1Marker as icu_provider::KeyedDataMarker>::KEY.hashed();
-                #[cfg(feature = "icu_relativetime")]
-                const RELATIVETIME_NARROW_YEAR_V1: icu_provider::DataKeyHash = <icu_relativetime::provider::NarrowYearRelativeTimeFormatDataV1Marker as icu_provider::KeyedDataMarker>::KEY.hashed();
-                #[cfg(feature = "icu_relativetime")]
-                const RELATIVETIME_SHORT_DAY_V1: icu_provider::DataKeyHash = <icu_relativetime::provider::ShortDayRelativeTimeFormatDataV1Marker as icu_provider::KeyedDataMarker>::KEY.hashed();
-                #[cfg(feature = "icu_relativetime")]
-                const RELATIVETIME_SHORT_HOUR_V1: icu_provider::DataKeyHash = <icu_relativetime::provider::ShortHourRelativeTimeFormatDataV1Marker as icu_provider::KeyedDataMarker>::KEY.hashed();
-                #[cfg(feature = "icu_relativetime")]
-                const RELATIVETIME_SHORT_MINUTE_V1: icu_provider::DataKeyHash = <icu_relativetime::provider::ShortMinuteRelativeTimeFormatDataV1Marker as icu_provider::KeyedDataMarker>::KEY.hashed();
-                #[cfg(feature = "icu_relativetime")]
-                const RELATIVETIME_SHORT_MONTH_V1: icu_provider::DataKeyHash = <icu_relativetime::provider::ShortMonthRelativeTimeFormatDataV1Marker as icu_provider::KeyedDataMarker>::KEY.hashed();
-                #[cfg(feature = "icu_relativetime")]
-                const RELATIVETIME_SHORT_QUARTER_V1: icu_provider::DataKeyHash = <icu_relativetime::provider::ShortQuarterRelativeTimeFormatDataV1Marker as icu_provider::KeyedDataMarker>::KEY.hashed();
-                #[cfg(feature = "icu_relativetime")]
-                const RELATIVETIME_SHORT_SECOND_V1: icu_provider::DataKeyHash = <icu_relativetime::provider::ShortSecondRelativeTimeFormatDataV1Marker as icu_provider::KeyedDataMarker>::KEY.hashed();
-                #[cfg(feature = "icu_relativetime")]
-                const RELATIVETIME_SHORT_WEEK_V1: icu_provider::DataKeyHash = <icu_relativetime::provider::ShortWeekRelativeTimeFormatDataV1Marker as icu_provider::KeyedDataMarker>::KEY.hashed();
-                #[cfg(feature = "icu_relativetime")]
-                const RELATIVETIME_SHORT_YEAR_V1: icu_provider::DataKeyHash = <icu_relativetime::provider::ShortYearRelativeTimeFormatDataV1Marker as icu_provider::KeyedDataMarker>::KEY.hashed();
-                #[cfg(feature = "icu_segmenter")]
-                const SEGMENTER_DICTIONARY_W_AUTO_V1: icu_provider::DataKeyHash = <icu_segmenter::provider::DictionaryForWordOnlyAutoV1Marker as icu_provider::KeyedDataMarker>::KEY.hashed();
-                #[cfg(feature = "icu_segmenter")]
-                const SEGMENTER_DICTIONARY_WL_EXT_V1: icu_provider::DataKeyHash = <icu_segmenter::provider::DictionaryForWordLineExtendedV1Marker as icu_provider::KeyedDataMarker>::KEY.hashed();
-                #[cfg(feature = "icu_segmenter")]
-                const SEGMENTER_GRAPHEME_V1: icu_provider::DataKeyHash = <icu_segmenter::provider::GraphemeClusterBreakDataV1Marker as icu_provider::KeyedDataMarker>::KEY.hashed();
-                #[cfg(feature = "icu_segmenter")]
-                const SEGMENTER_LINE_V1: icu_provider::DataKeyHash = <icu_segmenter::provider::LineBreakDataV1Marker as icu_provider::KeyedDataMarker>::KEY.hashed();
-                #[cfg(feature = "icu_segmenter")]
-                const SEGMENTER_LSTM_WL_AUTO_V1: icu_provider::DataKeyHash = <icu_segmenter::provider::LstmForWordLineAutoV1Marker as icu_provider::KeyedDataMarker>::KEY.hashed();
-                #[cfg(feature = "icu_segmenter")]
-                const SEGMENTER_SENTENCE_V1: icu_provider::DataKeyHash = <icu_segmenter::provider::SentenceBreakDataV1Marker as icu_provider::KeyedDataMarker>::KEY.hashed();
-                #[cfg(feature = "icu_segmenter")]
-                const SEGMENTER_WORD_V1: icu_provider::DataKeyHash = <icu_segmenter::provider::WordBreakDataV1Marker as icu_provider::KeyedDataMarker>::KEY.hashed();
-                #[cfg(feature = "icu_datetime")]
-                const TIME_ZONE_EXEMPLAR_CITIES_V1: icu_provider::DataKeyHash = <icu_datetime::provider::time_zones::ExemplarCitiesV1Marker as icu_provider::KeyedDataMarker>::KEY.hashed();
-                #[cfg(feature = "icu_datetime")]
-                const TIME_ZONE_FORMATS_V1: icu_provider::DataKeyHash = <icu_datetime::provider::time_zones::TimeZoneFormatsV1Marker as icu_provider::KeyedDataMarker>::KEY.hashed();
-                #[cfg(feature = "icu_datetime")]
-                const TIME_ZONE_GENERIC_LONG_V1: icu_provider::DataKeyHash = <icu_datetime::provider::time_zones::MetazoneGenericNamesLongV1Marker as icu_provider::KeyedDataMarker>::KEY.hashed();
-                #[cfg(feature = "icu_datetime")]
-                const TIME_ZONE_GENERIC_SHORT_V1: icu_provider::DataKeyHash = <icu_datetime::provider::time_zones::MetazoneGenericNamesShortV1Marker as icu_provider::KeyedDataMarker>::KEY.hashed();
-                #[cfg(feature = "icu_timezone")]
-                const TIME_ZONE_METAZONE_PERIOD_V1: icu_provider::DataKeyHash = <icu_timezone::provider::MetazonePeriodV1Marker as icu_provider::KeyedDataMarker>::KEY.hashed();
-                #[cfg(feature = "icu_datetime")]
-                const TIME_ZONE_SPECIFIC_LONG_V1: icu_provider::DataKeyHash = <icu_datetime::provider::time_zones::MetazoneSpecificNamesLongV1Marker as icu_provider::KeyedDataMarker>::KEY.hashed();
-                #[cfg(feature = "icu_datetime")]
-                const TIME_ZONE_SPECIFIC_SHORT_V1: icu_provider::DataKeyHash = <icu_datetime::provider::time_zones::MetazoneSpecificNamesShortV1Marker as icu_provider::KeyedDataMarker>::KEY.hashed();
-                match key.hashed() {
-                    #[cfg(feature = "icu_calendar")]
-                    CALENDAR_JAPANESE_V1 => req
-                        .locale
-                        .is_empty()
-                        .then(|| {
-                            static ANCHOR: <icu_calendar::provider::JapaneseErasV1Marker as icu_provider::DataMarker>::Yokeable = singleton_calendar_japanese_v1!();
-                            &ANCHOR
-                        })
-                        .map(icu_provider::AnyPayload::from_static_ref),
-                    #[cfg(feature = "icu_calendar")]
-                    CALENDAR_JAPANEXT_V1 => req
-                        .locale
-                        .is_empty()
-                        .then(|| {
-                            static ANCHOR: <icu_calendar::provider::JapaneseExtendedErasV1Marker as icu_provider::DataMarker>::Yokeable = singleton_calendar_japanext_v1!();
-                            &ANCHOR
-                        })
-                        .map(icu_provider::AnyPayload::from_static_ref),
-                    #[cfg(feature = "icu_collator")]
-                    COLLATOR_DATA_V1 => lookup_collator_data_v1!(req).map(icu_provider::AnyPayload::from_static_ref),
-                    #[cfg(feature = "icu_collator")]
-                    COLLATOR_DIA_V1 => req
-                        .locale
-                        .is_empty()
-                        .then(|| {
-                            static ANCHOR: <icu_collator::provider::CollationDiacriticsV1Marker as icu_provider::DataMarker>::Yokeable = singleton_collator_dia_v1!();
-                            &ANCHOR
-                        })
-                        .map(icu_provider::AnyPayload::from_static_ref),
-                    #[cfg(feature = "icu_collator")]
-                    COLLATOR_JAMO_V1 => req
-                        .locale
-                        .is_empty()
-                        .then(|| {
-                            static ANCHOR: <icu_collator::provider::CollationJamoV1Marker as icu_provider::DataMarker>::Yokeable = singleton_collator_jamo_v1!();
-                            &ANCHOR
-                        })
-                        .map(icu_provider::AnyPayload::from_static_ref),
-                    #[cfg(feature = "icu_collator")]
-                    COLLATOR_META_V1 => lookup_collator_meta_v1!(req).map(icu_provider::AnyPayload::from_static_ref),
-                    #[cfg(feature = "icu_collator")]
-                    COLLATOR_PRIM_V1 => req
-                        .locale
-                        .is_empty()
-                        .then(|| {
-                            static ANCHOR: <icu_collator::provider::CollationSpecialPrimariesV1Marker as icu_provider::DataMarker>::Yokeable = singleton_collator_prim_v1!();
-                            &ANCHOR
-                        })
-                        .map(icu_provider::AnyPayload::from_static_ref),
-                    #[cfg(feature = "icu_collator")]
-                    COLLATOR_REORD_V1 => lookup_collator_reord_v1!(req).map(icu_provider::AnyPayload::from_static_ref),
-                    #[cfg(feature = "icu_compactdecimal")]
-                    COMPACTDECIMAL_LONG_V1 => lookup_compactdecimal_long_v1!(req).map(icu_provider::AnyPayload::from_static_ref),
-                    #[cfg(feature = "icu_compactdecimal")]
-                    COMPACTDECIMAL_SHORT_V1 => lookup_compactdecimal_short_v1!(req).map(icu_provider::AnyPayload::from_static_ref),
-                    CORE_HELLOWORLD_V1 => lookup_core_helloworld_v1!(req).map(icu_provider::AnyPayload::from_static_ref),
-                    #[cfg(feature = "icu_datetime")]
-                    DATETIME_BUDDHIST_DATELENGTHS_V1 => lookup_datetime_buddhist_datelengths_v1!(req).map(icu_provider::AnyPayload::from_static_ref),
-                    #[cfg(feature = "icu_datetime")]
-                    DATETIME_BUDDHIST_DATESYMBOLS_V1 => lookup_datetime_buddhist_datesymbols_v1!(req).map(icu_provider::AnyPayload::from_static_ref),
-                    #[cfg(feature = "icu_datetime")]
-                    DATETIME_COPTIC_DATELENGTHS_V1 => lookup_datetime_coptic_datelengths_v1!(req).map(icu_provider::AnyPayload::from_static_ref),
-                    #[cfg(feature = "icu_datetime")]
-                    DATETIME_COPTIC_DATESYMBOLS_V1 => lookup_datetime_coptic_datesymbols_v1!(req).map(icu_provider::AnyPayload::from_static_ref),
-                    #[cfg(feature = "icu_datetime")]
-                    DATETIME_ETHIOPIC_DATELENGTHS_V1 => lookup_datetime_ethiopic_datelengths_v1!(req).map(icu_provider::AnyPayload::from_static_ref),
-                    #[cfg(feature = "icu_datetime")]
-                    DATETIME_ETHIOPIC_DATESYMBOLS_V1 => lookup_datetime_ethiopic_datesymbols_v1!(req).map(icu_provider::AnyPayload::from_static_ref),
-                    #[cfg(feature = "icu_datetime")]
-                    DATETIME_GREGORY_DATELENGTHS_V1 => lookup_datetime_gregory_datelengths_v1!(req).map(icu_provider::AnyPayload::from_static_ref),
-                    #[cfg(feature = "icu_datetime")]
-                    DATETIME_GREGORY_DATESYMBOLS_V1 => lookup_datetime_gregory_datesymbols_v1!(req).map(icu_provider::AnyPayload::from_static_ref),
-                    #[cfg(feature = "icu_datetime")]
-                    DATETIME_INDIAN_DATELENGTHS_V1 => lookup_datetime_indian_datelengths_v1!(req).map(icu_provider::AnyPayload::from_static_ref),
-                    #[cfg(feature = "icu_datetime")]
-                    DATETIME_INDIAN_DATESYMBOLS_V1 => lookup_datetime_indian_datesymbols_v1!(req).map(icu_provider::AnyPayload::from_static_ref),
-                    #[cfg(feature = "icu_datetime")]
-                    DATETIME_JAPANESE_DATELENGTHS_V1 => lookup_datetime_japanese_datelengths_v1!(req).map(icu_provider::AnyPayload::from_static_ref),
-                    #[cfg(feature = "icu_datetime")]
-                    DATETIME_JAPANESE_DATESYMBOLS_V1 => lookup_datetime_japanese_datesymbols_v1!(req).map(icu_provider::AnyPayload::from_static_ref),
-                    #[cfg(feature = "icu_datetime")]
-                    DATETIME_JAPANEXT_DATELENGTHS_V1 => lookup_datetime_japanext_datelengths_v1!(req).map(icu_provider::AnyPayload::from_static_ref),
-                    #[cfg(feature = "icu_datetime")]
-                    DATETIME_JAPANEXT_DATESYMBOLS_V1 => lookup_datetime_japanext_datesymbols_v1!(req).map(icu_provider::AnyPayload::from_static_ref),
-                    #[cfg(feature = "icu_datetime_experimental")]
-                    DATETIME_SKELETONS_V1 => lookup_datetime_skeletons_v1!(req).map(icu_provider::prelude::zerofrom::ZeroFrom::zero_from).map(icu_provider::DataPayload::<icu_datetime::provider::calendar::DateSkeletonPatternsV1Marker>::from_owned).map(icu_provider::DataPayload::wrap_into_any_payload),
-                    #[cfg(feature = "icu_datetime")]
-                    DATETIME_TIMELENGTHS_V1 => lookup_datetime_timelengths_v1!(req).map(icu_provider::AnyPayload::from_static_ref),
-                    #[cfg(feature = "icu_datetime")]
-                    DATETIME_TIMESYMBOLS_V1 => lookup_datetime_timesymbols_v1!(req).map(icu_provider::AnyPayload::from_static_ref),
-                    #[cfg(feature = "icu_calendar")]
-                    DATETIME_WEEK_DATA_V1 => lookup_datetime_week_data_v1!(req).map(icu_provider::AnyPayload::from_static_ref),
-                    #[cfg(feature = "icu_decimal")]
-                    DECIMAL_SYMBOLS_V1 => lookup_decimal_symbols_v1!(req).map(icu_provider::AnyPayload::from_static_ref),
-                    #[cfg(feature = "icu_displaynames")]
-                    DISPLAYNAMES_LANGUAGES_V1 => lookup_displaynames_languages_v1!(req).map(icu_provider::AnyPayload::from_static_ref),
-                    #[cfg(feature = "icu_displaynames")]
-                    DISPLAYNAMES_LOCALES_V1 => lookup_displaynames_locales_v1!(req).map(icu_provider::AnyPayload::from_static_ref),
-                    #[cfg(feature = "icu_displaynames")]
-                    DISPLAYNAMES_REGIONS_V1 => lookup_displaynames_regions_v1!(req).map(icu_provider::AnyPayload::from_static_ref),
-                    #[cfg(feature = "icu_displaynames")]
-                    DISPLAYNAMES_SCRIPTS_V1 => lookup_displaynames_scripts_v1!(req).map(icu_provider::AnyPayload::from_static_ref),
-                    #[cfg(feature = "icu_displaynames")]
-                    DISPLAYNAMES_VARIANTS_V1 => lookup_displaynames_variants_v1!(req).map(icu_provider::AnyPayload::from_static_ref),
-                    FALLBACK_LIKELYSUBTAGS_V1 => req
-                        .locale
-                        .is_empty()
-                        .then(|| {
-                            static ANCHOR: <icu_provider_adapters::fallback::provider::LocaleFallbackLikelySubtagsV1Marker as icu_provider::DataMarker>::Yokeable = singleton_fallback_likelysubtags_v1!();
-                            &ANCHOR
-                        })
-                        .map(icu_provider::AnyPayload::from_static_ref),
-                    FALLBACK_PARENTS_V1 => req
-                        .locale
-                        .is_empty()
-                        .then(|| {
-                            static ANCHOR: <icu_provider_adapters::fallback::provider::LocaleFallbackParentsV1Marker as icu_provider::DataMarker>::Yokeable = singleton_fallback_parents_v1!();
-                            &ANCHOR
-                        })
-                        .map(icu_provider::AnyPayload::from_static_ref),
-                    FALLBACK_SUPPLEMENT_CO_V1 => req
-                        .locale
-                        .is_empty()
-                        .then(|| {
-                            static ANCHOR: <icu_provider_adapters::fallback::provider::CollationFallbackSupplementV1Marker as icu_provider::DataMarker>::Yokeable = singleton_fallback_supplement_co_v1!();
-                            &ANCHOR
-                        })
-                        .map(icu_provider::AnyPayload::from_static_ref),
-                    #[cfg(feature = "icu_list")]
-                    LIST_AND_V1 => lookup_list_and_v1!(req).map(icu_provider::AnyPayload::from_static_ref),
-                    #[cfg(feature = "icu_list")]
-                    LIST_OR_V1 => lookup_list_or_v1!(req).map(icu_provider::AnyPayload::from_static_ref),
-                    #[cfg(feature = "icu_list")]
-                    LIST_UNIT_V1 => lookup_list_unit_v1!(req).map(icu_provider::AnyPayload::from_static_ref),
-                    #[cfg(feature = "icu_locid_transform")]
-                    LOCID_TRANSFORM_ALIASES_V1 => req
-                        .locale
-                        .is_empty()
-                        .then(|| {
-                            static ANCHOR: <icu_locid_transform::provider::AliasesV1Marker as icu_provider::DataMarker>::Yokeable = singleton_locid_transform_aliases_v1!();
-                            &ANCHOR
-                        })
-                        .map(icu_provider::AnyPayload::from_static_ref),
-                    #[cfg(feature = "icu_locid_transform")]
-                    LOCID_TRANSFORM_LIKELYSUBTAGS_V1 => req
-                        .locale
-                        .is_empty()
-                        .then(|| {
-                            static ANCHOR: <icu_locid_transform::provider::LikelySubtagsV1Marker as icu_provider::DataMarker>::Yokeable = singleton_locid_transform_likelysubtags_v1!();
-                            &ANCHOR
-                        })
-                        .map(icu_provider::AnyPayload::from_static_ref),
-                    #[cfg(feature = "icu_locid_transform")]
-                    LOCID_TRANSFORM_LIKELYSUBTAGS_EXT_V1 => req
-                        .locale
-                        .is_empty()
-                        .then(|| {
-                            static ANCHOR: <icu_locid_transform::provider::LikelySubtagsExtendedV1Marker as icu_provider::DataMarker>::Yokeable = singleton_locid_transform_likelysubtags_ext_v1!();
-                            &ANCHOR
-                        })
-                        .map(icu_provider::AnyPayload::from_static_ref),
-                    #[cfg(feature = "icu_locid_transform")]
-                    LOCID_TRANSFORM_LIKELYSUBTAGS_L_V1 => req
-                        .locale
-                        .is_empty()
-                        .then(|| {
-                            static ANCHOR: <icu_locid_transform::provider::LikelySubtagsForLanguageV1Marker as icu_provider::DataMarker>::Yokeable = singleton_locid_transform_likelysubtags_l_v1!();
-                            &ANCHOR
-                        })
-                        .map(icu_provider::AnyPayload::from_static_ref),
-                    #[cfg(feature = "icu_locid_transform")]
-                    LOCID_TRANSFORM_LIKELYSUBTAGS_SR_V1 => req
-                        .locale
-                        .is_empty()
-                        .then(|| {
-                            static ANCHOR: <icu_locid_transform::provider::LikelySubtagsForScriptRegionV1Marker as icu_provider::DataMarker>::Yokeable = singleton_locid_transform_likelysubtags_sr_v1!();
-                            &ANCHOR
-                        })
-                        .map(icu_provider::AnyPayload::from_static_ref),
-                    #[cfg(feature = "icu_locid_transform")]
-                    LOCID_TRANSFORM_SCRIPT_DIR_V1 => req
-                        .locale
-                        .is_empty()
-                        .then(|| {
-                            static ANCHOR: <icu_locid_transform::provider::ScriptDirectionV1Marker as icu_provider::DataMarker>::Yokeable = singleton_locid_transform_script_dir_v1!();
-                            &ANCHOR
-                        })
-                        .map(icu_provider::AnyPayload::from_static_ref),
-                    #[cfg(feature = "icu_normalizer")]
-                    NORMALIZER_COMP_V1 => req
-                        .locale
-                        .is_empty()
-                        .then(|| {
-                            static ANCHOR: <icu_normalizer::provider::CanonicalCompositionsV1Marker as icu_provider::DataMarker>::Yokeable = singleton_normalizer_comp_v1!();
-                            &ANCHOR
-                        })
-                        .map(icu_provider::AnyPayload::from_static_ref),
-                    #[cfg(feature = "icu_normalizer")]
-                    NORMALIZER_DECOMP_V1 => req
-                        .locale
-                        .is_empty()
-                        .then(|| {
-                            static ANCHOR: <icu_normalizer::provider::NonRecursiveDecompositionSupplementV1Marker as icu_provider::DataMarker>::Yokeable = singleton_normalizer_decomp_v1!();
-                            &ANCHOR
-                        })
-                        .map(icu_provider::AnyPayload::from_static_ref),
-                    #[cfg(feature = "icu_normalizer")]
-                    NORMALIZER_NFD_V1 => req
-                        .locale
-                        .is_empty()
-                        .then(|| {
-                            static ANCHOR: <icu_normalizer::provider::CanonicalDecompositionDataV1Marker as icu_provider::DataMarker>::Yokeable = singleton_normalizer_nfd_v1!();
-                            &ANCHOR
-                        })
-                        .map(icu_provider::AnyPayload::from_static_ref),
-                    #[cfg(feature = "icu_normalizer")]
-                    NORMALIZER_NFDEX_V1 => req
-                        .locale
-                        .is_empty()
-                        .then(|| {
-                            static ANCHOR: <icu_normalizer::provider::CanonicalDecompositionTablesV1Marker as icu_provider::DataMarker>::Yokeable = singleton_normalizer_nfdex_v1!();
-                            &ANCHOR
-                        })
-                        .map(icu_provider::AnyPayload::from_static_ref),
-                    #[cfg(feature = "icu_normalizer")]
-                    NORMALIZER_NFKD_V1 => req
-                        .locale
-                        .is_empty()
-                        .then(|| {
-                            static ANCHOR: <icu_normalizer::provider::CompatibilityDecompositionSupplementV1Marker as icu_provider::DataMarker>::Yokeable = singleton_normalizer_nfkd_v1!();
-                            &ANCHOR
-                        })
-                        .map(icu_provider::AnyPayload::from_static_ref),
-                    #[cfg(feature = "icu_normalizer")]
-                    NORMALIZER_NFKDEX_V1 => req
-                        .locale
-                        .is_empty()
-                        .then(|| {
-                            static ANCHOR: <icu_normalizer::provider::CompatibilityDecompositionTablesV1Marker as icu_provider::DataMarker>::Yokeable = singleton_normalizer_nfkdex_v1!();
-                            &ANCHOR
-                        })
-                        .map(icu_provider::AnyPayload::from_static_ref),
-                    #[cfg(feature = "icu_normalizer")]
-                    NORMALIZER_UTS46D_V1 => req
-                        .locale
-                        .is_empty()
-                        .then(|| {
-                            static ANCHOR: <icu_normalizer::provider::Uts46DecompositionSupplementV1Marker as icu_provider::DataMarker>::Yokeable = singleton_normalizer_uts46d_v1!();
-                            &ANCHOR
-                        })
-                        .map(icu_provider::AnyPayload::from_static_ref),
-                    #[cfg(feature = "icu_plurals")]
-                    PLURALS_CARDINAL_V1 => lookup_plurals_cardinal_v1!(req).map(icu_provider::AnyPayload::from_static_ref),
-                    #[cfg(feature = "icu_plurals")]
-                    PLURALS_ORDINAL_V1 => lookup_plurals_ordinal_v1!(req).map(icu_provider::AnyPayload::from_static_ref),
-                    #[cfg(feature = "icu_properties")]
-                    PROPNAMES_FROM_GCB_V1 => req
-                        .locale
-                        .is_empty()
-                        .then(|| {
-                            static ANCHOR: <icu_properties::provider::GraphemeClusterBreakNameToValueV1Marker as icu_provider::DataMarker>::Yokeable = singleton_propnames_from_gcb_v1!();
-                            &ANCHOR
-                        })
-                        .map(icu_provider::AnyPayload::from_static_ref),
-                    #[cfg(feature = "icu_properties")]
-                    PROPNAMES_FROM_SB_V1 => req
-                        .locale
-                        .is_empty()
-                        .then(|| {
-                            static ANCHOR: <icu_properties::provider::SentenceBreakNameToValueV1Marker as icu_provider::DataMarker>::Yokeable = singleton_propnames_from_sb_v1!();
-                            &ANCHOR
-                        })
-                        .map(icu_provider::AnyPayload::from_static_ref),
-                    #[cfg(feature = "icu_properties")]
-                    PROPNAMES_FROM_WB_V1 => req
-                        .locale
-                        .is_empty()
-                        .then(|| {
-                            static ANCHOR: <icu_properties::provider::WordBreakNameToValueV1Marker as icu_provider::DataMarker>::Yokeable = singleton_propnames_from_wb_v1!();
-                            &ANCHOR
-                        })
-                        .map(icu_provider::AnyPayload::from_static_ref),
-                    #[cfg(feature = "icu_properties")]
-                    PROPNAMES_FROM_BC_V1 => req
-                        .locale
-                        .is_empty()
-                        .then(|| {
-                            static ANCHOR: <icu_properties::provider::BidiClassNameToValueV1Marker as icu_provider::DataMarker>::Yokeable = singleton_propnames_from_bc_v1!();
-                            &ANCHOR
-                        })
-                        .map(icu_provider::AnyPayload::from_static_ref),
-                    #[cfg(feature = "icu_properties")]
-                    PROPNAMES_FROM_CCC_V1 => req
-                        .locale
-                        .is_empty()
-                        .then(|| {
-                            static ANCHOR: <icu_properties::provider::CanonicalCombiningClassNameToValueV1Marker as icu_provider::DataMarker>::Yokeable = singleton_propnames_from_ccc_v1!();
-                            &ANCHOR
-                        })
-                        .map(icu_provider::AnyPayload::from_static_ref),
-                    #[cfg(feature = "icu_properties")]
-                    PROPNAMES_FROM_EA_V1 => req
-                        .locale
-                        .is_empty()
-                        .then(|| {
-                            static ANCHOR: <icu_properties::provider::EastAsianWidthNameToValueV1Marker as icu_provider::DataMarker>::Yokeable = singleton_propnames_from_ea_v1!();
-                            &ANCHOR
-                        })
-                        .map(icu_provider::AnyPayload::from_static_ref),
-                    #[cfg(feature = "icu_properties")]
-                    PROPNAMES_FROM_GC_V1 => req
-                        .locale
-                        .is_empty()
-                        .then(|| {
-                            static ANCHOR: <icu_properties::provider::GeneralCategoryNameToValueV1Marker as icu_provider::DataMarker>::Yokeable = singleton_propnames_from_gc_v1!();
-                            &ANCHOR
-                        })
-                        .map(icu_provider::AnyPayload::from_static_ref),
-                    #[cfg(feature = "icu_properties")]
-                    PROPNAMES_FROM_GCM_V1 => req
-                        .locale
-                        .is_empty()
-                        .then(|| {
-                            static ANCHOR: <icu_properties::provider::names::GeneralCategoryMaskNameToValueV1Marker as icu_provider::DataMarker>::Yokeable = singleton_propnames_from_gcm_v1!();
-                            &ANCHOR
-                        })
-                        .map(icu_provider::AnyPayload::from_static_ref),
-                    #[cfg(feature = "icu_properties")]
-                    PROPNAMES_FROM_LB_V1 => req
-                        .locale
-                        .is_empty()
-                        .then(|| {
-                            static ANCHOR: <icu_properties::provider::LineBreakNameToValueV1Marker as icu_provider::DataMarker>::Yokeable = singleton_propnames_from_lb_v1!();
-                            &ANCHOR
-                        })
-                        .map(icu_provider::AnyPayload::from_static_ref),
-                    #[cfg(feature = "icu_properties")]
-                    PROPNAMES_FROM_SC_V1 => req
-                        .locale
-                        .is_empty()
-                        .then(|| {
-                            static ANCHOR: <icu_properties::provider::ScriptNameToValueV1Marker as icu_provider::DataMarker>::Yokeable = singleton_propnames_from_sc_v1!();
-                            &ANCHOR
-                        })
-                        .map(icu_provider::AnyPayload::from_static_ref),
-                    #[cfg(feature = "icu_properties")]
-                    PROPNAMES_TO_LONG_LINEAR_GCB_V1 => req
-                        .locale
-                        .is_empty()
-                        .then(|| {
-                            static ANCHOR: <icu_properties::provider::GraphemeClusterBreakValueToLongNameV1Marker as icu_provider::DataMarker>::Yokeable = singleton_propnames_to_long_linear_gcb_v1!();
-                            &ANCHOR
-                        })
-                        .map(icu_provider::AnyPayload::from_static_ref),
-                    #[cfg(feature = "icu_properties")]
-                    PROPNAMES_TO_LONG_LINEAR_SB_V1 => req
-                        .locale
-                        .is_empty()
-                        .then(|| {
-                            static ANCHOR: <icu_properties::provider::SentenceBreakValueToLongNameV1Marker as icu_provider::DataMarker>::Yokeable = singleton_propnames_to_long_linear_sb_v1!();
-                            &ANCHOR
-                        })
-                        .map(icu_provider::AnyPayload::from_static_ref),
-                    #[cfg(feature = "icu_properties")]
-                    PROPNAMES_TO_LONG_LINEAR_WB_V1 => req
-                        .locale
-                        .is_empty()
-                        .then(|| {
-                            static ANCHOR: <icu_properties::provider::WordBreakValueToLongNameV1Marker as icu_provider::DataMarker>::Yokeable = singleton_propnames_to_long_linear_wb_v1!();
-                            &ANCHOR
-                        })
-                        .map(icu_provider::AnyPayload::from_static_ref),
-                    #[cfg(feature = "icu_properties")]
-                    PROPNAMES_TO_LONG_LINEAR_BC_V1 => req
-                        .locale
-                        .is_empty()
-                        .then(|| {
-                            static ANCHOR: <icu_properties::provider::BidiClassValueToLongNameV1Marker as icu_provider::DataMarker>::Yokeable = singleton_propnames_to_long_linear_bc_v1!();
-                            &ANCHOR
-                        })
-                        .map(icu_provider::AnyPayload::from_static_ref),
-                    #[cfg(feature = "icu_properties")]
-                    PROPNAMES_TO_LONG_LINEAR_EA_V1 => req
-                        .locale
-                        .is_empty()
-                        .then(|| {
-                            static ANCHOR: <icu_properties::provider::EastAsianWidthValueToLongNameV1Marker as icu_provider::DataMarker>::Yokeable = singleton_propnames_to_long_linear_ea_v1!();
-                            &ANCHOR
-                        })
-                        .map(icu_provider::AnyPayload::from_static_ref),
-                    #[cfg(feature = "icu_properties")]
-                    PROPNAMES_TO_LONG_LINEAR_GC_V1 => req
-                        .locale
-                        .is_empty()
-                        .then(|| {
-                            static ANCHOR: <icu_properties::provider::GeneralCategoryValueToLongNameV1Marker as icu_provider::DataMarker>::Yokeable = singleton_propnames_to_long_linear_gc_v1!();
-                            &ANCHOR
-                        })
-                        .map(icu_provider::AnyPayload::from_static_ref),
-                    #[cfg(feature = "icu_properties")]
-                    PROPNAMES_TO_LONG_LINEAR_LB_V1 => req
-                        .locale
-                        .is_empty()
-                        .then(|| {
-                            static ANCHOR: <icu_properties::provider::LineBreakValueToLongNameV1Marker as icu_provider::DataMarker>::Yokeable = singleton_propnames_to_long_linear_lb_v1!();
-                            &ANCHOR
-                        })
-                        .map(icu_provider::AnyPayload::from_static_ref),
-                    #[cfg(feature = "icu_properties")]
-                    PROPNAMES_TO_LONG_LINEAR_SC_V1 => req
-                        .locale
-                        .is_empty()
-                        .then(|| {
-                            static ANCHOR: <icu_properties::provider::ScriptValueToLongNameV1Marker as icu_provider::DataMarker>::Yokeable = singleton_propnames_to_long_linear_sc_v1!();
-                            &ANCHOR
-                        })
-                        .map(icu_provider::AnyPayload::from_static_ref),
-                    #[cfg(feature = "icu_properties")]
-                    PROPNAMES_TO_LONG_SPARSE_CCC_V1 => req
-                        .locale
-                        .is_empty()
-                        .then(|| {
-                            static ANCHOR: <icu_properties::provider::CanonicalCombiningClassValueToLongNameV1Marker as icu_provider::DataMarker>::Yokeable = singleton_propnames_to_long_sparse_ccc_v1!();
-                            &ANCHOR
-                        })
-                        .map(icu_provider::AnyPayload::from_static_ref),
-                    #[cfg(feature = "icu_properties")]
-                    PROPNAMES_TO_SHORT_LINEAR_GCB_V1 => req
-                        .locale
-                        .is_empty()
-                        .then(|| {
-                            static ANCHOR: <icu_properties::provider::GraphemeClusterBreakValueToShortNameV1Marker as icu_provider::DataMarker>::Yokeable = singleton_propnames_to_short_linear_gcb_v1!();
-                            &ANCHOR
-                        })
-                        .map(icu_provider::AnyPayload::from_static_ref),
-                    #[cfg(feature = "icu_properties")]
-                    PROPNAMES_TO_SHORT_LINEAR_SB_V1 => req
-                        .locale
-                        .is_empty()
-                        .then(|| {
-                            static ANCHOR: <icu_properties::provider::SentenceBreakValueToShortNameV1Marker as icu_provider::DataMarker>::Yokeable = singleton_propnames_to_short_linear_sb_v1!();
-                            &ANCHOR
-                        })
-                        .map(icu_provider::AnyPayload::from_static_ref),
-                    #[cfg(feature = "icu_properties")]
-                    PROPNAMES_TO_SHORT_LINEAR_WB_V1 => req
-                        .locale
-                        .is_empty()
-                        .then(|| {
-                            static ANCHOR: <icu_properties::provider::WordBreakValueToShortNameV1Marker as icu_provider::DataMarker>::Yokeable = singleton_propnames_to_short_linear_wb_v1!();
-                            &ANCHOR
-                        })
-                        .map(icu_provider::AnyPayload::from_static_ref),
-                    #[cfg(feature = "icu_properties")]
-                    PROPNAMES_TO_SHORT_LINEAR_BC_V1 => req
-                        .locale
-                        .is_empty()
-                        .then(|| {
-                            static ANCHOR: <icu_properties::provider::BidiClassValueToShortNameV1Marker as icu_provider::DataMarker>::Yokeable = singleton_propnames_to_short_linear_bc_v1!();
-                            &ANCHOR
-                        })
-                        .map(icu_provider::AnyPayload::from_static_ref),
-                    #[cfg(feature = "icu_properties")]
-                    PROPNAMES_TO_SHORT_LINEAR_EA_V1 => req
-                        .locale
-                        .is_empty()
-                        .then(|| {
-                            static ANCHOR: <icu_properties::provider::EastAsianWidthValueToShortNameV1Marker as icu_provider::DataMarker>::Yokeable = singleton_propnames_to_short_linear_ea_v1!();
-                            &ANCHOR
-                        })
-                        .map(icu_provider::AnyPayload::from_static_ref),
-                    #[cfg(feature = "icu_properties")]
-                    PROPNAMES_TO_SHORT_LINEAR_GC_V1 => req
-                        .locale
-                        .is_empty()
-                        .then(|| {
-                            static ANCHOR: <icu_properties::provider::GeneralCategoryValueToShortNameV1Marker as icu_provider::DataMarker>::Yokeable = singleton_propnames_to_short_linear_gc_v1!();
-                            &ANCHOR
-                        })
-                        .map(icu_provider::AnyPayload::from_static_ref),
-                    #[cfg(feature = "icu_properties")]
-                    PROPNAMES_TO_SHORT_LINEAR_LB_V1 => req
-                        .locale
-                        .is_empty()
-                        .then(|| {
-                            static ANCHOR: <icu_properties::provider::LineBreakValueToShortNameV1Marker as icu_provider::DataMarker>::Yokeable = singleton_propnames_to_short_linear_lb_v1!();
-                            &ANCHOR
-                        })
-                        .map(icu_provider::AnyPayload::from_static_ref),
-                    #[cfg(feature = "icu_properties")]
-                    PROPNAMES_TO_SHORT_LINEAR4_SC_V1 => req
-                        .locale
-                        .is_empty()
-                        .then(|| {
-                            static ANCHOR: <icu_properties::provider::ScriptValueToShortNameV1Marker as icu_provider::DataMarker>::Yokeable = singleton_propnames_to_short_linear4_sc_v1!();
-                            &ANCHOR
-                        })
-                        .map(icu_provider::AnyPayload::from_static_ref),
-                    #[cfg(feature = "icu_properties")]
-                    PROPNAMES_TO_SHORT_SPARSE_CCC_V1 => req
-                        .locale
-                        .is_empty()
-                        .then(|| {
-                            static ANCHOR: <icu_properties::provider::CanonicalCombiningClassValueToShortNameV1Marker as icu_provider::DataMarker>::Yokeable = singleton_propnames_to_short_sparse_ccc_v1!();
-                            &ANCHOR
-                        })
-                        .map(icu_provider::AnyPayload::from_static_ref),
-                    #[cfg(feature = "icu_properties")]
-                    PROPS_AHEX_V1 => req
-                        .locale
-                        .is_empty()
-                        .then(|| {
-                            static ANCHOR: <icu_properties::provider::AsciiHexDigitV1Marker as icu_provider::DataMarker>::Yokeable = singleton_props_ahex_v1!();
-                            &ANCHOR
-                        })
-                        .map(icu_provider::AnyPayload::from_static_ref),
-                    #[cfg(feature = "icu_properties")]
-                    PROPS_ALPHA_V1 => req
-                        .locale
-                        .is_empty()
-                        .then(|| {
-                            static ANCHOR: <icu_properties::provider::AlphabeticV1Marker as icu_provider::DataMarker>::Yokeable = singleton_props_alpha_v1!();
-                            &ANCHOR
-                        })
-                        .map(icu_provider::AnyPayload::from_static_ref),
-                    #[cfg(feature = "icu_properties")]
-                    PROPS_BASIC_EMOJI_V1 => req
-                        .locale
-                        .is_empty()
-                        .then(|| {
-                            static ANCHOR: <icu_properties::provider::BasicEmojiV1Marker as icu_provider::DataMarker>::Yokeable = singleton_props_basic_emoji_v1!();
-                            &ANCHOR
-                        })
-                        .map(icu_provider::AnyPayload::from_static_ref),
-                    #[cfg(feature = "icu_properties")]
-                    PROPS_BIDI_C_V1 => req
-                        .locale
-                        .is_empty()
-                        .then(|| {
-                            static ANCHOR: <icu_properties::provider::BidiControlV1Marker as icu_provider::DataMarker>::Yokeable = singleton_props_bidi_c_v1!();
-                            &ANCHOR
-                        })
-                        .map(icu_provider::AnyPayload::from_static_ref),
-                    #[cfg(feature = "icu_properties")]
-                    PROPS_BIDI_M_V1 => req
-                        .locale
-                        .is_empty()
-                        .then(|| {
-                            static ANCHOR: <icu_properties::provider::BidiMirroredV1Marker as icu_provider::DataMarker>::Yokeable = singleton_props_bidi_m_v1!();
-                            &ANCHOR
-                        })
-                        .map(icu_provider::AnyPayload::from_static_ref),
-                    #[cfg(feature = "icu_properties")]
-                    PROPS_CI_V1 => req
-                        .locale
-                        .is_empty()
-                        .then(|| {
-                            static ANCHOR: <icu_properties::provider::CaseIgnorableV1Marker as icu_provider::DataMarker>::Yokeable = singleton_props_ci_v1!();
-                            &ANCHOR
-                        })
-                        .map(icu_provider::AnyPayload::from_static_ref),
-                    #[cfg(feature = "icu_properties")]
-                    PROPS_CWCF_V1 => req
-                        .locale
-                        .is_empty()
-                        .then(|| {
-                            static ANCHOR: <icu_properties::provider::ChangesWhenCasefoldedV1Marker as icu_provider::DataMarker>::Yokeable = singleton_props_cwcf_v1!();
-                            &ANCHOR
-                        })
-                        .map(icu_provider::AnyPayload::from_static_ref),
-                    #[cfg(feature = "icu_properties")]
-                    PROPS_CWCM_V1 => req
-                        .locale
-                        .is_empty()
-                        .then(|| {
-                            static ANCHOR: <icu_properties::provider::ChangesWhenCasemappedV1Marker as icu_provider::DataMarker>::Yokeable = singleton_props_cwcm_v1!();
-                            &ANCHOR
-                        })
-                        .map(icu_provider::AnyPayload::from_static_ref),
-                    #[cfg(feature = "icu_properties")]
-                    PROPS_CWKCF_V1 => req
-                        .locale
-                        .is_empty()
-                        .then(|| {
-                            static ANCHOR: <icu_properties::provider::ChangesWhenNfkcCasefoldedV1Marker as icu_provider::DataMarker>::Yokeable = singleton_props_cwkcf_v1!();
-                            &ANCHOR
-                        })
-                        .map(icu_provider::AnyPayload::from_static_ref),
-                    #[cfg(feature = "icu_properties")]
-                    PROPS_CWL_V1 => req
-                        .locale
-                        .is_empty()
-                        .then(|| {
-                            static ANCHOR: <icu_properties::provider::ChangesWhenLowercasedV1Marker as icu_provider::DataMarker>::Yokeable = singleton_props_cwl_v1!();
-                            &ANCHOR
-                        })
-                        .map(icu_provider::AnyPayload::from_static_ref),
-                    #[cfg(feature = "icu_properties")]
-                    PROPS_CWT_V1 => req
-                        .locale
-                        .is_empty()
-                        .then(|| {
-                            static ANCHOR: <icu_properties::provider::ChangesWhenTitlecasedV1Marker as icu_provider::DataMarker>::Yokeable = singleton_props_cwt_v1!();
-                            &ANCHOR
-                        })
-                        .map(icu_provider::AnyPayload::from_static_ref),
-                    #[cfg(feature = "icu_properties")]
-                    PROPS_CWU_V1 => req
-                        .locale
-                        .is_empty()
-                        .then(|| {
-                            static ANCHOR: <icu_properties::provider::ChangesWhenUppercasedV1Marker as icu_provider::DataMarker>::Yokeable = singleton_props_cwu_v1!();
-                            &ANCHOR
-                        })
-                        .map(icu_provider::AnyPayload::from_static_ref),
-                    #[cfg(feature = "icu_properties")]
-                    PROPS_CASED_V1 => req
-                        .locale
-                        .is_empty()
-                        .then(|| {
-                            static ANCHOR: <icu_properties::provider::CasedV1Marker as icu_provider::DataMarker>::Yokeable = singleton_props_cased_v1!();
-                            &ANCHOR
-                        })
-                        .map(icu_provider::AnyPayload::from_static_ref),
-                    #[cfg(feature = "icu_properties")]
-                    PROPS_COMP_EX_V1 => req
-                        .locale
-                        .is_empty()
-                        .then(|| {
-                            static ANCHOR: <icu_properties::provider::FullCompositionExclusionV1Marker as icu_provider::DataMarker>::Yokeable = singleton_props_comp_ex_v1!();
-                            &ANCHOR
-                        })
-                        .map(icu_provider::AnyPayload::from_static_ref),
-                    #[cfg(feature = "icu_properties")]
-                    PROPS_DI_V1 => req
-                        .locale
-                        .is_empty()
-                        .then(|| {
-                            static ANCHOR: <icu_properties::provider::DefaultIgnorableCodePointV1Marker as icu_provider::DataMarker>::Yokeable = singleton_props_di_v1!();
-                            &ANCHOR
-                        })
-                        .map(icu_provider::AnyPayload::from_static_ref),
-                    #[cfg(feature = "icu_properties")]
-                    PROPS_DASH_V1 => req
-                        .locale
-                        .is_empty()
-                        .then(|| {
-                            static ANCHOR: <icu_properties::provider::DashV1Marker as icu_provider::DataMarker>::Yokeable = singleton_props_dash_v1!();
-                            &ANCHOR
-                        })
-                        .map(icu_provider::AnyPayload::from_static_ref),
-                    #[cfg(feature = "icu_properties")]
-                    PROPS_DEP_V1 => req
-                        .locale
-                        .is_empty()
-                        .then(|| {
-                            static ANCHOR: <icu_properties::provider::DeprecatedV1Marker as icu_provider::DataMarker>::Yokeable = singleton_props_dep_v1!();
-                            &ANCHOR
-                        })
-                        .map(icu_provider::AnyPayload::from_static_ref),
-                    #[cfg(feature = "icu_properties")]
-                    PROPS_DIA_V1 => req
-                        .locale
-                        .is_empty()
-                        .then(|| {
-                            static ANCHOR: <icu_properties::provider::DiacriticV1Marker as icu_provider::DataMarker>::Yokeable = singleton_props_dia_v1!();
-                            &ANCHOR
-                        })
-                        .map(icu_provider::AnyPayload::from_static_ref),
-                    #[cfg(feature = "icu_properties")]
-                    PROPS_EBASE_V1 => req
-                        .locale
-                        .is_empty()
-                        .then(|| {
-                            static ANCHOR: <icu_properties::provider::EmojiModifierBaseV1Marker as icu_provider::DataMarker>::Yokeable = singleton_props_ebase_v1!();
-                            &ANCHOR
-                        })
-                        .map(icu_provider::AnyPayload::from_static_ref),
-                    #[cfg(feature = "icu_properties")]
-                    PROPS_ECOMP_V1 => req
-                        .locale
-                        .is_empty()
-                        .then(|| {
-                            static ANCHOR: <icu_properties::provider::EmojiComponentV1Marker as icu_provider::DataMarker>::Yokeable = singleton_props_ecomp_v1!();
-                            &ANCHOR
-                        })
-                        .map(icu_provider::AnyPayload::from_static_ref),
-                    #[cfg(feature = "icu_properties")]
-                    PROPS_EMOD_V1 => req
-                        .locale
-                        .is_empty()
-                        .then(|| {
-                            static ANCHOR: <icu_properties::provider::EmojiModifierV1Marker as icu_provider::DataMarker>::Yokeable = singleton_props_emod_v1!();
-                            &ANCHOR
-                        })
-                        .map(icu_provider::AnyPayload::from_static_ref),
-                    #[cfg(feature = "icu_properties")]
-                    PROPS_EPRES_V1 => req
-                        .locale
-                        .is_empty()
-                        .then(|| {
-                            static ANCHOR: <icu_properties::provider::EmojiPresentationV1Marker as icu_provider::DataMarker>::Yokeable = singleton_props_epres_v1!();
-                            &ANCHOR
-                        })
-                        .map(icu_provider::AnyPayload::from_static_ref),
-                    #[cfg(feature = "icu_properties")]
-                    PROPS_EMOJI_V1 => req
-                        .locale
-                        .is_empty()
-                        .then(|| {
-                            static ANCHOR: <icu_properties::provider::EmojiV1Marker as icu_provider::DataMarker>::Yokeable = singleton_props_emoji_v1!();
-                            &ANCHOR
-                        })
-                        .map(icu_provider::AnyPayload::from_static_ref),
-                    #[cfg(feature = "icu_properties")]
-                    PROPS_EXT_V1 => req
-                        .locale
-                        .is_empty()
-                        .then(|| {
-                            static ANCHOR: <icu_properties::provider::ExtenderV1Marker as icu_provider::DataMarker>::Yokeable = singleton_props_ext_v1!();
-                            &ANCHOR
-                        })
-                        .map(icu_provider::AnyPayload::from_static_ref),
-                    #[cfg(feature = "icu_properties")]
-                    PROPS_EXTPICT_V1 => req
-                        .locale
-                        .is_empty()
-                        .then(|| {
-                            static ANCHOR: <icu_properties::provider::ExtendedPictographicV1Marker as icu_provider::DataMarker>::Yokeable = singleton_props_extpict_v1!();
-                            &ANCHOR
-                        })
-                        .map(icu_provider::AnyPayload::from_static_ref),
-                    #[cfg(feature = "icu_properties")]
-                    PROPS_GCB_V1 => req
-                        .locale
-                        .is_empty()
-                        .then(|| {
-                            static ANCHOR: <icu_properties::provider::GraphemeClusterBreakV1Marker as icu_provider::DataMarker>::Yokeable = singleton_props_gcb_v1!();
-                            &ANCHOR
-                        })
-                        .map(icu_provider::AnyPayload::from_static_ref),
-                    #[cfg(feature = "icu_properties")]
-                    PROPS_GR_BASE_V1 => req
-                        .locale
-                        .is_empty()
-                        .then(|| {
-                            static ANCHOR: <icu_properties::provider::GraphemeBaseV1Marker as icu_provider::DataMarker>::Yokeable = singleton_props_gr_base_v1!();
-                            &ANCHOR
-                        })
-                        .map(icu_provider::AnyPayload::from_static_ref),
-                    #[cfg(feature = "icu_properties")]
-                    PROPS_GR_EXT_V1 => req
-                        .locale
-                        .is_empty()
-                        .then(|| {
-                            static ANCHOR: <icu_properties::provider::GraphemeExtendV1Marker as icu_provider::DataMarker>::Yokeable = singleton_props_gr_ext_v1!();
-                            &ANCHOR
-                        })
-                        .map(icu_provider::AnyPayload::from_static_ref),
-                    #[cfg(feature = "icu_properties")]
-                    PROPS_GR_LINK_V1 => req
-                        .locale
-                        .is_empty()
-                        .then(|| {
-                            static ANCHOR: <icu_properties::provider::GraphemeLinkV1Marker as icu_provider::DataMarker>::Yokeable = singleton_props_gr_link_v1!();
-                            &ANCHOR
-                        })
-                        .map(icu_provider::AnyPayload::from_static_ref),
-                    #[cfg(feature = "icu_properties")]
-                    PROPS_HEX_V1 => req
-                        .locale
-                        .is_empty()
-                        .then(|| {
-                            static ANCHOR: <icu_properties::provider::HexDigitV1Marker as icu_provider::DataMarker>::Yokeable = singleton_props_hex_v1!();
-                            &ANCHOR
-                        })
-                        .map(icu_provider::AnyPayload::from_static_ref),
-                    #[cfg(feature = "icu_properties")]
-                    PROPS_HYPHEN_V1 => req
-                        .locale
-                        .is_empty()
-                        .then(|| {
-                            static ANCHOR: <icu_properties::provider::HyphenV1Marker as icu_provider::DataMarker>::Yokeable = singleton_props_hyphen_v1!();
-                            &ANCHOR
-                        })
-                        .map(icu_provider::AnyPayload::from_static_ref),
-                    #[cfg(feature = "icu_properties")]
-                    PROPS_IDC_V1 => req
-                        .locale
-                        .is_empty()
-                        .then(|| {
-                            static ANCHOR: <icu_properties::provider::IdContinueV1Marker as icu_provider::DataMarker>::Yokeable = singleton_props_idc_v1!();
-                            &ANCHOR
-                        })
-                        .map(icu_provider::AnyPayload::from_static_ref),
-                    #[cfg(feature = "icu_properties")]
-                    PROPS_IDS_V1 => req
-                        .locale
-                        .is_empty()
-                        .then(|| {
-                            static ANCHOR: <icu_properties::provider::IdStartV1Marker as icu_provider::DataMarker>::Yokeable = singleton_props_ids_v1!();
-                            &ANCHOR
-                        })
-                        .map(icu_provider::AnyPayload::from_static_ref),
-                    #[cfg(feature = "icu_properties")]
-                    PROPS_IDSB_V1 => req
-                        .locale
-                        .is_empty()
-                        .then(|| {
-                            static ANCHOR: <icu_properties::provider::IdsBinaryOperatorV1Marker as icu_provider::DataMarker>::Yokeable = singleton_props_idsb_v1!();
-                            &ANCHOR
-                        })
-                        .map(icu_provider::AnyPayload::from_static_ref),
-                    #[cfg(feature = "icu_properties")]
-                    PROPS_IDST_V1 => req
-                        .locale
-                        .is_empty()
-                        .then(|| {
-                            static ANCHOR: <icu_properties::provider::IdsTrinaryOperatorV1Marker as icu_provider::DataMarker>::Yokeable = singleton_props_idst_v1!();
-                            &ANCHOR
-                        })
-                        .map(icu_provider::AnyPayload::from_static_ref),
-                    #[cfg(feature = "icu_properties")]
-                    PROPS_IDEO_V1 => req
-                        .locale
-                        .is_empty()
-                        .then(|| {
-                            static ANCHOR: <icu_properties::provider::IdeographicV1Marker as icu_provider::DataMarker>::Yokeable = singleton_props_ideo_v1!();
-                            &ANCHOR
-                        })
-                        .map(icu_provider::AnyPayload::from_static_ref),
-                    #[cfg(feature = "icu_properties")]
-                    PROPS_JOIN_C_V1 => req
-                        .locale
-                        .is_empty()
-                        .then(|| {
-                            static ANCHOR: <icu_properties::provider::JoinControlV1Marker as icu_provider::DataMarker>::Yokeable = singleton_props_join_c_v1!();
-                            &ANCHOR
-                        })
-                        .map(icu_provider::AnyPayload::from_static_ref),
-                    #[cfg(feature = "icu_properties")]
-                    PROPS_LOE_V1 => req
-                        .locale
-                        .is_empty()
-                        .then(|| {
-                            static ANCHOR: <icu_properties::provider::LogicalOrderExceptionV1Marker as icu_provider::DataMarker>::Yokeable = singleton_props_loe_v1!();
-                            &ANCHOR
-                        })
-                        .map(icu_provider::AnyPayload::from_static_ref),
-                    #[cfg(feature = "icu_properties")]
-                    PROPS_LOWER_V1 => req
-                        .locale
-                        .is_empty()
-                        .then(|| {
-                            static ANCHOR: <icu_properties::provider::LowercaseV1Marker as icu_provider::DataMarker>::Yokeable = singleton_props_lower_v1!();
-                            &ANCHOR
-                        })
-                        .map(icu_provider::AnyPayload::from_static_ref),
-                    #[cfg(feature = "icu_properties")]
-                    PROPS_MATH_V1 => req
-                        .locale
-                        .is_empty()
-                        .then(|| {
-                            static ANCHOR: <icu_properties::provider::MathV1Marker as icu_provider::DataMarker>::Yokeable = singleton_props_math_v1!();
-                            &ANCHOR
-                        })
-                        .map(icu_provider::AnyPayload::from_static_ref),
-                    #[cfg(feature = "icu_properties")]
-                    PROPS_NCHAR_V1 => req
-                        .locale
-                        .is_empty()
-                        .then(|| {
-                            static ANCHOR: <icu_properties::provider::NoncharacterCodePointV1Marker as icu_provider::DataMarker>::Yokeable = singleton_props_nchar_v1!();
-                            &ANCHOR
-                        })
-                        .map(icu_provider::AnyPayload::from_static_ref),
-                    #[cfg(feature = "icu_properties")]
-                    PROPS_PCM_V1 => req
-                        .locale
-                        .is_empty()
-                        .then(|| {
-                            static ANCHOR: <icu_properties::provider::PrependedConcatenationMarkV1Marker as icu_provider::DataMarker>::Yokeable = singleton_props_pcm_v1!();
-                            &ANCHOR
-                        })
-                        .map(icu_provider::AnyPayload::from_static_ref),
-                    #[cfg(feature = "icu_properties")]
-                    PROPS_PAT_SYN_V1 => req
-                        .locale
-                        .is_empty()
-                        .then(|| {
-                            static ANCHOR: <icu_properties::provider::PatternSyntaxV1Marker as icu_provider::DataMarker>::Yokeable = singleton_props_pat_syn_v1!();
-                            &ANCHOR
-                        })
-                        .map(icu_provider::AnyPayload::from_static_ref),
-                    #[cfg(feature = "icu_properties")]
-                    PROPS_PAT_WS_V1 => req
-                        .locale
-                        .is_empty()
-                        .then(|| {
-                            static ANCHOR: <icu_properties::provider::PatternWhiteSpaceV1Marker as icu_provider::DataMarker>::Yokeable = singleton_props_pat_ws_v1!();
-                            &ANCHOR
-                        })
-                        .map(icu_provider::AnyPayload::from_static_ref),
-                    #[cfg(feature = "icu_properties")]
-                    PROPS_QMARK_V1 => req
-                        .locale
-                        .is_empty()
-                        .then(|| {
-                            static ANCHOR: <icu_properties::provider::QuotationMarkV1Marker as icu_provider::DataMarker>::Yokeable = singleton_props_qmark_v1!();
-                            &ANCHOR
-                        })
-                        .map(icu_provider::AnyPayload::from_static_ref),
-                    #[cfg(feature = "icu_properties")]
-                    PROPS_RI_V1 => req
-                        .locale
-                        .is_empty()
-                        .then(|| {
-                            static ANCHOR: <icu_properties::provider::RegionalIndicatorV1Marker as icu_provider::DataMarker>::Yokeable = singleton_props_ri_v1!();
-                            &ANCHOR
-                        })
-                        .map(icu_provider::AnyPayload::from_static_ref),
-                    #[cfg(feature = "icu_properties")]
-                    PROPS_RADICAL_V1 => req
-                        .locale
-                        .is_empty()
-                        .then(|| {
-                            static ANCHOR: <icu_properties::provider::RadicalV1Marker as icu_provider::DataMarker>::Yokeable = singleton_props_radical_v1!();
-                            &ANCHOR
-                        })
-                        .map(icu_provider::AnyPayload::from_static_ref),
-                    #[cfg(feature = "icu_properties")]
-                    PROPS_SB_V1 => req
-                        .locale
-                        .is_empty()
-                        .then(|| {
-                            static ANCHOR: <icu_properties::provider::SentenceBreakV1Marker as icu_provider::DataMarker>::Yokeable = singleton_props_sb_v1!();
-                            &ANCHOR
-                        })
-                        .map(icu_provider::AnyPayload::from_static_ref),
-                    #[cfg(feature = "icu_properties")]
-                    PROPS_SD_V1 => req
-                        .locale
-                        .is_empty()
-                        .then(|| {
-                            static ANCHOR: <icu_properties::provider::SoftDottedV1Marker as icu_provider::DataMarker>::Yokeable = singleton_props_sd_v1!();
-                            &ANCHOR
-                        })
-                        .map(icu_provider::AnyPayload::from_static_ref),
-                    #[cfg(feature = "icu_properties")]
-                    PROPS_STERM_V1 => req
-                        .locale
-                        .is_empty()
-                        .then(|| {
-                            static ANCHOR: <icu_properties::provider::SentenceTerminalV1Marker as icu_provider::DataMarker>::Yokeable = singleton_props_sterm_v1!();
-                            &ANCHOR
-                        })
-                        .map(icu_provider::AnyPayload::from_static_ref),
-                    #[cfg(feature = "icu_properties")]
-                    PROPS_SENSITIVE_V1 => req
-                        .locale
-                        .is_empty()
-                        .then(|| {
-                            static ANCHOR: <icu_properties::provider::CaseSensitiveV1Marker as icu_provider::DataMarker>::Yokeable = singleton_props_sensitive_v1!();
-                            &ANCHOR
-                        })
-                        .map(icu_provider::AnyPayload::from_static_ref),
-                    #[cfg(feature = "icu_properties")]
-                    PROPS_TERM_V1 => req
-                        .locale
-                        .is_empty()
-                        .then(|| {
-                            static ANCHOR: <icu_properties::provider::TerminalPunctuationV1Marker as icu_provider::DataMarker>::Yokeable = singleton_props_term_v1!();
-                            &ANCHOR
-                        })
-                        .map(icu_provider::AnyPayload::from_static_ref),
-                    #[cfg(feature = "icu_properties")]
-                    PROPS_UIDEO_V1 => req
-                        .locale
-                        .is_empty()
-                        .then(|| {
-                            static ANCHOR: <icu_properties::provider::UnifiedIdeographV1Marker as icu_provider::DataMarker>::Yokeable = singleton_props_uideo_v1!();
-                            &ANCHOR
-                        })
-                        .map(icu_provider::AnyPayload::from_static_ref),
-                    #[cfg(feature = "icu_properties")]
-                    PROPS_UPPER_V1 => req
-                        .locale
-                        .is_empty()
-                        .then(|| {
-                            static ANCHOR: <icu_properties::provider::UppercaseV1Marker as icu_provider::DataMarker>::Yokeable = singleton_props_upper_v1!();
-                            &ANCHOR
-                        })
-                        .map(icu_provider::AnyPayload::from_static_ref),
-                    #[cfg(feature = "icu_properties")]
-                    PROPS_VS_V1 => req
-                        .locale
-                        .is_empty()
-                        .then(|| {
-                            static ANCHOR: <icu_properties::provider::VariationSelectorV1Marker as icu_provider::DataMarker>::Yokeable = singleton_props_vs_v1!();
-                            &ANCHOR
-                        })
-                        .map(icu_provider::AnyPayload::from_static_ref),
-                    #[cfg(feature = "icu_properties")]
-                    PROPS_WB_V1 => req
-                        .locale
-                        .is_empty()
-                        .then(|| {
-                            static ANCHOR: <icu_properties::provider::WordBreakV1Marker as icu_provider::DataMarker>::Yokeable = singleton_props_wb_v1!();
-                            &ANCHOR
-                        })
-                        .map(icu_provider::AnyPayload::from_static_ref),
-                    #[cfg(feature = "icu_properties")]
-                    PROPS_WSPACE_V1 => req
-                        .locale
-                        .is_empty()
-                        .then(|| {
-                            static ANCHOR: <icu_properties::provider::WhiteSpaceV1Marker as icu_provider::DataMarker>::Yokeable = singleton_props_wspace_v1!();
-                            &ANCHOR
-                        })
-                        .map(icu_provider::AnyPayload::from_static_ref),
-                    #[cfg(feature = "icu_properties")]
-                    PROPS_XIDC_V1 => req
-                        .locale
-                        .is_empty()
-                        .then(|| {
-                            static ANCHOR: <icu_properties::provider::XidContinueV1Marker as icu_provider::DataMarker>::Yokeable = singleton_props_xidc_v1!();
-                            &ANCHOR
-                        })
-                        .map(icu_provider::AnyPayload::from_static_ref),
-                    #[cfg(feature = "icu_properties")]
-                    PROPS_XIDS_V1 => req
-                        .locale
-                        .is_empty()
-                        .then(|| {
-                            static ANCHOR: <icu_properties::provider::XidStartV1Marker as icu_provider::DataMarker>::Yokeable = singleton_props_xids_v1!();
-                            &ANCHOR
-                        })
-                        .map(icu_provider::AnyPayload::from_static_ref),
-                    #[cfg(feature = "icu_properties")]
-                    PROPS_ALNUM_V1 => req
-                        .locale
-                        .is_empty()
-                        .then(|| {
-                            static ANCHOR: <icu_properties::provider::AlnumV1Marker as icu_provider::DataMarker>::Yokeable = singleton_props_alnum_v1!();
-                            &ANCHOR
-                        })
-                        .map(icu_provider::AnyPayload::from_static_ref),
-                    #[cfg(feature = "icu_properties")]
-                    PROPS_BC_V1 => req
-                        .locale
-                        .is_empty()
-                        .then(|| {
-                            static ANCHOR: <icu_properties::provider::BidiClassV1Marker as icu_provider::DataMarker>::Yokeable = singleton_props_bc_v1!();
-                            &ANCHOR
-                        })
-                        .map(icu_provider::AnyPayload::from_static_ref),
-                    #[cfg(feature = "icu_properties")]
-                    PROPS_BIDIAUXILIARYPROPS_V1 => req
-                        .locale
-                        .is_empty()
-                        .then(|| {
-                            static ANCHOR: <icu_properties::provider::bidi_data::BidiAuxiliaryPropertiesV1Marker as icu_provider::DataMarker>::Yokeable = singleton_props_bidiauxiliaryprops_v1!();
-                            &ANCHOR
-                        })
-                        .map(icu_provider::AnyPayload::from_static_ref),
-                    #[cfg(feature = "icu_properties")]
-                    PROPS_BLANK_V1 => req
-                        .locale
-                        .is_empty()
-                        .then(|| {
-                            static ANCHOR: <icu_properties::provider::BlankV1Marker as icu_provider::DataMarker>::Yokeable = singleton_props_blank_v1!();
-                            &ANCHOR
-                        })
-                        .map(icu_provider::AnyPayload::from_static_ref),
-                    #[cfg(feature = "icu_casemapping")]
-                    PROPS_CASEMAP_V1 => req
-                        .locale
-                        .is_empty()
-                        .then(|| {
-                            static ANCHOR: <icu_casemapping::provider::CaseMappingV1Marker as icu_provider::DataMarker>::Yokeable = singleton_props_casemap_v1!();
-                            &ANCHOR
-                        })
-                        .map(icu_provider::AnyPayload::from_static_ref),
-                    #[cfg(feature = "icu_properties")]
-                    PROPS_CCC_V1 => req
-                        .locale
-                        .is_empty()
-                        .then(|| {
-                            static ANCHOR: <icu_properties::provider::CanonicalCombiningClassV1Marker as icu_provider::DataMarker>::Yokeable = singleton_props_ccc_v1!();
-                            &ANCHOR
-                        })
-                        .map(icu_provider::AnyPayload::from_static_ref),
-                    #[cfg(feature = "icu_properties")]
-                    PROPS_EA_V1 => req
-                        .locale
-                        .is_empty()
-                        .then(|| {
-                            static ANCHOR: <icu_properties::provider::EastAsianWidthV1Marker as icu_provider::DataMarker>::Yokeable = singleton_props_ea_v1!();
-                            &ANCHOR
-                        })
-                        .map(icu_provider::AnyPayload::from_static_ref),
-                    #[cfg(feature = "icu_properties")]
-                    PROPS_EXEMPLARCHARS_AUXILIARY_V1 => lookup_props_exemplarchars_auxiliary_v1!(req).map(icu_provider::AnyPayload::from_static_ref),
-                    #[cfg(feature = "icu_properties")]
-                    PROPS_EXEMPLARCHARS_INDEX_V1 => lookup_props_exemplarchars_index_v1!(req).map(icu_provider::AnyPayload::from_static_ref),
-                    #[cfg(feature = "icu_properties")]
-                    PROPS_EXEMPLARCHARS_MAIN_V1 => lookup_props_exemplarchars_main_v1!(req).map(icu_provider::AnyPayload::from_static_ref),
-                    #[cfg(feature = "icu_properties")]
-                    PROPS_EXEMPLARCHARS_NUMBERS_V1 => lookup_props_exemplarchars_numbers_v1!(req).map(icu_provider::AnyPayload::from_static_ref),
-                    #[cfg(feature = "icu_properties")]
-                    PROPS_EXEMPLARCHARS_PUNCTUATION_V1 => lookup_props_exemplarchars_punctuation_v1!(req).map(icu_provider::AnyPayload::from_static_ref),
-                    #[cfg(feature = "icu_properties")]
-                    PROPS_GC_V1 => req
-                        .locale
-                        .is_empty()
-                        .then(|| {
-                            static ANCHOR: <icu_properties::provider::GeneralCategoryV1Marker as icu_provider::DataMarker>::Yokeable = singleton_props_gc_v1!();
-                            &ANCHOR
-                        })
-                        .map(icu_provider::AnyPayload::from_static_ref),
-                    #[cfg(feature = "icu_properties")]
-                    PROPS_GRAPH_V1 => req
-                        .locale
-                        .is_empty()
-                        .then(|| {
-                            static ANCHOR: <icu_properties::provider::GraphV1Marker as icu_provider::DataMarker>::Yokeable = singleton_props_graph_v1!();
-                            &ANCHOR
-                        })
-                        .map(icu_provider::AnyPayload::from_static_ref),
-                    #[cfg(feature = "icu_properties")]
-                    PROPS_LB_V1 => req
-                        .locale
-                        .is_empty()
-                        .then(|| {
-                            static ANCHOR: <icu_properties::provider::LineBreakV1Marker as icu_provider::DataMarker>::Yokeable = singleton_props_lb_v1!();
-                            &ANCHOR
-                        })
-                        .map(icu_provider::AnyPayload::from_static_ref),
-                    #[cfg(feature = "icu_properties")]
-                    PROPS_NFCINERT_V1 => req
-                        .locale
-                        .is_empty()
-                        .then(|| {
-                            static ANCHOR: <icu_properties::provider::NfcInertV1Marker as icu_provider::DataMarker>::Yokeable = singleton_props_nfcinert_v1!();
-                            &ANCHOR
-                        })
-                        .map(icu_provider::AnyPayload::from_static_ref),
-                    #[cfg(feature = "icu_properties")]
-                    PROPS_NFDINERT_V1 => req
-                        .locale
-                        .is_empty()
-                        .then(|| {
-                            static ANCHOR: <icu_properties::provider::NfdInertV1Marker as icu_provider::DataMarker>::Yokeable = singleton_props_nfdinert_v1!();
-                            &ANCHOR
-                        })
-                        .map(icu_provider::AnyPayload::from_static_ref),
-                    #[cfg(feature = "icu_properties")]
-                    PROPS_NFKCINERT_V1 => req
-                        .locale
-                        .is_empty()
-                        .then(|| {
-                            static ANCHOR: <icu_properties::provider::NfkcInertV1Marker as icu_provider::DataMarker>::Yokeable = singleton_props_nfkcinert_v1!();
-                            &ANCHOR
-                        })
-                        .map(icu_provider::AnyPayload::from_static_ref),
-                    #[cfg(feature = "icu_properties")]
-                    PROPS_NFKDINERT_V1 => req
-                        .locale
-                        .is_empty()
-                        .then(|| {
-                            static ANCHOR: <icu_properties::provider::NfkdInertV1Marker as icu_provider::DataMarker>::Yokeable = singleton_props_nfkdinert_v1!();
-                            &ANCHOR
-                        })
-                        .map(icu_provider::AnyPayload::from_static_ref),
-                    #[cfg(feature = "icu_properties")]
-                    PROPS_PRINT_V1 => req
-                        .locale
-                        .is_empty()
-                        .then(|| {
-                            static ANCHOR: <icu_properties::provider::PrintV1Marker as icu_provider::DataMarker>::Yokeable = singleton_props_print_v1!();
-                            &ANCHOR
-                        })
-                        .map(icu_provider::AnyPayload::from_static_ref),
-                    #[cfg(feature = "icu_properties")]
-                    PROPS_SC_V1 => req
-                        .locale
-                        .is_empty()
-                        .then(|| {
-                            static ANCHOR: <icu_properties::provider::ScriptV1Marker as icu_provider::DataMarker>::Yokeable = singleton_props_sc_v1!();
-                            &ANCHOR
-                        })
-                        .map(icu_provider::AnyPayload::from_static_ref),
-                    #[cfg(feature = "icu_properties")]
-                    PROPS_SCX_V1 => req
-                        .locale
-                        .is_empty()
-                        .then(|| {
-                            static ANCHOR: <icu_properties::provider::ScriptWithExtensionsPropertyV1Marker as icu_provider::DataMarker>::Yokeable = singleton_props_scx_v1!();
-                            &ANCHOR
-                        })
-                        .map(icu_provider::AnyPayload::from_static_ref),
-                    #[cfg(feature = "icu_properties")]
-                    PROPS_SEGSTART_V1 => req
-                        .locale
-                        .is_empty()
-                        .then(|| {
-                            static ANCHOR: <icu_properties::provider::SegmentStarterV1Marker as icu_provider::DataMarker>::Yokeable = singleton_props_segstart_v1!();
-                            &ANCHOR
-                        })
-                        .map(icu_provider::AnyPayload::from_static_ref),
-                    #[cfg(feature = "icu_properties")]
-                    PROPS_XDIGIT_V1 => req
-                        .locale
-                        .is_empty()
-                        .then(|| {
-                            static ANCHOR: <icu_properties::provider::XdigitV1Marker as icu_provider::DataMarker>::Yokeable = singleton_props_xdigit_v1!();
-                            &ANCHOR
-                        })
-                        .map(icu_provider::AnyPayload::from_static_ref),
-                    #[cfg(feature = "icu_relativetime")]
-                    RELATIVETIME_LONG_DAY_V1 => lookup_relativetime_long_day_v1!(req).map(icu_provider::AnyPayload::from_static_ref),
-                    #[cfg(feature = "icu_relativetime")]
-                    RELATIVETIME_LONG_HOUR_V1 => lookup_relativetime_long_hour_v1!(req).map(icu_provider::AnyPayload::from_static_ref),
-                    #[cfg(feature = "icu_relativetime")]
-                    RELATIVETIME_LONG_MINUTE_V1 => lookup_relativetime_long_minute_v1!(req).map(icu_provider::AnyPayload::from_static_ref),
-                    #[cfg(feature = "icu_relativetime")]
-                    RELATIVETIME_LONG_MONTH_V1 => lookup_relativetime_long_month_v1!(req).map(icu_provider::AnyPayload::from_static_ref),
-                    #[cfg(feature = "icu_relativetime")]
-                    RELATIVETIME_LONG_QUARTER_V1 => lookup_relativetime_long_quarter_v1!(req).map(icu_provider::AnyPayload::from_static_ref),
-                    #[cfg(feature = "icu_relativetime")]
-                    RELATIVETIME_LONG_SECOND_V1 => lookup_relativetime_long_second_v1!(req).map(icu_provider::AnyPayload::from_static_ref),
-                    #[cfg(feature = "icu_relativetime")]
-                    RELATIVETIME_LONG_WEEK_V1 => lookup_relativetime_long_week_v1!(req).map(icu_provider::AnyPayload::from_static_ref),
-                    #[cfg(feature = "icu_relativetime")]
-                    RELATIVETIME_LONG_YEAR_V1 => lookup_relativetime_long_year_v1!(req).map(icu_provider::AnyPayload::from_static_ref),
-                    #[cfg(feature = "icu_relativetime")]
-                    RELATIVETIME_NARROW_DAY_V1 => lookup_relativetime_narrow_day_v1!(req).map(icu_provider::AnyPayload::from_static_ref),
-                    #[cfg(feature = "icu_relativetime")]
-                    RELATIVETIME_NARROW_HOUR_V1 => lookup_relativetime_narrow_hour_v1!(req).map(icu_provider::AnyPayload::from_static_ref),
-                    #[cfg(feature = "icu_relativetime")]
-                    RELATIVETIME_NARROW_MINUTE_V1 => lookup_relativetime_narrow_minute_v1!(req).map(icu_provider::AnyPayload::from_static_ref),
-                    #[cfg(feature = "icu_relativetime")]
-                    RELATIVETIME_NARROW_MONTH_V1 => lookup_relativetime_narrow_month_v1!(req).map(icu_provider::AnyPayload::from_static_ref),
-                    #[cfg(feature = "icu_relativetime")]
-                    RELATIVETIME_NARROW_QUARTER_V1 => lookup_relativetime_narrow_quarter_v1!(req).map(icu_provider::AnyPayload::from_static_ref),
-                    #[cfg(feature = "icu_relativetime")]
-                    RELATIVETIME_NARROW_SECOND_V1 => lookup_relativetime_narrow_second_v1!(req).map(icu_provider::AnyPayload::from_static_ref),
-                    #[cfg(feature = "icu_relativetime")]
-                    RELATIVETIME_NARROW_WEEK_V1 => lookup_relativetime_narrow_week_v1!(req).map(icu_provider::AnyPayload::from_static_ref),
-                    #[cfg(feature = "icu_relativetime")]
-                    RELATIVETIME_NARROW_YEAR_V1 => lookup_relativetime_narrow_year_v1!(req).map(icu_provider::AnyPayload::from_static_ref),
-                    #[cfg(feature = "icu_relativetime")]
-                    RELATIVETIME_SHORT_DAY_V1 => lookup_relativetime_short_day_v1!(req).map(icu_provider::AnyPayload::from_static_ref),
-                    #[cfg(feature = "icu_relativetime")]
-                    RELATIVETIME_SHORT_HOUR_V1 => lookup_relativetime_short_hour_v1!(req).map(icu_provider::AnyPayload::from_static_ref),
-                    #[cfg(feature = "icu_relativetime")]
-                    RELATIVETIME_SHORT_MINUTE_V1 => lookup_relativetime_short_minute_v1!(req).map(icu_provider::AnyPayload::from_static_ref),
-                    #[cfg(feature = "icu_relativetime")]
-                    RELATIVETIME_SHORT_MONTH_V1 => lookup_relativetime_short_month_v1!(req).map(icu_provider::AnyPayload::from_static_ref),
-                    #[cfg(feature = "icu_relativetime")]
-                    RELATIVETIME_SHORT_QUARTER_V1 => lookup_relativetime_short_quarter_v1!(req).map(icu_provider::AnyPayload::from_static_ref),
-                    #[cfg(feature = "icu_relativetime")]
-                    RELATIVETIME_SHORT_SECOND_V1 => lookup_relativetime_short_second_v1!(req).map(icu_provider::AnyPayload::from_static_ref),
-                    #[cfg(feature = "icu_relativetime")]
-                    RELATIVETIME_SHORT_WEEK_V1 => lookup_relativetime_short_week_v1!(req).map(icu_provider::AnyPayload::from_static_ref),
-                    #[cfg(feature = "icu_relativetime")]
-                    RELATIVETIME_SHORT_YEAR_V1 => lookup_relativetime_short_year_v1!(req).map(icu_provider::AnyPayload::from_static_ref),
-                    #[cfg(feature = "icu_segmenter")]
-                    SEGMENTER_DICTIONARY_W_AUTO_V1 => icu_provider::DataLocale::from(icu_locid::locale!("ja"))
-                        .eq(&req.locale)
-                        .then(|| {
-                            static ANCHOR: <icu_segmenter::provider::DictionaryForWordOnlyAutoV1Marker as icu_provider::DataMarker>::Yokeable = singleton_segmenter_dictionary_w_auto_v1!();
-                            &ANCHOR
-                        })
-                        .map(icu_provider::AnyPayload::from_static_ref),
-                    #[cfg(feature = "icu_segmenter")]
-                    SEGMENTER_DICTIONARY_WL_EXT_V1 => icu_provider::DataLocale::from(icu_locid::locale!("th"))
-                        .eq(&req.locale)
-                        .then(|| {
-                            static ANCHOR: <icu_segmenter::provider::DictionaryForWordLineExtendedV1Marker as icu_provider::DataMarker>::Yokeable = singleton_segmenter_dictionary_wl_ext_v1!();
-                            &ANCHOR
-                        })
-                        .map(icu_provider::AnyPayload::from_static_ref),
-                    #[cfg(feature = "icu_segmenter")]
-                    SEGMENTER_GRAPHEME_V1 => req
-                        .locale
-                        .is_empty()
-                        .then(|| {
-                            static ANCHOR: <icu_segmenter::provider::GraphemeClusterBreakDataV1Marker as icu_provider::DataMarker>::Yokeable = singleton_segmenter_grapheme_v1!();
-                            &ANCHOR
-                        })
-                        .map(icu_provider::AnyPayload::from_static_ref),
-                    #[cfg(feature = "icu_segmenter")]
-                    SEGMENTER_LINE_V1 => req
-                        .locale
-                        .is_empty()
-                        .then(|| {
-                            static ANCHOR: <icu_segmenter::provider::LineBreakDataV1Marker as icu_provider::DataMarker>::Yokeable = singleton_segmenter_line_v1!();
-                            &ANCHOR
-                        })
-                        .map(icu_provider::AnyPayload::from_static_ref),
-                    #[cfg(feature = "icu_segmenter")]
-                    SEGMENTER_LSTM_WL_AUTO_V1 => icu_provider::DataLocale::from(icu_locid::locale!("th"))
-                        .eq(&req.locale)
-                        .then(|| {
-                            static ANCHOR: <icu_segmenter::provider::LstmForWordLineAutoV1Marker as icu_provider::DataMarker>::Yokeable = singleton_segmenter_lstm_wl_auto_v1!();
-                            &ANCHOR
-                        })
-                        .map(icu_provider::AnyPayload::from_static_ref),
-                    #[cfg(feature = "icu_segmenter")]
-                    SEGMENTER_SENTENCE_V1 => req
-                        .locale
-                        .is_empty()
-                        .then(|| {
-                            static ANCHOR: <icu_segmenter::provider::SentenceBreakDataV1Marker as icu_provider::DataMarker>::Yokeable = singleton_segmenter_sentence_v1!();
-                            &ANCHOR
-                        })
-                        .map(icu_provider::AnyPayload::from_static_ref),
-                    #[cfg(feature = "icu_segmenter")]
-                    SEGMENTER_WORD_V1 => req
-                        .locale
-                        .is_empty()
-                        .then(|| {
-                            static ANCHOR: <icu_segmenter::provider::WordBreakDataV1Marker as icu_provider::DataMarker>::Yokeable = singleton_segmenter_word_v1!();
-                            &ANCHOR
-                        })
-                        .map(icu_provider::AnyPayload::from_static_ref),
-                    #[cfg(feature = "icu_datetime")]
-                    TIME_ZONE_EXEMPLAR_CITIES_V1 => lookup_time_zone_exemplar_cities_v1!(req).map(icu_provider::AnyPayload::from_static_ref),
-                    #[cfg(feature = "icu_datetime")]
-                    TIME_ZONE_FORMATS_V1 => lookup_time_zone_formats_v1!(req).map(icu_provider::AnyPayload::from_static_ref),
-                    #[cfg(feature = "icu_datetime")]
-                    TIME_ZONE_GENERIC_LONG_V1 => lookup_time_zone_generic_long_v1!(req).map(icu_provider::AnyPayload::from_static_ref),
-                    #[cfg(feature = "icu_datetime")]
-                    TIME_ZONE_GENERIC_SHORT_V1 => lookup_time_zone_generic_short_v1!(req).map(icu_provider::AnyPayload::from_static_ref),
-                    #[cfg(feature = "icu_timezone")]
-                    TIME_ZONE_METAZONE_PERIOD_V1 => req
-                        .locale
-                        .is_empty()
-                        .then(|| {
-                            static ANCHOR: <icu_timezone::provider::MetazonePeriodV1Marker as icu_provider::DataMarker>::Yokeable = singleton_time_zone_metazone_period_v1!();
-                            &ANCHOR
-                        })
-                        .map(icu_provider::AnyPayload::from_static_ref),
-                    #[cfg(feature = "icu_datetime")]
-                    TIME_ZONE_SPECIFIC_LONG_V1 => lookup_time_zone_specific_long_v1!(req).map(icu_provider::AnyPayload::from_static_ref),
-                    #[cfg(feature = "icu_datetime")]
-                    TIME_ZONE_SPECIFIC_SHORT_V1 => lookup_time_zone_specific_short_v1!(req).map(icu_provider::AnyPayload::from_static_ref),
-                    _ => return Err(icu_provider::DataErrorKind::MissingDataKey.with_req(key, req)),
-                }
-                .map(|payload| icu_provider::AnyResponse { payload: Some(payload), metadata: Default::default() })
-                .ok_or_else(|| icu_provider::DataErrorKind::MissingLocale.with_req(key, req))
-            }
-        }
-    };
-}
-#[doc(inline)]
-pub use __impl_any_provider as impl_any_provider;
-=======
-pub use __impl_time_zone_specific_short_v1 as impl_time_zone_specific_short_v1;
->>>>>>> c010e99d
+pub use __impl_time_zone_specific_short_v1 as impl_time_zone_specific_short_v1;