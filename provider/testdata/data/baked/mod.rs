// @generated
<<<<<<< HEAD
#[clippy::msrv = "1.61"]
mod calendar;
#[clippy::msrv = "1.61"]
mod collator;
#[clippy::msrv = "1.61"]
mod compactdecimal;
#[clippy::msrv = "1.61"]
mod core;
#[clippy::msrv = "1.61"]
mod datetime;
#[clippy::msrv = "1.61"]
mod decimal;
#[clippy::msrv = "1.61"]
mod displaynames;
#[clippy::msrv = "1.61"]
mod fallback;
#[clippy::msrv = "1.61"]
mod list;
#[clippy::msrv = "1.61"]
mod locid_transform;
#[clippy::msrv = "1.61"]
mod normalizer;
#[clippy::msrv = "1.61"]
mod plurals;
#[clippy::msrv = "1.61"]
mod propnames;
#[clippy::msrv = "1.61"]
mod props;
#[clippy::msrv = "1.61"]
mod relativetime;
#[clippy::msrv = "1.61"]
mod segmenter;
#[clippy::msrv = "1.61"]
mod time_zone;
#[clippy::msrv = "1.61"]
use icu_provider::prelude::*;
/// Implement [`DataProvider<M>`] on the given struct using the data
/// hardcoded in this module. This allows the struct to be used with
/// `icu`'s `_unstable` constructors.
///
/// This macro can only be called from its definition-site, i.e. right
/// after `include!`-ing the generated module.
///
/// ```compile_fail
/// struct MyDataProvider;
/// include!("/path/to/generated/mod.rs");
/// impl_data_provider(MyDataProvider);
/// ```
#[allow(unused_macros)]
macro_rules! impl_data_provider {
    ($ provider : path) => {
        #[cfg(feature = "icu_calendar")]
        #[clippy::msrv = "1.61"]
        impl DataProvider<icu_calendar::provider::JapaneseErasV1Marker> for $provider {
            fn load(&self, req: DataRequest) -> Result<DataResponse<icu_calendar::provider::JapaneseErasV1Marker>, DataError> {
                calendar::japanese_v1::lookup(&req.locale)
                    .map(zerofrom::ZeroFrom::zero_from)
                    .map(DataPayload::from_owned)
                    .map(|payload| DataResponse {
                        metadata: Default::default(),
                        payload: Some(payload),
                    })
                    .ok_or_else(|| DataErrorKind::MissingLocale.with_req(icu_calendar::provider::JapaneseErasV1Marker::KEY, req))
            }
        }
        #[cfg(feature = "icu_calendar")]
        #[clippy::msrv = "1.61"]
        impl DataProvider<icu_calendar::provider::JapaneseExtendedErasV1Marker> for $provider {
            fn load(&self, req: DataRequest) -> Result<DataResponse<icu_calendar::provider::JapaneseExtendedErasV1Marker>, DataError> {
                calendar::japanext_v1::lookup(&req.locale)
                    .map(zerofrom::ZeroFrom::zero_from)
                    .map(DataPayload::from_owned)
                    .map(|payload| DataResponse {
                        metadata: Default::default(),
                        payload: Some(payload),
                    })
                    .ok_or_else(|| DataErrorKind::MissingLocale.with_req(icu_calendar::provider::JapaneseExtendedErasV1Marker::KEY, req))
            }
        }
        #[cfg(feature = "icu_calendar")]
        #[clippy::msrv = "1.61"]
        impl DataProvider<icu_calendar::provider::WeekDataV1Marker> for $provider {
            fn load(&self, req: DataRequest) -> Result<DataResponse<icu_calendar::provider::WeekDataV1Marker>, DataError> {
                datetime::week_data_v1::lookup(&req.locale)
                    .map(zerofrom::ZeroFrom::zero_from)
                    .map(DataPayload::from_owned)
                    .map(|payload| DataResponse {
                        metadata: Default::default(),
                        payload: Some(payload),
                    })
                    .ok_or_else(|| DataErrorKind::MissingLocale.with_req(icu_calendar::provider::WeekDataV1Marker::KEY, req))
            }
        }
        #[cfg(feature = "icu_casemapping")]
        #[clippy::msrv = "1.61"]
        impl DataProvider<icu_casemapping::provider::CaseMappingV1Marker> for $provider {
            fn load(&self, req: DataRequest) -> Result<DataResponse<icu_casemapping::provider::CaseMappingV1Marker>, DataError> {
                props::casemap_v1::lookup(&req.locale)
                    .map(zerofrom::ZeroFrom::zero_from)
                    .map(DataPayload::from_owned)
                    .map(|payload| DataResponse {
                        metadata: Default::default(),
                        payload: Some(payload),
                    })
                    .ok_or_else(|| DataErrorKind::MissingLocale.with_req(icu_casemapping::provider::CaseMappingV1Marker::KEY, req))
            }
        }
        #[cfg(feature = "icu_collator")]
        #[clippy::msrv = "1.61"]
        impl DataProvider<icu_collator::provider::CollationDataV1Marker> for $provider {
            fn load(&self, req: DataRequest) -> Result<DataResponse<icu_collator::provider::CollationDataV1Marker>, DataError> {
                collator::data_v1::lookup(&req.locale)
                    .map(zerofrom::ZeroFrom::zero_from)
                    .map(DataPayload::from_owned)
                    .map(|payload| DataResponse {
                        metadata: Default::default(),
                        payload: Some(payload),
                    })
                    .ok_or_else(|| DataErrorKind::MissingLocale.with_req(icu_collator::provider::CollationDataV1Marker::KEY, req))
            }
        }
        #[cfg(feature = "icu_collator")]
        #[clippy::msrv = "1.61"]
        impl DataProvider<icu_collator::provider::CollationDiacriticsV1Marker> for $provider {
            fn load(&self, req: DataRequest) -> Result<DataResponse<icu_collator::provider::CollationDiacriticsV1Marker>, DataError> {
                collator::dia_v1::lookup(&req.locale)
                    .map(zerofrom::ZeroFrom::zero_from)
                    .map(DataPayload::from_owned)
                    .map(|payload| DataResponse {
                        metadata: Default::default(),
                        payload: Some(payload),
                    })
                    .ok_or_else(|| DataErrorKind::MissingLocale.with_req(icu_collator::provider::CollationDiacriticsV1Marker::KEY, req))
            }
        }
        #[cfg(feature = "icu_collator")]
        #[clippy::msrv = "1.61"]
        impl DataProvider<icu_collator::provider::CollationJamoV1Marker> for $provider {
            fn load(&self, req: DataRequest) -> Result<DataResponse<icu_collator::provider::CollationJamoV1Marker>, DataError> {
                collator::jamo_v1::lookup(&req.locale)
                    .map(zerofrom::ZeroFrom::zero_from)
                    .map(DataPayload::from_owned)
                    .map(|payload| DataResponse {
                        metadata: Default::default(),
                        payload: Some(payload),
                    })
                    .ok_or_else(|| DataErrorKind::MissingLocale.with_req(icu_collator::provider::CollationJamoV1Marker::KEY, req))
            }
        }
        #[cfg(feature = "icu_collator")]
        #[clippy::msrv = "1.61"]
        impl DataProvider<icu_collator::provider::CollationMetadataV1Marker> for $provider {
            fn load(&self, req: DataRequest) -> Result<DataResponse<icu_collator::provider::CollationMetadataV1Marker>, DataError> {
                collator::meta_v1::lookup(&req.locale)
                    .map(zerofrom::ZeroFrom::zero_from)
                    .map(DataPayload::from_owned)
                    .map(|payload| DataResponse {
                        metadata: Default::default(),
                        payload: Some(payload),
                    })
                    .ok_or_else(|| DataErrorKind::MissingLocale.with_req(icu_collator::provider::CollationMetadataV1Marker::KEY, req))
            }
        }
        #[cfg(feature = "icu_collator")]
        #[clippy::msrv = "1.61"]
        impl DataProvider<icu_collator::provider::CollationReorderingV1Marker> for $provider {
            fn load(&self, req: DataRequest) -> Result<DataResponse<icu_collator::provider::CollationReorderingV1Marker>, DataError> {
                collator::reord_v1::lookup(&req.locale)
                    .map(zerofrom::ZeroFrom::zero_from)
                    .map(DataPayload::from_owned)
                    .map(|payload| DataResponse {
                        metadata: Default::default(),
                        payload: Some(payload),
                    })
                    .ok_or_else(|| DataErrorKind::MissingLocale.with_req(icu_collator::provider::CollationReorderingV1Marker::KEY, req))
            }
        }
        #[cfg(feature = "icu_collator")]
        #[clippy::msrv = "1.61"]
        impl DataProvider<icu_collator::provider::CollationSpecialPrimariesV1Marker> for $provider {
            fn load(&self, req: DataRequest) -> Result<DataResponse<icu_collator::provider::CollationSpecialPrimariesV1Marker>, DataError> {
                collator::prim_v1::lookup(&req.locale)
                    .map(zerofrom::ZeroFrom::zero_from)
                    .map(DataPayload::from_owned)
                    .map(|payload| DataResponse {
                        metadata: Default::default(),
                        payload: Some(payload),
                    })
                    .ok_or_else(|| DataErrorKind::MissingLocale.with_req(icu_collator::provider::CollationSpecialPrimariesV1Marker::KEY, req))
            }
        }
        #[cfg(feature = "icu_compactdecimal")]
        #[clippy::msrv = "1.61"]
        impl DataProvider<icu_compactdecimal::provider::LongCompactDecimalFormatDataV1Marker> for $provider {
            fn load(&self, req: DataRequest) -> Result<DataResponse<icu_compactdecimal::provider::LongCompactDecimalFormatDataV1Marker>, DataError> {
                compactdecimal::long_v1::lookup(&req.locale)
                    .map(zerofrom::ZeroFrom::zero_from)
                    .map(DataPayload::from_owned)
                    .map(|payload| DataResponse {
                        metadata: Default::default(),
                        payload: Some(payload),
                    })
                    .ok_or_else(|| {
                        DataErrorKind::MissingLocale.with_req(icu_compactdecimal::provider::LongCompactDecimalFormatDataV1Marker::KEY, req)
                    })
            }
        }
        #[cfg(feature = "icu_compactdecimal")]
        #[clippy::msrv = "1.61"]
        impl DataProvider<icu_compactdecimal::provider::ShortCompactDecimalFormatDataV1Marker> for $provider {
            fn load(&self, req: DataRequest) -> Result<DataResponse<icu_compactdecimal::provider::ShortCompactDecimalFormatDataV1Marker>, DataError> {
                compactdecimal::short_v1::lookup(&req.locale)
                    .map(zerofrom::ZeroFrom::zero_from)
                    .map(DataPayload::from_owned)
                    .map(|payload| DataResponse {
                        metadata: Default::default(),
                        payload: Some(payload),
                    })
                    .ok_or_else(|| {
                        DataErrorKind::MissingLocale.with_req(icu_compactdecimal::provider::ShortCompactDecimalFormatDataV1Marker::KEY, req)
                    })
            }
        }
        #[cfg(feature = "icu_datetime")]
        #[clippy::msrv = "1.61"]
        impl DataProvider<icu_datetime::provider::calendar::BuddhistDateLengthsV1Marker> for $provider {
            fn load(&self, req: DataRequest) -> Result<DataResponse<icu_datetime::provider::calendar::BuddhistDateLengthsV1Marker>, DataError> {
                datetime::buddhist::datelengths_v1::lookup(&req.locale)
                    .map(zerofrom::ZeroFrom::zero_from)
                    .map(DataPayload::from_owned)
                    .map(|payload| DataResponse {
                        metadata: Default::default(),
                        payload: Some(payload),
                    })
                    .ok_or_else(|| DataErrorKind::MissingLocale.with_req(icu_datetime::provider::calendar::BuddhistDateLengthsV1Marker::KEY, req))
            }
        }
        #[cfg(feature = "icu_datetime")]
        #[clippy::msrv = "1.61"]
        impl DataProvider<icu_datetime::provider::calendar::BuddhistDateSymbolsV1Marker> for $provider {
            fn load(&self, req: DataRequest) -> Result<DataResponse<icu_datetime::provider::calendar::BuddhistDateSymbolsV1Marker>, DataError> {
                datetime::buddhist::datesymbols_v1::lookup(&req.locale)
                    .map(zerofrom::ZeroFrom::zero_from)
                    .map(DataPayload::from_owned)
                    .map(|payload| DataResponse {
                        metadata: Default::default(),
                        payload: Some(payload),
                    })
                    .ok_or_else(|| DataErrorKind::MissingLocale.with_req(icu_datetime::provider::calendar::BuddhistDateSymbolsV1Marker::KEY, req))
            }
        }
        #[cfg(feature = "icu_datetime")]
        #[clippy::msrv = "1.61"]
        impl DataProvider<icu_datetime::provider::calendar::CopticDateLengthsV1Marker> for $provider {
            fn load(&self, req: DataRequest) -> Result<DataResponse<icu_datetime::provider::calendar::CopticDateLengthsV1Marker>, DataError> {
                datetime::coptic::datelengths_v1::lookup(&req.locale)
                    .map(zerofrom::ZeroFrom::zero_from)
                    .map(DataPayload::from_owned)
                    .map(|payload| DataResponse {
                        metadata: Default::default(),
                        payload: Some(payload),
                    })
                    .ok_or_else(|| DataErrorKind::MissingLocale.with_req(icu_datetime::provider::calendar::CopticDateLengthsV1Marker::KEY, req))
            }
        }
        #[cfg(feature = "icu_datetime")]
        #[clippy::msrv = "1.61"]
        impl DataProvider<icu_datetime::provider::calendar::CopticDateSymbolsV1Marker> for $provider {
            fn load(&self, req: DataRequest) -> Result<DataResponse<icu_datetime::provider::calendar::CopticDateSymbolsV1Marker>, DataError> {
                datetime::coptic::datesymbols_v1::lookup(&req.locale)
                    .map(zerofrom::ZeroFrom::zero_from)
                    .map(DataPayload::from_owned)
                    .map(|payload| DataResponse {
                        metadata: Default::default(),
                        payload: Some(payload),
                    })
                    .ok_or_else(|| DataErrorKind::MissingLocale.with_req(icu_datetime::provider::calendar::CopticDateSymbolsV1Marker::KEY, req))
            }
        }
        #[cfg(feature = "icu_datetime_experimental")]
        #[clippy::msrv = "1.61"]
        impl DataProvider<icu_datetime::provider::calendar::DateSkeletonPatternsV1Marker> for $provider {
            fn load(&self, req: DataRequest) -> Result<DataResponse<icu_datetime::provider::calendar::DateSkeletonPatternsV1Marker>, DataError> {
                datetime::skeletons_v1::lookup(&req.locale)
                    .map(zerofrom::ZeroFrom::zero_from)
                    .map(DataPayload::from_owned)
                    .map(|payload| DataResponse {
                        metadata: Default::default(),
                        payload: Some(payload),
                    })
                    .ok_or_else(|| DataErrorKind::MissingLocale.with_req(icu_datetime::provider::calendar::DateSkeletonPatternsV1Marker::KEY, req))
            }
        }
        #[cfg(feature = "icu_datetime")]
        #[clippy::msrv = "1.61"]
        impl DataProvider<icu_datetime::provider::calendar::EthiopianDateLengthsV1Marker> for $provider {
            fn load(&self, req: DataRequest) -> Result<DataResponse<icu_datetime::provider::calendar::EthiopianDateLengthsV1Marker>, DataError> {
                datetime::ethiopic::datelengths_v1::lookup(&req.locale)
                    .map(zerofrom::ZeroFrom::zero_from)
                    .map(DataPayload::from_owned)
                    .map(|payload| DataResponse {
                        metadata: Default::default(),
                        payload: Some(payload),
                    })
                    .ok_or_else(|| DataErrorKind::MissingLocale.with_req(icu_datetime::provider::calendar::EthiopianDateLengthsV1Marker::KEY, req))
            }
        }
        #[cfg(feature = "icu_datetime")]
        #[clippy::msrv = "1.61"]
        impl DataProvider<icu_datetime::provider::calendar::EthiopianDateSymbolsV1Marker> for $provider {
            fn load(&self, req: DataRequest) -> Result<DataResponse<icu_datetime::provider::calendar::EthiopianDateSymbolsV1Marker>, DataError> {
                datetime::ethiopic::datesymbols_v1::lookup(&req.locale)
                    .map(zerofrom::ZeroFrom::zero_from)
                    .map(DataPayload::from_owned)
                    .map(|payload| DataResponse {
                        metadata: Default::default(),
                        payload: Some(payload),
                    })
                    .ok_or_else(|| DataErrorKind::MissingLocale.with_req(icu_datetime::provider::calendar::EthiopianDateSymbolsV1Marker::KEY, req))
            }
        }
        #[cfg(feature = "icu_datetime")]
        #[clippy::msrv = "1.61"]
        impl DataProvider<icu_datetime::provider::calendar::GregorianDateLengthsV1Marker> for $provider {
            fn load(&self, req: DataRequest) -> Result<DataResponse<icu_datetime::provider::calendar::GregorianDateLengthsV1Marker>, DataError> {
                datetime::gregory::datelengths_v1::lookup(&req.locale)
                    .map(zerofrom::ZeroFrom::zero_from)
                    .map(DataPayload::from_owned)
                    .map(|payload| DataResponse {
                        metadata: Default::default(),
                        payload: Some(payload),
                    })
                    .ok_or_else(|| DataErrorKind::MissingLocale.with_req(icu_datetime::provider::calendar::GregorianDateLengthsV1Marker::KEY, req))
            }
        }
        #[cfg(feature = "icu_datetime")]
        #[clippy::msrv = "1.61"]
        impl DataProvider<icu_datetime::provider::calendar::GregorianDateSymbolsV1Marker> for $provider {
            fn load(&self, req: DataRequest) -> Result<DataResponse<icu_datetime::provider::calendar::GregorianDateSymbolsV1Marker>, DataError> {
                datetime::gregory::datesymbols_v1::lookup(&req.locale)
                    .map(zerofrom::ZeroFrom::zero_from)
                    .map(DataPayload::from_owned)
                    .map(|payload| DataResponse {
                        metadata: Default::default(),
                        payload: Some(payload),
                    })
                    .ok_or_else(|| DataErrorKind::MissingLocale.with_req(icu_datetime::provider::calendar::GregorianDateSymbolsV1Marker::KEY, req))
            }
        }
        #[cfg(feature = "icu_datetime")]
        #[clippy::msrv = "1.61"]
        impl DataProvider<icu_datetime::provider::calendar::IndianDateLengthsV1Marker> for $provider {
            fn load(&self, req: DataRequest) -> Result<DataResponse<icu_datetime::provider::calendar::IndianDateLengthsV1Marker>, DataError> {
                datetime::indian::datelengths_v1::lookup(&req.locale)
                    .map(zerofrom::ZeroFrom::zero_from)
                    .map(DataPayload::from_owned)
                    .map(|payload| DataResponse {
                        metadata: Default::default(),
                        payload: Some(payload),
                    })
                    .ok_or_else(|| DataErrorKind::MissingLocale.with_req(icu_datetime::provider::calendar::IndianDateLengthsV1Marker::KEY, req))
            }
        }
        #[cfg(feature = "icu_datetime")]
        #[clippy::msrv = "1.61"]
        impl DataProvider<icu_datetime::provider::calendar::IndianDateSymbolsV1Marker> for $provider {
            fn load(&self, req: DataRequest) -> Result<DataResponse<icu_datetime::provider::calendar::IndianDateSymbolsV1Marker>, DataError> {
                datetime::indian::datesymbols_v1::lookup(&req.locale)
                    .map(zerofrom::ZeroFrom::zero_from)
                    .map(DataPayload::from_owned)
                    .map(|payload| DataResponse {
                        metadata: Default::default(),
                        payload: Some(payload),
                    })
                    .ok_or_else(|| DataErrorKind::MissingLocale.with_req(icu_datetime::provider::calendar::IndianDateSymbolsV1Marker::KEY, req))
            }
        }
        #[cfg(feature = "icu_datetime")]
        #[clippy::msrv = "1.61"]
        impl DataProvider<icu_datetime::provider::calendar::JapaneseDateLengthsV1Marker> for $provider {
            fn load(&self, req: DataRequest) -> Result<DataResponse<icu_datetime::provider::calendar::JapaneseDateLengthsV1Marker>, DataError> {
                datetime::japanese::datelengths_v1::lookup(&req.locale)
                    .map(zerofrom::ZeroFrom::zero_from)
                    .map(DataPayload::from_owned)
                    .map(|payload| DataResponse {
                        metadata: Default::default(),
                        payload: Some(payload),
                    })
                    .ok_or_else(|| DataErrorKind::MissingLocale.with_req(icu_datetime::provider::calendar::JapaneseDateLengthsV1Marker::KEY, req))
            }
        }
        #[cfg(feature = "icu_datetime")]
        #[clippy::msrv = "1.61"]
        impl DataProvider<icu_datetime::provider::calendar::JapaneseDateSymbolsV1Marker> for $provider {
            fn load(&self, req: DataRequest) -> Result<DataResponse<icu_datetime::provider::calendar::JapaneseDateSymbolsV1Marker>, DataError> {
                datetime::japanese::datesymbols_v1::lookup(&req.locale)
                    .map(zerofrom::ZeroFrom::zero_from)
                    .map(DataPayload::from_owned)
                    .map(|payload| DataResponse {
                        metadata: Default::default(),
                        payload: Some(payload),
                    })
                    .ok_or_else(|| DataErrorKind::MissingLocale.with_req(icu_datetime::provider::calendar::JapaneseDateSymbolsV1Marker::KEY, req))
            }
        }
        #[cfg(feature = "icu_datetime")]
        #[clippy::msrv = "1.61"]
        impl DataProvider<icu_datetime::provider::calendar::JapaneseExtendedDateLengthsV1Marker> for $provider {
            fn load(
                &self,
                req: DataRequest,
            ) -> Result<DataResponse<icu_datetime::provider::calendar::JapaneseExtendedDateLengthsV1Marker>, DataError> {
                datetime::japanext::datelengths_v1::lookup(&req.locale)
                    .map(zerofrom::ZeroFrom::zero_from)
                    .map(DataPayload::from_owned)
                    .map(|payload| DataResponse {
                        metadata: Default::default(),
                        payload: Some(payload),
                    })
                    .ok_or_else(|| {
                        DataErrorKind::MissingLocale.with_req(icu_datetime::provider::calendar::JapaneseExtendedDateLengthsV1Marker::KEY, req)
                    })
            }
        }
        #[cfg(feature = "icu_datetime")]
        #[clippy::msrv = "1.61"]
        impl DataProvider<icu_datetime::provider::calendar::JapaneseExtendedDateSymbolsV1Marker> for $provider {
            fn load(
                &self,
                req: DataRequest,
            ) -> Result<DataResponse<icu_datetime::provider::calendar::JapaneseExtendedDateSymbolsV1Marker>, DataError> {
                datetime::japanext::datesymbols_v1::lookup(&req.locale)
                    .map(zerofrom::ZeroFrom::zero_from)
                    .map(DataPayload::from_owned)
                    .map(|payload| DataResponse {
                        metadata: Default::default(),
                        payload: Some(payload),
                    })
                    .ok_or_else(|| {
                        DataErrorKind::MissingLocale.with_req(icu_datetime::provider::calendar::JapaneseExtendedDateSymbolsV1Marker::KEY, req)
                    })
            }
        }
        #[cfg(feature = "icu_datetime")]
        #[clippy::msrv = "1.61"]
        impl DataProvider<icu_datetime::provider::calendar::TimeLengthsV1Marker> for $provider {
            fn load(&self, req: DataRequest) -> Result<DataResponse<icu_datetime::provider::calendar::TimeLengthsV1Marker>, DataError> {
                datetime::timelengths_v1::lookup(&req.locale)
                    .map(zerofrom::ZeroFrom::zero_from)
                    .map(DataPayload::from_owned)
                    .map(|payload| DataResponse {
                        metadata: Default::default(),
                        payload: Some(payload),
                    })
                    .ok_or_else(|| DataErrorKind::MissingLocale.with_req(icu_datetime::provider::calendar::TimeLengthsV1Marker::KEY, req))
            }
        }
        #[cfg(feature = "icu_datetime")]
        #[clippy::msrv = "1.61"]
        impl DataProvider<icu_datetime::provider::calendar::TimeSymbolsV1Marker> for $provider {
            fn load(&self, req: DataRequest) -> Result<DataResponse<icu_datetime::provider::calendar::TimeSymbolsV1Marker>, DataError> {
                datetime::timesymbols_v1::lookup(&req.locale)
                    .map(zerofrom::ZeroFrom::zero_from)
                    .map(DataPayload::from_owned)
                    .map(|payload| DataResponse {
                        metadata: Default::default(),
                        payload: Some(payload),
                    })
                    .ok_or_else(|| DataErrorKind::MissingLocale.with_req(icu_datetime::provider::calendar::TimeSymbolsV1Marker::KEY, req))
            }
        }
        #[cfg(feature = "icu_datetime")]
        #[clippy::msrv = "1.61"]
        impl DataProvider<icu_datetime::provider::time_zones::ExemplarCitiesV1Marker> for $provider {
            fn load(&self, req: DataRequest) -> Result<DataResponse<icu_datetime::provider::time_zones::ExemplarCitiesV1Marker>, DataError> {
                time_zone::exemplar_cities_v1::lookup(&req.locale)
                    .map(zerofrom::ZeroFrom::zero_from)
                    .map(DataPayload::from_owned)
                    .map(|payload| DataResponse {
                        metadata: Default::default(),
                        payload: Some(payload),
                    })
                    .ok_or_else(|| DataErrorKind::MissingLocale.with_req(icu_datetime::provider::time_zones::ExemplarCitiesV1Marker::KEY, req))
            }
        }
        #[cfg(feature = "icu_datetime")]
        #[clippy::msrv = "1.61"]
        impl DataProvider<icu_datetime::provider::time_zones::MetazoneGenericNamesLongV1Marker> for $provider {
            fn load(
                &self,
                req: DataRequest,
            ) -> Result<DataResponse<icu_datetime::provider::time_zones::MetazoneGenericNamesLongV1Marker>, DataError> {
                time_zone::generic_long_v1::lookup(&req.locale)
                    .map(zerofrom::ZeroFrom::zero_from)
                    .map(DataPayload::from_owned)
                    .map(|payload| DataResponse {
                        metadata: Default::default(),
                        payload: Some(payload),
                    })
                    .ok_or_else(|| {
                        DataErrorKind::MissingLocale.with_req(icu_datetime::provider::time_zones::MetazoneGenericNamesLongV1Marker::KEY, req)
                    })
            }
        }
        #[cfg(feature = "icu_datetime")]
        #[clippy::msrv = "1.61"]
        impl DataProvider<icu_datetime::provider::time_zones::MetazoneGenericNamesShortV1Marker> for $provider {
            fn load(
                &self,
                req: DataRequest,
            ) -> Result<DataResponse<icu_datetime::provider::time_zones::MetazoneGenericNamesShortV1Marker>, DataError> {
                time_zone::generic_short_v1::lookup(&req.locale)
                    .map(zerofrom::ZeroFrom::zero_from)
                    .map(DataPayload::from_owned)
                    .map(|payload| DataResponse {
                        metadata: Default::default(),
                        payload: Some(payload),
                    })
                    .ok_or_else(|| {
                        DataErrorKind::MissingLocale.with_req(icu_datetime::provider::time_zones::MetazoneGenericNamesShortV1Marker::KEY, req)
                    })
            }
        }
        #[cfg(feature = "icu_datetime")]
        #[clippy::msrv = "1.61"]
        impl DataProvider<icu_datetime::provider::time_zones::MetazoneSpecificNamesLongV1Marker> for $provider {
            fn load(
                &self,
                req: DataRequest,
            ) -> Result<DataResponse<icu_datetime::provider::time_zones::MetazoneSpecificNamesLongV1Marker>, DataError> {
                time_zone::specific_long_v1::lookup(&req.locale)
                    .map(zerofrom::ZeroFrom::zero_from)
                    .map(DataPayload::from_owned)
                    .map(|payload| DataResponse {
                        metadata: Default::default(),
                        payload: Some(payload),
                    })
                    .ok_or_else(|| {
                        DataErrorKind::MissingLocale.with_req(icu_datetime::provider::time_zones::MetazoneSpecificNamesLongV1Marker::KEY, req)
                    })
            }
        }
        #[cfg(feature = "icu_datetime")]
        #[clippy::msrv = "1.61"]
        impl DataProvider<icu_datetime::provider::time_zones::MetazoneSpecificNamesShortV1Marker> for $provider {
            fn load(
                &self,
                req: DataRequest,
            ) -> Result<DataResponse<icu_datetime::provider::time_zones::MetazoneSpecificNamesShortV1Marker>, DataError> {
                time_zone::specific_short_v1::lookup(&req.locale)
                    .map(zerofrom::ZeroFrom::zero_from)
                    .map(DataPayload::from_owned)
                    .map(|payload| DataResponse {
                        metadata: Default::default(),
                        payload: Some(payload),
                    })
                    .ok_or_else(|| {
                        DataErrorKind::MissingLocale.with_req(icu_datetime::provider::time_zones::MetazoneSpecificNamesShortV1Marker::KEY, req)
                    })
            }
        }
        #[cfg(feature = "icu_datetime")]
        #[clippy::msrv = "1.61"]
        impl DataProvider<icu_datetime::provider::time_zones::TimeZoneFormatsV1Marker> for $provider {
            fn load(&self, req: DataRequest) -> Result<DataResponse<icu_datetime::provider::time_zones::TimeZoneFormatsV1Marker>, DataError> {
                time_zone::formats_v1::lookup(&req.locale)
                    .map(zerofrom::ZeroFrom::zero_from)
                    .map(DataPayload::from_owned)
                    .map(|payload| DataResponse {
                        metadata: Default::default(),
                        payload: Some(payload),
                    })
                    .ok_or_else(|| DataErrorKind::MissingLocale.with_req(icu_datetime::provider::time_zones::TimeZoneFormatsV1Marker::KEY, req))
            }
        }
        #[cfg(feature = "icu_decimal")]
        #[clippy::msrv = "1.61"]
        impl DataProvider<icu_decimal::provider::DecimalSymbolsV1Marker> for $provider {
            fn load(&self, req: DataRequest) -> Result<DataResponse<icu_decimal::provider::DecimalSymbolsV1Marker>, DataError> {
                decimal::symbols_v1::lookup(&req.locale)
                    .map(zerofrom::ZeroFrom::zero_from)
                    .map(DataPayload::from_owned)
                    .map(|payload| DataResponse {
                        metadata: Default::default(),
                        payload: Some(payload),
                    })
                    .ok_or_else(|| DataErrorKind::MissingLocale.with_req(icu_decimal::provider::DecimalSymbolsV1Marker::KEY, req))
            }
        }
        #[cfg(feature = "icu_displaynames")]
        #[clippy::msrv = "1.61"]
        impl DataProvider<icu_displaynames::provider::LanguageDisplayNamesV1Marker> for $provider {
            fn load(&self, req: DataRequest) -> Result<DataResponse<icu_displaynames::provider::LanguageDisplayNamesV1Marker>, DataError> {
                displaynames::languages_v1::lookup(&req.locale)
                    .map(zerofrom::ZeroFrom::zero_from)
                    .map(DataPayload::from_owned)
                    .map(|payload| DataResponse {
                        metadata: Default::default(),
                        payload: Some(payload),
                    })
                    .ok_or_else(|| DataErrorKind::MissingLocale.with_req(icu_displaynames::provider::LanguageDisplayNamesV1Marker::KEY, req))
            }
        }
        #[cfg(feature = "icu_displaynames")]
        #[clippy::msrv = "1.61"]
        impl DataProvider<icu_displaynames::provider::LocaleDisplayNamesV1Marker> for $provider {
            fn load(&self, req: DataRequest) -> Result<DataResponse<icu_displaynames::provider::LocaleDisplayNamesV1Marker>, DataError> {
                displaynames::locales_v1::lookup(&req.locale)
                    .map(zerofrom::ZeroFrom::zero_from)
                    .map(DataPayload::from_owned)
                    .map(|payload| DataResponse {
                        metadata: Default::default(),
                        payload: Some(payload),
                    })
                    .ok_or_else(|| DataErrorKind::MissingLocale.with_req(icu_displaynames::provider::LocaleDisplayNamesV1Marker::KEY, req))
            }
        }
        #[cfg(feature = "icu_displaynames")]
        #[clippy::msrv = "1.61"]
        impl DataProvider<icu_displaynames::provider::RegionDisplayNamesV1Marker> for $provider {
            fn load(&self, req: DataRequest) -> Result<DataResponse<icu_displaynames::provider::RegionDisplayNamesV1Marker>, DataError> {
                displaynames::regions_v1::lookup(&req.locale)
                    .map(zerofrom::ZeroFrom::zero_from)
                    .map(DataPayload::from_owned)
                    .map(|payload| DataResponse {
                        metadata: Default::default(),
                        payload: Some(payload),
                    })
                    .ok_or_else(|| DataErrorKind::MissingLocale.with_req(icu_displaynames::provider::RegionDisplayNamesV1Marker::KEY, req))
            }
        }
        #[cfg(feature = "icu_displaynames")]
        #[clippy::msrv = "1.61"]
        impl DataProvider<icu_displaynames::provider::ScriptDisplayNamesV1Marker> for $provider {
            fn load(&self, req: DataRequest) -> Result<DataResponse<icu_displaynames::provider::ScriptDisplayNamesV1Marker>, DataError> {
                displaynames::scripts_v1::lookup(&req.locale)
                    .map(zerofrom::ZeroFrom::zero_from)
                    .map(DataPayload::from_owned)
                    .map(|payload| DataResponse {
                        metadata: Default::default(),
                        payload: Some(payload),
                    })
                    .ok_or_else(|| DataErrorKind::MissingLocale.with_req(icu_displaynames::provider::ScriptDisplayNamesV1Marker::KEY, req))
            }
        }
        #[cfg(feature = "icu_displaynames")]
        #[clippy::msrv = "1.61"]
        impl DataProvider<icu_displaynames::provider::VariantDisplayNamesV1Marker> for $provider {
            fn load(&self, req: DataRequest) -> Result<DataResponse<icu_displaynames::provider::VariantDisplayNamesV1Marker>, DataError> {
                displaynames::variants_v1::lookup(&req.locale)
                    .map(zerofrom::ZeroFrom::zero_from)
                    .map(DataPayload::from_owned)
                    .map(|payload| DataResponse {
                        metadata: Default::default(),
                        payload: Some(payload),
                    })
                    .ok_or_else(|| DataErrorKind::MissingLocale.with_req(icu_displaynames::provider::VariantDisplayNamesV1Marker::KEY, req))
            }
        }
        #[cfg(feature = "icu_list")]
        #[clippy::msrv = "1.61"]
        impl DataProvider<icu_list::provider::AndListV1Marker> for $provider {
            fn load(&self, req: DataRequest) -> Result<DataResponse<icu_list::provider::AndListV1Marker>, DataError> {
                list::and_v1::lookup(&req.locale)
                    .map(zerofrom::ZeroFrom::zero_from)
                    .map(DataPayload::from_owned)
                    .map(|payload| DataResponse {
                        metadata: Default::default(),
                        payload: Some(payload),
                    })
                    .ok_or_else(|| DataErrorKind::MissingLocale.with_req(icu_list::provider::AndListV1Marker::KEY, req))
            }
        }
        #[cfg(feature = "icu_list")]
        #[clippy::msrv = "1.61"]
        impl DataProvider<icu_list::provider::OrListV1Marker> for $provider {
            fn load(&self, req: DataRequest) -> Result<DataResponse<icu_list::provider::OrListV1Marker>, DataError> {
                list::or_v1::lookup(&req.locale)
                    .map(zerofrom::ZeroFrom::zero_from)
                    .map(DataPayload::from_owned)
                    .map(|payload| DataResponse {
                        metadata: Default::default(),
                        payload: Some(payload),
                    })
                    .ok_or_else(|| DataErrorKind::MissingLocale.with_req(icu_list::provider::OrListV1Marker::KEY, req))
            }
        }
        #[cfg(feature = "icu_list")]
        #[clippy::msrv = "1.61"]
        impl DataProvider<icu_list::provider::UnitListV1Marker> for $provider {
            fn load(&self, req: DataRequest) -> Result<DataResponse<icu_list::provider::UnitListV1Marker>, DataError> {
                list::unit_v1::lookup(&req.locale)
                    .map(zerofrom::ZeroFrom::zero_from)
                    .map(DataPayload::from_owned)
                    .map(|payload| DataResponse {
                        metadata: Default::default(),
                        payload: Some(payload),
                    })
                    .ok_or_else(|| DataErrorKind::MissingLocale.with_req(icu_list::provider::UnitListV1Marker::KEY, req))
            }
        }
        #[cfg(feature = "icu_locid_transform")]
        #[clippy::msrv = "1.61"]
        impl DataProvider<icu_locid_transform::provider::AliasesV1Marker> for $provider {
            fn load(&self, req: DataRequest) -> Result<DataResponse<icu_locid_transform::provider::AliasesV1Marker>, DataError> {
                locid_transform::aliases_v1::lookup(&req.locale)
                    .map(zerofrom::ZeroFrom::zero_from)
                    .map(DataPayload::from_owned)
                    .map(|payload| DataResponse {
                        metadata: Default::default(),
                        payload: Some(payload),
                    })
                    .ok_or_else(|| DataErrorKind::MissingLocale.with_req(icu_locid_transform::provider::AliasesV1Marker::KEY, req))
            }
        }
        #[cfg(feature = "icu_locid_transform")]
        #[clippy::msrv = "1.61"]
        impl DataProvider<icu_locid_transform::provider::DirectionalityV1Marker> for $provider {
            fn load(&self, req: DataRequest) -> Result<DataResponse<icu_locid_transform::provider::DirectionalityV1Marker>, DataError> {
                locid_transform::directionality_v1::lookup(&req.locale)
                    .map(zerofrom::ZeroFrom::zero_from)
                    .map(DataPayload::from_owned)
                    .map(|payload| DataResponse {
                        metadata: Default::default(),
                        payload: Some(payload),
                    })
                    .ok_or_else(|| DataErrorKind::MissingLocale.with_req(icu_locid_transform::provider::DirectionalityV1Marker::KEY, req))
            }
        }
        #[cfg(feature = "icu_locid_transform")]
        #[clippy::msrv = "1.61"]
        impl DataProvider<icu_locid_transform::provider::LikelySubtagsExtendedV1Marker> for $provider {
            fn load(&self, req: DataRequest) -> Result<DataResponse<icu_locid_transform::provider::LikelySubtagsExtendedV1Marker>, DataError> {
                locid_transform::likelysubtags_ext_v1::lookup(&req.locale)
                    .map(zerofrom::ZeroFrom::zero_from)
                    .map(DataPayload::from_owned)
                    .map(|payload| DataResponse {
                        metadata: Default::default(),
                        payload: Some(payload),
                    })
                    .ok_or_else(|| DataErrorKind::MissingLocale.with_req(icu_locid_transform::provider::LikelySubtagsExtendedV1Marker::KEY, req))
            }
        }
        #[cfg(feature = "icu_locid_transform")]
        #[clippy::msrv = "1.61"]
        impl DataProvider<icu_locid_transform::provider::LikelySubtagsForLanguageV1Marker> for $provider {
            fn load(&self, req: DataRequest) -> Result<DataResponse<icu_locid_transform::provider::LikelySubtagsForLanguageV1Marker>, DataError> {
                locid_transform::likelysubtags_l_v1::lookup(&req.locale)
                    .map(zerofrom::ZeroFrom::zero_from)
                    .map(DataPayload::from_owned)
                    .map(|payload| DataResponse {
                        metadata: Default::default(),
                        payload: Some(payload),
                    })
                    .ok_or_else(|| DataErrorKind::MissingLocale.with_req(icu_locid_transform::provider::LikelySubtagsForLanguageV1Marker::KEY, req))
            }
        }
        #[cfg(feature = "icu_locid_transform")]
        #[clippy::msrv = "1.61"]
        impl DataProvider<icu_locid_transform::provider::LikelySubtagsForScriptRegionV1Marker> for $provider {
            fn load(&self, req: DataRequest) -> Result<DataResponse<icu_locid_transform::provider::LikelySubtagsForScriptRegionV1Marker>, DataError> {
                locid_transform::likelysubtags_sr_v1::lookup(&req.locale)
                    .map(zerofrom::ZeroFrom::zero_from)
                    .map(DataPayload::from_owned)
                    .map(|payload| DataResponse {
                        metadata: Default::default(),
                        payload: Some(payload),
                    })
                    .ok_or_else(|| {
                        DataErrorKind::MissingLocale.with_req(icu_locid_transform::provider::LikelySubtagsForScriptRegionV1Marker::KEY, req)
                    })
            }
        }
        #[cfg(feature = "icu_locid_transform")]
        #[clippy::msrv = "1.61"]
        impl DataProvider<icu_locid_transform::provider::LikelySubtagsV1Marker> for $provider {
            fn load(&self, req: DataRequest) -> Result<DataResponse<icu_locid_transform::provider::LikelySubtagsV1Marker>, DataError> {
                locid_transform::likelysubtags_v1::lookup(&req.locale)
                    .map(zerofrom::ZeroFrom::zero_from)
                    .map(DataPayload::from_owned)
                    .map(|payload| DataResponse {
                        metadata: Default::default(),
                        payload: Some(payload),
                    })
                    .ok_or_else(|| DataErrorKind::MissingLocale.with_req(icu_locid_transform::provider::LikelySubtagsV1Marker::KEY, req))
            }
        }
        #[cfg(feature = "icu_normalizer")]
        #[clippy::msrv = "1.61"]
        impl DataProvider<icu_normalizer::provider::CanonicalCompositionsV1Marker> for $provider {
            fn load(&self, req: DataRequest) -> Result<DataResponse<icu_normalizer::provider::CanonicalCompositionsV1Marker>, DataError> {
                normalizer::comp_v1::lookup(&req.locale)
                    .map(zerofrom::ZeroFrom::zero_from)
                    .map(DataPayload::from_owned)
                    .map(|payload| DataResponse {
                        metadata: Default::default(),
                        payload: Some(payload),
                    })
                    .ok_or_else(|| DataErrorKind::MissingLocale.with_req(icu_normalizer::provider::CanonicalCompositionsV1Marker::KEY, req))
            }
        }
        #[cfg(feature = "icu_normalizer")]
        #[clippy::msrv = "1.61"]
        impl DataProvider<icu_normalizer::provider::CanonicalDecompositionDataV1Marker> for $provider {
            fn load(&self, req: DataRequest) -> Result<DataResponse<icu_normalizer::provider::CanonicalDecompositionDataV1Marker>, DataError> {
                normalizer::nfd_v1::lookup(&req.locale)
                    .map(zerofrom::ZeroFrom::zero_from)
                    .map(DataPayload::from_owned)
                    .map(|payload| DataResponse {
                        metadata: Default::default(),
                        payload: Some(payload),
                    })
                    .ok_or_else(|| DataErrorKind::MissingLocale.with_req(icu_normalizer::provider::CanonicalDecompositionDataV1Marker::KEY, req))
            }
        }
        #[cfg(feature = "icu_normalizer")]
        #[clippy::msrv = "1.61"]
        impl DataProvider<icu_normalizer::provider::CanonicalDecompositionTablesV1Marker> for $provider {
            fn load(&self, req: DataRequest) -> Result<DataResponse<icu_normalizer::provider::CanonicalDecompositionTablesV1Marker>, DataError> {
                normalizer::nfdex_v1::lookup(&req.locale)
                    .map(zerofrom::ZeroFrom::zero_from)
                    .map(DataPayload::from_owned)
                    .map(|payload| DataResponse {
                        metadata: Default::default(),
                        payload: Some(payload),
                    })
                    .ok_or_else(|| DataErrorKind::MissingLocale.with_req(icu_normalizer::provider::CanonicalDecompositionTablesV1Marker::KEY, req))
            }
        }
        #[cfg(feature = "icu_normalizer")]
        #[clippy::msrv = "1.61"]
        impl DataProvider<icu_normalizer::provider::CompatibilityDecompositionSupplementV1Marker> for $provider {
            fn load(
                &self,
                req: DataRequest,
            ) -> Result<DataResponse<icu_normalizer::provider::CompatibilityDecompositionSupplementV1Marker>, DataError> {
                normalizer::nfkd_v1::lookup(&req.locale)
                    .map(zerofrom::ZeroFrom::zero_from)
                    .map(DataPayload::from_owned)
                    .map(|payload| DataResponse {
                        metadata: Default::default(),
                        payload: Some(payload),
                    })
                    .ok_or_else(|| {
                        DataErrorKind::MissingLocale.with_req(icu_normalizer::provider::CompatibilityDecompositionSupplementV1Marker::KEY, req)
                    })
            }
        }
        #[cfg(feature = "icu_normalizer")]
        #[clippy::msrv = "1.61"]
        impl DataProvider<icu_normalizer::provider::CompatibilityDecompositionTablesV1Marker> for $provider {
            fn load(&self, req: DataRequest) -> Result<DataResponse<icu_normalizer::provider::CompatibilityDecompositionTablesV1Marker>, DataError> {
                normalizer::nfkdex_v1::lookup(&req.locale)
                    .map(zerofrom::ZeroFrom::zero_from)
                    .map(DataPayload::from_owned)
                    .map(|payload| DataResponse {
                        metadata: Default::default(),
                        payload: Some(payload),
                    })
                    .ok_or_else(|| {
                        DataErrorKind::MissingLocale.with_req(icu_normalizer::provider::CompatibilityDecompositionTablesV1Marker::KEY, req)
                    })
            }
        }
        #[cfg(feature = "icu_normalizer")]
        #[clippy::msrv = "1.61"]
        impl DataProvider<icu_normalizer::provider::NonRecursiveDecompositionSupplementV1Marker> for $provider {
            fn load(
                &self,
                req: DataRequest,
            ) -> Result<DataResponse<icu_normalizer::provider::NonRecursiveDecompositionSupplementV1Marker>, DataError> {
                normalizer::decomp_v1::lookup(&req.locale)
                    .map(zerofrom::ZeroFrom::zero_from)
                    .map(DataPayload::from_owned)
                    .map(|payload| DataResponse {
                        metadata: Default::default(),
                        payload: Some(payload),
                    })
                    .ok_or_else(|| {
                        DataErrorKind::MissingLocale.with_req(icu_normalizer::provider::NonRecursiveDecompositionSupplementV1Marker::KEY, req)
                    })
            }
        }
        #[cfg(feature = "icu_normalizer")]
        #[clippy::msrv = "1.61"]
        impl DataProvider<icu_normalizer::provider::Uts46DecompositionSupplementV1Marker> for $provider {
            fn load(&self, req: DataRequest) -> Result<DataResponse<icu_normalizer::provider::Uts46DecompositionSupplementV1Marker>, DataError> {
                normalizer::uts46d_v1::lookup(&req.locale)
                    .map(zerofrom::ZeroFrom::zero_from)
                    .map(DataPayload::from_owned)
                    .map(|payload| DataResponse {
                        metadata: Default::default(),
                        payload: Some(payload),
                    })
                    .ok_or_else(|| DataErrorKind::MissingLocale.with_req(icu_normalizer::provider::Uts46DecompositionSupplementV1Marker::KEY, req))
            }
        }
        #[cfg(feature = "icu_plurals")]
        #[clippy::msrv = "1.61"]
        impl DataProvider<icu_plurals::provider::CardinalV1Marker> for $provider {
            fn load(&self, req: DataRequest) -> Result<DataResponse<icu_plurals::provider::CardinalV1Marker>, DataError> {
                plurals::cardinal_v1::lookup(&req.locale)
                    .map(zerofrom::ZeroFrom::zero_from)
                    .map(DataPayload::from_owned)
                    .map(|payload| DataResponse {
                        metadata: Default::default(),
                        payload: Some(payload),
                    })
                    .ok_or_else(|| DataErrorKind::MissingLocale.with_req(icu_plurals::provider::CardinalV1Marker::KEY, req))
            }
        }
        #[cfg(feature = "icu_plurals")]
        #[clippy::msrv = "1.61"]
        impl DataProvider<icu_plurals::provider::OrdinalV1Marker> for $provider {
            fn load(&self, req: DataRequest) -> Result<DataResponse<icu_plurals::provider::OrdinalV1Marker>, DataError> {
                plurals::ordinal_v1::lookup(&req.locale)
                    .map(zerofrom::ZeroFrom::zero_from)
                    .map(DataPayload::from_owned)
                    .map(|payload| DataResponse {
                        metadata: Default::default(),
                        payload: Some(payload),
                    })
                    .ok_or_else(|| DataErrorKind::MissingLocale.with_req(icu_plurals::provider::OrdinalV1Marker::KEY, req))
            }
        }
        #[cfg(feature = "icu_properties")]
        #[clippy::msrv = "1.61"]
        impl DataProvider<icu_properties::provider::AlnumV1Marker> for $provider {
            fn load(&self, req: DataRequest) -> Result<DataResponse<icu_properties::provider::AlnumV1Marker>, DataError> {
                props::alnum_v1::lookup(&req.locale)
                    .map(zerofrom::ZeroFrom::zero_from)
                    .map(DataPayload::from_owned)
                    .map(|payload| DataResponse {
                        metadata: Default::default(),
                        payload: Some(payload),
                    })
                    .ok_or_else(|| DataErrorKind::MissingLocale.with_req(icu_properties::provider::AlnumV1Marker::KEY, req))
            }
        }
        #[cfg(feature = "icu_properties")]
        #[clippy::msrv = "1.61"]
        impl DataProvider<icu_properties::provider::AlphabeticV1Marker> for $provider {
            fn load(&self, req: DataRequest) -> Result<DataResponse<icu_properties::provider::AlphabeticV1Marker>, DataError> {
                props::alpha_v1::lookup(&req.locale)
                    .map(zerofrom::ZeroFrom::zero_from)
                    .map(DataPayload::from_owned)
                    .map(|payload| DataResponse {
                        metadata: Default::default(),
                        payload: Some(payload),
                    })
                    .ok_or_else(|| DataErrorKind::MissingLocale.with_req(icu_properties::provider::AlphabeticV1Marker::KEY, req))
            }
        }
        #[cfg(feature = "icu_properties")]
        #[clippy::msrv = "1.61"]
        impl DataProvider<icu_properties::provider::AsciiHexDigitV1Marker> for $provider {
            fn load(&self, req: DataRequest) -> Result<DataResponse<icu_properties::provider::AsciiHexDigitV1Marker>, DataError> {
                props::ahex_v1::lookup(&req.locale)
                    .map(zerofrom::ZeroFrom::zero_from)
                    .map(DataPayload::from_owned)
                    .map(|payload| DataResponse {
                        metadata: Default::default(),
                        payload: Some(payload),
                    })
                    .ok_or_else(|| DataErrorKind::MissingLocale.with_req(icu_properties::provider::AsciiHexDigitV1Marker::KEY, req))
            }
        }
        #[cfg(feature = "icu_properties")]
        #[clippy::msrv = "1.61"]
        impl DataProvider<icu_properties::provider::BasicEmojiV1Marker> for $provider {
            fn load(&self, req: DataRequest) -> Result<DataResponse<icu_properties::provider::BasicEmojiV1Marker>, DataError> {
                props::basic_emoji_v1::lookup(&req.locale)
                    .map(zerofrom::ZeroFrom::zero_from)
                    .map(DataPayload::from_owned)
                    .map(|payload| DataResponse {
                        metadata: Default::default(),
                        payload: Some(payload),
                    })
                    .ok_or_else(|| DataErrorKind::MissingLocale.with_req(icu_properties::provider::BasicEmojiV1Marker::KEY, req))
            }
        }
        #[cfg(feature = "icu_properties")]
        #[clippy::msrv = "1.61"]
        impl DataProvider<icu_properties::provider::BidiClassNameToValueV1Marker> for $provider {
            fn load(&self, req: DataRequest) -> Result<DataResponse<icu_properties::provider::BidiClassNameToValueV1Marker>, DataError> {
                propnames::from::bc_v1::lookup(&req.locale)
                    .map(zerofrom::ZeroFrom::zero_from)
                    .map(DataPayload::from_owned)
                    .map(|payload| DataResponse {
                        metadata: Default::default(),
                        payload: Some(payload),
                    })
                    .ok_or_else(|| DataErrorKind::MissingLocale.with_req(icu_properties::provider::BidiClassNameToValueV1Marker::KEY, req))
            }
        }
        #[cfg(feature = "icu_properties")]
        #[clippy::msrv = "1.61"]
        impl DataProvider<icu_properties::provider::BidiClassV1Marker> for $provider {
            fn load(&self, req: DataRequest) -> Result<DataResponse<icu_properties::provider::BidiClassV1Marker>, DataError> {
                props::bc_v1::lookup(&req.locale)
                    .map(zerofrom::ZeroFrom::zero_from)
                    .map(DataPayload::from_owned)
                    .map(|payload| DataResponse {
                        metadata: Default::default(),
                        payload: Some(payload),
                    })
                    .ok_or_else(|| DataErrorKind::MissingLocale.with_req(icu_properties::provider::BidiClassV1Marker::KEY, req))
            }
        }
        #[cfg(feature = "icu_properties")]
        #[clippy::msrv = "1.61"]
        impl DataProvider<icu_properties::provider::BidiClassValueToLongNameV1Marker> for $provider {
            fn load(&self, req: DataRequest) -> Result<DataResponse<icu_properties::provider::BidiClassValueToLongNameV1Marker>, DataError> {
                propnames::to::long::linear::bc_v1::lookup(&req.locale)
                    .map(zerofrom::ZeroFrom::zero_from)
                    .map(DataPayload::from_owned)
                    .map(|payload| DataResponse {
                        metadata: Default::default(),
                        payload: Some(payload),
                    })
                    .ok_or_else(|| DataErrorKind::MissingLocale.with_req(icu_properties::provider::BidiClassValueToLongNameV1Marker::KEY, req))
            }
        }
        #[cfg(feature = "icu_properties")]
        #[clippy::msrv = "1.61"]
        impl DataProvider<icu_properties::provider::BidiClassValueToShortNameV1Marker> for $provider {
            fn load(&self, req: DataRequest) -> Result<DataResponse<icu_properties::provider::BidiClassValueToShortNameV1Marker>, DataError> {
                propnames::to::short::linear::bc_v1::lookup(&req.locale)
                    .map(zerofrom::ZeroFrom::zero_from)
                    .map(DataPayload::from_owned)
                    .map(|payload| DataResponse {
                        metadata: Default::default(),
                        payload: Some(payload),
                    })
                    .ok_or_else(|| DataErrorKind::MissingLocale.with_req(icu_properties::provider::BidiClassValueToShortNameV1Marker::KEY, req))
            }
        }
        #[cfg(feature = "icu_properties")]
        #[clippy::msrv = "1.61"]
        impl DataProvider<icu_properties::provider::BidiControlV1Marker> for $provider {
            fn load(&self, req: DataRequest) -> Result<DataResponse<icu_properties::provider::BidiControlV1Marker>, DataError> {
                props::bidi_c_v1::lookup(&req.locale)
                    .map(zerofrom::ZeroFrom::zero_from)
                    .map(DataPayload::from_owned)
                    .map(|payload| DataResponse {
                        metadata: Default::default(),
                        payload: Some(payload),
                    })
                    .ok_or_else(|| DataErrorKind::MissingLocale.with_req(icu_properties::provider::BidiControlV1Marker::KEY, req))
            }
        }
        #[cfg(feature = "icu_properties")]
        #[clippy::msrv = "1.61"]
        impl DataProvider<icu_properties::provider::BidiMirroredV1Marker> for $provider {
            fn load(&self, req: DataRequest) -> Result<DataResponse<icu_properties::provider::BidiMirroredV1Marker>, DataError> {
                props::bidi_m_v1::lookup(&req.locale)
                    .map(zerofrom::ZeroFrom::zero_from)
                    .map(DataPayload::from_owned)
                    .map(|payload| DataResponse {
                        metadata: Default::default(),
                        payload: Some(payload),
                    })
                    .ok_or_else(|| DataErrorKind::MissingLocale.with_req(icu_properties::provider::BidiMirroredV1Marker::KEY, req))
            }
        }
        #[cfg(feature = "icu_properties")]
        #[clippy::msrv = "1.61"]
        impl DataProvider<icu_properties::provider::BlankV1Marker> for $provider {
            fn load(&self, req: DataRequest) -> Result<DataResponse<icu_properties::provider::BlankV1Marker>, DataError> {
                props::blank_v1::lookup(&req.locale)
                    .map(zerofrom::ZeroFrom::zero_from)
                    .map(DataPayload::from_owned)
                    .map(|payload| DataResponse {
                        metadata: Default::default(),
                        payload: Some(payload),
                    })
                    .ok_or_else(|| DataErrorKind::MissingLocale.with_req(icu_properties::provider::BlankV1Marker::KEY, req))
            }
        }
        #[cfg(feature = "icu_properties")]
        #[clippy::msrv = "1.61"]
        impl DataProvider<icu_properties::provider::CanonicalCombiningClassNameToValueV1Marker> for $provider {
            fn load(
                &self,
                req: DataRequest,
            ) -> Result<DataResponse<icu_properties::provider::CanonicalCombiningClassNameToValueV1Marker>, DataError> {
                propnames::from::ccc_v1::lookup(&req.locale)
                    .map(zerofrom::ZeroFrom::zero_from)
                    .map(DataPayload::from_owned)
                    .map(|payload| DataResponse {
                        metadata: Default::default(),
                        payload: Some(payload),
                    })
                    .ok_or_else(|| {
                        DataErrorKind::MissingLocale.with_req(icu_properties::provider::CanonicalCombiningClassNameToValueV1Marker::KEY, req)
                    })
            }
        }
        #[cfg(feature = "icu_properties")]
        #[clippy::msrv = "1.61"]
        impl DataProvider<icu_properties::provider::CanonicalCombiningClassV1Marker> for $provider {
            fn load(&self, req: DataRequest) -> Result<DataResponse<icu_properties::provider::CanonicalCombiningClassV1Marker>, DataError> {
                props::ccc_v1::lookup(&req.locale)
                    .map(zerofrom::ZeroFrom::zero_from)
                    .map(DataPayload::from_owned)
                    .map(|payload| DataResponse {
                        metadata: Default::default(),
                        payload: Some(payload),
                    })
                    .ok_or_else(|| DataErrorKind::MissingLocale.with_req(icu_properties::provider::CanonicalCombiningClassV1Marker::KEY, req))
            }
        }
        #[cfg(feature = "icu_properties")]
        #[clippy::msrv = "1.61"]
        impl DataProvider<icu_properties::provider::CanonicalCombiningClassValueToLongNameV1Marker> for $provider {
            fn load(
                &self,
                req: DataRequest,
            ) -> Result<DataResponse<icu_properties::provider::CanonicalCombiningClassValueToLongNameV1Marker>, DataError> {
                propnames::to::long::sparse::ccc_v1::lookup(&req.locale)
                    .map(zerofrom::ZeroFrom::zero_from)
                    .map(DataPayload::from_owned)
                    .map(|payload| DataResponse {
                        metadata: Default::default(),
                        payload: Some(payload),
                    })
                    .ok_or_else(|| {
                        DataErrorKind::MissingLocale.with_req(icu_properties::provider::CanonicalCombiningClassValueToLongNameV1Marker::KEY, req)
                    })
            }
        }
        #[cfg(feature = "icu_properties")]
        #[clippy::msrv = "1.61"]
        impl DataProvider<icu_properties::provider::CanonicalCombiningClassValueToShortNameV1Marker> for $provider {
            fn load(
                &self,
                req: DataRequest,
            ) -> Result<DataResponse<icu_properties::provider::CanonicalCombiningClassValueToShortNameV1Marker>, DataError> {
                propnames::to::short::sparse::ccc_v1::lookup(&req.locale)
                    .map(zerofrom::ZeroFrom::zero_from)
                    .map(DataPayload::from_owned)
                    .map(|payload| DataResponse {
                        metadata: Default::default(),
                        payload: Some(payload),
                    })
                    .ok_or_else(|| {
                        DataErrorKind::MissingLocale.with_req(icu_properties::provider::CanonicalCombiningClassValueToShortNameV1Marker::KEY, req)
                    })
            }
        }
        #[cfg(feature = "icu_properties")]
        #[clippy::msrv = "1.61"]
        impl DataProvider<icu_properties::provider::CaseIgnorableV1Marker> for $provider {
            fn load(&self, req: DataRequest) -> Result<DataResponse<icu_properties::provider::CaseIgnorableV1Marker>, DataError> {
                props::ci_v1::lookup(&req.locale)
                    .map(zerofrom::ZeroFrom::zero_from)
                    .map(DataPayload::from_owned)
                    .map(|payload| DataResponse {
                        metadata: Default::default(),
                        payload: Some(payload),
                    })
                    .ok_or_else(|| DataErrorKind::MissingLocale.with_req(icu_properties::provider::CaseIgnorableV1Marker::KEY, req))
            }
        }
        #[cfg(feature = "icu_properties")]
        #[clippy::msrv = "1.61"]
        impl DataProvider<icu_properties::provider::CaseSensitiveV1Marker> for $provider {
            fn load(&self, req: DataRequest) -> Result<DataResponse<icu_properties::provider::CaseSensitiveV1Marker>, DataError> {
                props::sensitive_v1::lookup(&req.locale)
                    .map(zerofrom::ZeroFrom::zero_from)
                    .map(DataPayload::from_owned)
                    .map(|payload| DataResponse {
                        metadata: Default::default(),
                        payload: Some(payload),
                    })
                    .ok_or_else(|| DataErrorKind::MissingLocale.with_req(icu_properties::provider::CaseSensitiveV1Marker::KEY, req))
            }
        }
        #[cfg(feature = "icu_properties")]
        #[clippy::msrv = "1.61"]
        impl DataProvider<icu_properties::provider::CasedV1Marker> for $provider {
            fn load(&self, req: DataRequest) -> Result<DataResponse<icu_properties::provider::CasedV1Marker>, DataError> {
                props::cased_v1::lookup(&req.locale)
                    .map(zerofrom::ZeroFrom::zero_from)
                    .map(DataPayload::from_owned)
                    .map(|payload| DataResponse {
                        metadata: Default::default(),
                        payload: Some(payload),
                    })
                    .ok_or_else(|| DataErrorKind::MissingLocale.with_req(icu_properties::provider::CasedV1Marker::KEY, req))
            }
        }
        #[cfg(feature = "icu_properties")]
        #[clippy::msrv = "1.61"]
        impl DataProvider<icu_properties::provider::ChangesWhenCasefoldedV1Marker> for $provider {
            fn load(&self, req: DataRequest) -> Result<DataResponse<icu_properties::provider::ChangesWhenCasefoldedV1Marker>, DataError> {
                props::cwcf_v1::lookup(&req.locale)
                    .map(zerofrom::ZeroFrom::zero_from)
                    .map(DataPayload::from_owned)
                    .map(|payload| DataResponse {
                        metadata: Default::default(),
                        payload: Some(payload),
                    })
                    .ok_or_else(|| DataErrorKind::MissingLocale.with_req(icu_properties::provider::ChangesWhenCasefoldedV1Marker::KEY, req))
            }
        }
        #[cfg(feature = "icu_properties")]
        #[clippy::msrv = "1.61"]
        impl DataProvider<icu_properties::provider::ChangesWhenCasemappedV1Marker> for $provider {
            fn load(&self, req: DataRequest) -> Result<DataResponse<icu_properties::provider::ChangesWhenCasemappedV1Marker>, DataError> {
                props::cwcm_v1::lookup(&req.locale)
                    .map(zerofrom::ZeroFrom::zero_from)
                    .map(DataPayload::from_owned)
                    .map(|payload| DataResponse {
                        metadata: Default::default(),
                        payload: Some(payload),
                    })
                    .ok_or_else(|| DataErrorKind::MissingLocale.with_req(icu_properties::provider::ChangesWhenCasemappedV1Marker::KEY, req))
            }
        }
        #[cfg(feature = "icu_properties")]
        #[clippy::msrv = "1.61"]
        impl DataProvider<icu_properties::provider::ChangesWhenLowercasedV1Marker> for $provider {
            fn load(&self, req: DataRequest) -> Result<DataResponse<icu_properties::provider::ChangesWhenLowercasedV1Marker>, DataError> {
                props::cwl_v1::lookup(&req.locale)
                    .map(zerofrom::ZeroFrom::zero_from)
                    .map(DataPayload::from_owned)
                    .map(|payload| DataResponse {
                        metadata: Default::default(),
                        payload: Some(payload),
                    })
                    .ok_or_else(|| DataErrorKind::MissingLocale.with_req(icu_properties::provider::ChangesWhenLowercasedV1Marker::KEY, req))
            }
        }
        #[cfg(feature = "icu_properties")]
        #[clippy::msrv = "1.61"]
        impl DataProvider<icu_properties::provider::ChangesWhenNfkcCasefoldedV1Marker> for $provider {
            fn load(&self, req: DataRequest) -> Result<DataResponse<icu_properties::provider::ChangesWhenNfkcCasefoldedV1Marker>, DataError> {
                props::cwkcf_v1::lookup(&req.locale)
                    .map(zerofrom::ZeroFrom::zero_from)
                    .map(DataPayload::from_owned)
                    .map(|payload| DataResponse {
                        metadata: Default::default(),
                        payload: Some(payload),
                    })
                    .ok_or_else(|| DataErrorKind::MissingLocale.with_req(icu_properties::provider::ChangesWhenNfkcCasefoldedV1Marker::KEY, req))
            }
        }
        #[cfg(feature = "icu_properties")]
        #[clippy::msrv = "1.61"]
        impl DataProvider<icu_properties::provider::ChangesWhenTitlecasedV1Marker> for $provider {
            fn load(&self, req: DataRequest) -> Result<DataResponse<icu_properties::provider::ChangesWhenTitlecasedV1Marker>, DataError> {
                props::cwt_v1::lookup(&req.locale)
                    .map(zerofrom::ZeroFrom::zero_from)
                    .map(DataPayload::from_owned)
                    .map(|payload| DataResponse {
                        metadata: Default::default(),
                        payload: Some(payload),
                    })
                    .ok_or_else(|| DataErrorKind::MissingLocale.with_req(icu_properties::provider::ChangesWhenTitlecasedV1Marker::KEY, req))
            }
        }
        #[cfg(feature = "icu_properties")]
        #[clippy::msrv = "1.61"]
        impl DataProvider<icu_properties::provider::ChangesWhenUppercasedV1Marker> for $provider {
            fn load(&self, req: DataRequest) -> Result<DataResponse<icu_properties::provider::ChangesWhenUppercasedV1Marker>, DataError> {
                props::cwu_v1::lookup(&req.locale)
                    .map(zerofrom::ZeroFrom::zero_from)
                    .map(DataPayload::from_owned)
                    .map(|payload| DataResponse {
                        metadata: Default::default(),
                        payload: Some(payload),
                    })
                    .ok_or_else(|| DataErrorKind::MissingLocale.with_req(icu_properties::provider::ChangesWhenUppercasedV1Marker::KEY, req))
            }
        }
        #[cfg(feature = "icu_properties")]
        #[clippy::msrv = "1.61"]
        impl DataProvider<icu_properties::provider::DashV1Marker> for $provider {
            fn load(&self, req: DataRequest) -> Result<DataResponse<icu_properties::provider::DashV1Marker>, DataError> {
                props::dash_v1::lookup(&req.locale)
                    .map(zerofrom::ZeroFrom::zero_from)
                    .map(DataPayload::from_owned)
                    .map(|payload| DataResponse {
                        metadata: Default::default(),
                        payload: Some(payload),
                    })
                    .ok_or_else(|| DataErrorKind::MissingLocale.with_req(icu_properties::provider::DashV1Marker::KEY, req))
            }
        }
        #[cfg(feature = "icu_properties")]
        #[clippy::msrv = "1.61"]
        impl DataProvider<icu_properties::provider::DefaultIgnorableCodePointV1Marker> for $provider {
            fn load(&self, req: DataRequest) -> Result<DataResponse<icu_properties::provider::DefaultIgnorableCodePointV1Marker>, DataError> {
                props::di_v1::lookup(&req.locale)
                    .map(zerofrom::ZeroFrom::zero_from)
                    .map(DataPayload::from_owned)
                    .map(|payload| DataResponse {
                        metadata: Default::default(),
                        payload: Some(payload),
                    })
                    .ok_or_else(|| DataErrorKind::MissingLocale.with_req(icu_properties::provider::DefaultIgnorableCodePointV1Marker::KEY, req))
            }
        }
        #[cfg(feature = "icu_properties")]
        #[clippy::msrv = "1.61"]
        impl DataProvider<icu_properties::provider::DeprecatedV1Marker> for $provider {
            fn load(&self, req: DataRequest) -> Result<DataResponse<icu_properties::provider::DeprecatedV1Marker>, DataError> {
                props::dep_v1::lookup(&req.locale)
                    .map(zerofrom::ZeroFrom::zero_from)
                    .map(DataPayload::from_owned)
                    .map(|payload| DataResponse {
                        metadata: Default::default(),
                        payload: Some(payload),
                    })
                    .ok_or_else(|| DataErrorKind::MissingLocale.with_req(icu_properties::provider::DeprecatedV1Marker::KEY, req))
            }
        }
        #[cfg(feature = "icu_properties")]
        #[clippy::msrv = "1.61"]
        impl DataProvider<icu_properties::provider::DiacriticV1Marker> for $provider {
            fn load(&self, req: DataRequest) -> Result<DataResponse<icu_properties::provider::DiacriticV1Marker>, DataError> {
                props::dia_v1::lookup(&req.locale)
                    .map(zerofrom::ZeroFrom::zero_from)
                    .map(DataPayload::from_owned)
                    .map(|payload| DataResponse {
                        metadata: Default::default(),
                        payload: Some(payload),
                    })
                    .ok_or_else(|| DataErrorKind::MissingLocale.with_req(icu_properties::provider::DiacriticV1Marker::KEY, req))
            }
        }
        #[cfg(feature = "icu_properties")]
        #[clippy::msrv = "1.61"]
        impl DataProvider<icu_properties::provider::EastAsianWidthNameToValueV1Marker> for $provider {
            fn load(&self, req: DataRequest) -> Result<DataResponse<icu_properties::provider::EastAsianWidthNameToValueV1Marker>, DataError> {
                propnames::from::ea_v1::lookup(&req.locale)
                    .map(zerofrom::ZeroFrom::zero_from)
                    .map(DataPayload::from_owned)
                    .map(|payload| DataResponse {
                        metadata: Default::default(),
                        payload: Some(payload),
                    })
                    .ok_or_else(|| DataErrorKind::MissingLocale.with_req(icu_properties::provider::EastAsianWidthNameToValueV1Marker::KEY, req))
            }
        }
        #[cfg(feature = "icu_properties")]
        #[clippy::msrv = "1.61"]
        impl DataProvider<icu_properties::provider::EastAsianWidthV1Marker> for $provider {
            fn load(&self, req: DataRequest) -> Result<DataResponse<icu_properties::provider::EastAsianWidthV1Marker>, DataError> {
                props::ea_v1::lookup(&req.locale)
                    .map(zerofrom::ZeroFrom::zero_from)
                    .map(DataPayload::from_owned)
                    .map(|payload| DataResponse {
                        metadata: Default::default(),
                        payload: Some(payload),
                    })
                    .ok_or_else(|| DataErrorKind::MissingLocale.with_req(icu_properties::provider::EastAsianWidthV1Marker::KEY, req))
            }
        }
        #[cfg(feature = "icu_properties")]
        #[clippy::msrv = "1.61"]
        impl DataProvider<icu_properties::provider::EastAsianWidthValueToLongNameV1Marker> for $provider {
            fn load(&self, req: DataRequest) -> Result<DataResponse<icu_properties::provider::EastAsianWidthValueToLongNameV1Marker>, DataError> {
                propnames::to::long::linear::ea_v1::lookup(&req.locale)
                    .map(zerofrom::ZeroFrom::zero_from)
                    .map(DataPayload::from_owned)
                    .map(|payload| DataResponse {
                        metadata: Default::default(),
                        payload: Some(payload),
                    })
                    .ok_or_else(|| DataErrorKind::MissingLocale.with_req(icu_properties::provider::EastAsianWidthValueToLongNameV1Marker::KEY, req))
            }
        }
        #[cfg(feature = "icu_properties")]
        #[clippy::msrv = "1.61"]
        impl DataProvider<icu_properties::provider::EastAsianWidthValueToShortNameV1Marker> for $provider {
            fn load(&self, req: DataRequest) -> Result<DataResponse<icu_properties::provider::EastAsianWidthValueToShortNameV1Marker>, DataError> {
                propnames::to::short::linear::ea_v1::lookup(&req.locale)
                    .map(zerofrom::ZeroFrom::zero_from)
                    .map(DataPayload::from_owned)
                    .map(|payload| DataResponse {
                        metadata: Default::default(),
                        payload: Some(payload),
                    })
                    .ok_or_else(|| DataErrorKind::MissingLocale.with_req(icu_properties::provider::EastAsianWidthValueToShortNameV1Marker::KEY, req))
            }
        }
        #[cfg(feature = "icu_properties")]
        #[clippy::msrv = "1.61"]
        impl DataProvider<icu_properties::provider::EmojiComponentV1Marker> for $provider {
            fn load(&self, req: DataRequest) -> Result<DataResponse<icu_properties::provider::EmojiComponentV1Marker>, DataError> {
                props::ecomp_v1::lookup(&req.locale)
                    .map(zerofrom::ZeroFrom::zero_from)
                    .map(DataPayload::from_owned)
                    .map(|payload| DataResponse {
                        metadata: Default::default(),
                        payload: Some(payload),
                    })
                    .ok_or_else(|| DataErrorKind::MissingLocale.with_req(icu_properties::provider::EmojiComponentV1Marker::KEY, req))
            }
        }
        #[cfg(feature = "icu_properties")]
        #[clippy::msrv = "1.61"]
        impl DataProvider<icu_properties::provider::EmojiModifierBaseV1Marker> for $provider {
            fn load(&self, req: DataRequest) -> Result<DataResponse<icu_properties::provider::EmojiModifierBaseV1Marker>, DataError> {
                props::ebase_v1::lookup(&req.locale)
                    .map(zerofrom::ZeroFrom::zero_from)
                    .map(DataPayload::from_owned)
                    .map(|payload| DataResponse {
                        metadata: Default::default(),
                        payload: Some(payload),
                    })
                    .ok_or_else(|| DataErrorKind::MissingLocale.with_req(icu_properties::provider::EmojiModifierBaseV1Marker::KEY, req))
            }
        }
        #[cfg(feature = "icu_properties")]
        #[clippy::msrv = "1.61"]
        impl DataProvider<icu_properties::provider::EmojiModifierV1Marker> for $provider {
            fn load(&self, req: DataRequest) -> Result<DataResponse<icu_properties::provider::EmojiModifierV1Marker>, DataError> {
                props::emod_v1::lookup(&req.locale)
                    .map(zerofrom::ZeroFrom::zero_from)
                    .map(DataPayload::from_owned)
                    .map(|payload| DataResponse {
                        metadata: Default::default(),
                        payload: Some(payload),
                    })
                    .ok_or_else(|| DataErrorKind::MissingLocale.with_req(icu_properties::provider::EmojiModifierV1Marker::KEY, req))
            }
        }
        #[cfg(feature = "icu_properties")]
        #[clippy::msrv = "1.61"]
        impl DataProvider<icu_properties::provider::EmojiPresentationV1Marker> for $provider {
            fn load(&self, req: DataRequest) -> Result<DataResponse<icu_properties::provider::EmojiPresentationV1Marker>, DataError> {
                props::epres_v1::lookup(&req.locale)
                    .map(zerofrom::ZeroFrom::zero_from)
                    .map(DataPayload::from_owned)
                    .map(|payload| DataResponse {
                        metadata: Default::default(),
                        payload: Some(payload),
                    })
                    .ok_or_else(|| DataErrorKind::MissingLocale.with_req(icu_properties::provider::EmojiPresentationV1Marker::KEY, req))
            }
        }
        #[cfg(feature = "icu_properties")]
        #[clippy::msrv = "1.61"]
        impl DataProvider<icu_properties::provider::EmojiV1Marker> for $provider {
            fn load(&self, req: DataRequest) -> Result<DataResponse<icu_properties::provider::EmojiV1Marker>, DataError> {
                props::emoji_v1::lookup(&req.locale)
                    .map(zerofrom::ZeroFrom::zero_from)
                    .map(DataPayload::from_owned)
                    .map(|payload| DataResponse {
                        metadata: Default::default(),
                        payload: Some(payload),
                    })
                    .ok_or_else(|| DataErrorKind::MissingLocale.with_req(icu_properties::provider::EmojiV1Marker::KEY, req))
            }
        }
        #[cfg(feature = "icu_properties")]
        #[clippy::msrv = "1.61"]
        impl DataProvider<icu_properties::provider::ExemplarCharactersAuxiliaryV1Marker> for $provider {
            fn load(&self, req: DataRequest) -> Result<DataResponse<icu_properties::provider::ExemplarCharactersAuxiliaryV1Marker>, DataError> {
                props::exemplarchars::auxiliary_v1::lookup(&req.locale)
                    .map(zerofrom::ZeroFrom::zero_from)
                    .map(DataPayload::from_owned)
                    .map(|payload| DataResponse {
                        metadata: Default::default(),
                        payload: Some(payload),
                    })
                    .ok_or_else(|| DataErrorKind::MissingLocale.with_req(icu_properties::provider::ExemplarCharactersAuxiliaryV1Marker::KEY, req))
            }
        }
        #[cfg(feature = "icu_properties")]
        #[clippy::msrv = "1.61"]
        impl DataProvider<icu_properties::provider::ExemplarCharactersIndexV1Marker> for $provider {
            fn load(&self, req: DataRequest) -> Result<DataResponse<icu_properties::provider::ExemplarCharactersIndexV1Marker>, DataError> {
                props::exemplarchars::index_v1::lookup(&req.locale)
                    .map(zerofrom::ZeroFrom::zero_from)
                    .map(DataPayload::from_owned)
                    .map(|payload| DataResponse {
                        metadata: Default::default(),
                        payload: Some(payload),
                    })
                    .ok_or_else(|| DataErrorKind::MissingLocale.with_req(icu_properties::provider::ExemplarCharactersIndexV1Marker::KEY, req))
            }
        }
        #[cfg(feature = "icu_properties")]
        #[clippy::msrv = "1.61"]
        impl DataProvider<icu_properties::provider::ExemplarCharactersMainV1Marker> for $provider {
            fn load(&self, req: DataRequest) -> Result<DataResponse<icu_properties::provider::ExemplarCharactersMainV1Marker>, DataError> {
                props::exemplarchars::main_v1::lookup(&req.locale)
                    .map(zerofrom::ZeroFrom::zero_from)
                    .map(DataPayload::from_owned)
                    .map(|payload| DataResponse {
                        metadata: Default::default(),
                        payload: Some(payload),
                    })
                    .ok_or_else(|| DataErrorKind::MissingLocale.with_req(icu_properties::provider::ExemplarCharactersMainV1Marker::KEY, req))
            }
        }
        #[cfg(feature = "icu_properties")]
        #[clippy::msrv = "1.61"]
        impl DataProvider<icu_properties::provider::ExemplarCharactersNumbersV1Marker> for $provider {
            fn load(&self, req: DataRequest) -> Result<DataResponse<icu_properties::provider::ExemplarCharactersNumbersV1Marker>, DataError> {
                props::exemplarchars::numbers_v1::lookup(&req.locale)
                    .map(zerofrom::ZeroFrom::zero_from)
                    .map(DataPayload::from_owned)
                    .map(|payload| DataResponse {
                        metadata: Default::default(),
                        payload: Some(payload),
                    })
                    .ok_or_else(|| DataErrorKind::MissingLocale.with_req(icu_properties::provider::ExemplarCharactersNumbersV1Marker::KEY, req))
            }
        }
        #[cfg(feature = "icu_properties")]
        #[clippy::msrv = "1.61"]
        impl DataProvider<icu_properties::provider::ExemplarCharactersPunctuationV1Marker> for $provider {
            fn load(&self, req: DataRequest) -> Result<DataResponse<icu_properties::provider::ExemplarCharactersPunctuationV1Marker>, DataError> {
                props::exemplarchars::punctuation_v1::lookup(&req.locale)
                    .map(zerofrom::ZeroFrom::zero_from)
                    .map(DataPayload::from_owned)
                    .map(|payload| DataResponse {
                        metadata: Default::default(),
                        payload: Some(payload),
                    })
                    .ok_or_else(|| DataErrorKind::MissingLocale.with_req(icu_properties::provider::ExemplarCharactersPunctuationV1Marker::KEY, req))
            }
        }
        #[cfg(feature = "icu_properties")]
        #[clippy::msrv = "1.61"]
        impl DataProvider<icu_properties::provider::ExtendedPictographicV1Marker> for $provider {
            fn load(&self, req: DataRequest) -> Result<DataResponse<icu_properties::provider::ExtendedPictographicV1Marker>, DataError> {
                props::extpict_v1::lookup(&req.locale)
                    .map(zerofrom::ZeroFrom::zero_from)
                    .map(DataPayload::from_owned)
                    .map(|payload| DataResponse {
                        metadata: Default::default(),
                        payload: Some(payload),
                    })
                    .ok_or_else(|| DataErrorKind::MissingLocale.with_req(icu_properties::provider::ExtendedPictographicV1Marker::KEY, req))
            }
        }
        #[cfg(feature = "icu_properties")]
        #[clippy::msrv = "1.61"]
        impl DataProvider<icu_properties::provider::ExtenderV1Marker> for $provider {
            fn load(&self, req: DataRequest) -> Result<DataResponse<icu_properties::provider::ExtenderV1Marker>, DataError> {
                props::ext_v1::lookup(&req.locale)
                    .map(zerofrom::ZeroFrom::zero_from)
                    .map(DataPayload::from_owned)
                    .map(|payload| DataResponse {
                        metadata: Default::default(),
                        payload: Some(payload),
                    })
                    .ok_or_else(|| DataErrorKind::MissingLocale.with_req(icu_properties::provider::ExtenderV1Marker::KEY, req))
            }
        }
        #[cfg(feature = "icu_properties")]
        #[clippy::msrv = "1.61"]
        impl DataProvider<icu_properties::provider::FullCompositionExclusionV1Marker> for $provider {
            fn load(&self, req: DataRequest) -> Result<DataResponse<icu_properties::provider::FullCompositionExclusionV1Marker>, DataError> {
                props::comp_ex_v1::lookup(&req.locale)
                    .map(zerofrom::ZeroFrom::zero_from)
                    .map(DataPayload::from_owned)
                    .map(|payload| DataResponse {
                        metadata: Default::default(),
                        payload: Some(payload),
                    })
                    .ok_or_else(|| DataErrorKind::MissingLocale.with_req(icu_properties::provider::FullCompositionExclusionV1Marker::KEY, req))
            }
        }
        #[cfg(feature = "icu_properties")]
        #[clippy::msrv = "1.61"]
        impl DataProvider<icu_properties::provider::GeneralCategoryNameToValueV1Marker> for $provider {
            fn load(&self, req: DataRequest) -> Result<DataResponse<icu_properties::provider::GeneralCategoryNameToValueV1Marker>, DataError> {
                propnames::from::gc_v1::lookup(&req.locale)
                    .map(zerofrom::ZeroFrom::zero_from)
                    .map(DataPayload::from_owned)
                    .map(|payload| DataResponse {
                        metadata: Default::default(),
                        payload: Some(payload),
                    })
                    .ok_or_else(|| DataErrorKind::MissingLocale.with_req(icu_properties::provider::GeneralCategoryNameToValueV1Marker::KEY, req))
            }
        }
        #[cfg(feature = "icu_properties")]
        #[clippy::msrv = "1.61"]
        impl DataProvider<icu_properties::provider::GeneralCategoryV1Marker> for $provider {
            fn load(&self, req: DataRequest) -> Result<DataResponse<icu_properties::provider::GeneralCategoryV1Marker>, DataError> {
                props::gc_v1::lookup(&req.locale)
                    .map(zerofrom::ZeroFrom::zero_from)
                    .map(DataPayload::from_owned)
                    .map(|payload| DataResponse {
                        metadata: Default::default(),
                        payload: Some(payload),
                    })
                    .ok_or_else(|| DataErrorKind::MissingLocale.with_req(icu_properties::provider::GeneralCategoryV1Marker::KEY, req))
            }
        }
        #[cfg(feature = "icu_properties")]
        #[clippy::msrv = "1.61"]
        impl DataProvider<icu_properties::provider::GeneralCategoryValueToLongNameV1Marker> for $provider {
            fn load(&self, req: DataRequest) -> Result<DataResponse<icu_properties::provider::GeneralCategoryValueToLongNameV1Marker>, DataError> {
                propnames::to::long::linear::gc_v1::lookup(&req.locale)
                    .map(zerofrom::ZeroFrom::zero_from)
                    .map(DataPayload::from_owned)
                    .map(|payload| DataResponse {
                        metadata: Default::default(),
                        payload: Some(payload),
                    })
                    .ok_or_else(|| DataErrorKind::MissingLocale.with_req(icu_properties::provider::GeneralCategoryValueToLongNameV1Marker::KEY, req))
            }
        }
        #[cfg(feature = "icu_properties")]
        #[clippy::msrv = "1.61"]
        impl DataProvider<icu_properties::provider::GeneralCategoryValueToShortNameV1Marker> for $provider {
            fn load(&self, req: DataRequest) -> Result<DataResponse<icu_properties::provider::GeneralCategoryValueToShortNameV1Marker>, DataError> {
                propnames::to::short::linear::gc_v1::lookup(&req.locale)
                    .map(zerofrom::ZeroFrom::zero_from)
                    .map(DataPayload::from_owned)
                    .map(|payload| DataResponse {
                        metadata: Default::default(),
                        payload: Some(payload),
                    })
                    .ok_or_else(|| DataErrorKind::MissingLocale.with_req(icu_properties::provider::GeneralCategoryValueToShortNameV1Marker::KEY, req))
            }
        }
        #[cfg(feature = "icu_properties")]
        #[clippy::msrv = "1.61"]
        impl DataProvider<icu_properties::provider::GraphV1Marker> for $provider {
            fn load(&self, req: DataRequest) -> Result<DataResponse<icu_properties::provider::GraphV1Marker>, DataError> {
                props::graph_v1::lookup(&req.locale)
                    .map(zerofrom::ZeroFrom::zero_from)
                    .map(DataPayload::from_owned)
                    .map(|payload| DataResponse {
                        metadata: Default::default(),
                        payload: Some(payload),
                    })
                    .ok_or_else(|| DataErrorKind::MissingLocale.with_req(icu_properties::provider::GraphV1Marker::KEY, req))
            }
        }
        #[cfg(feature = "icu_properties")]
        #[clippy::msrv = "1.61"]
        impl DataProvider<icu_properties::provider::GraphemeBaseV1Marker> for $provider {
            fn load(&self, req: DataRequest) -> Result<DataResponse<icu_properties::provider::GraphemeBaseV1Marker>, DataError> {
                props::gr_base_v1::lookup(&req.locale)
                    .map(zerofrom::ZeroFrom::zero_from)
                    .map(DataPayload::from_owned)
                    .map(|payload| DataResponse {
                        metadata: Default::default(),
                        payload: Some(payload),
                    })
                    .ok_or_else(|| DataErrorKind::MissingLocale.with_req(icu_properties::provider::GraphemeBaseV1Marker::KEY, req))
            }
        }
        #[cfg(feature = "icu_properties")]
        #[clippy::msrv = "1.61"]
        impl DataProvider<icu_properties::provider::GraphemeClusterBreakNameToValueV1Marker> for $provider {
            fn load(&self, req: DataRequest) -> Result<DataResponse<icu_properties::provider::GraphemeClusterBreakNameToValueV1Marker>, DataError> {
                propnames::from::gcb_v1::lookup(&req.locale)
                    .map(zerofrom::ZeroFrom::zero_from)
                    .map(DataPayload::from_owned)
                    .map(|payload| DataResponse {
                        metadata: Default::default(),
                        payload: Some(payload),
                    })
                    .ok_or_else(|| DataErrorKind::MissingLocale.with_req(icu_properties::provider::GraphemeClusterBreakNameToValueV1Marker::KEY, req))
            }
        }
        #[cfg(feature = "icu_properties")]
        #[clippy::msrv = "1.61"]
        impl DataProvider<icu_properties::provider::GraphemeClusterBreakV1Marker> for $provider {
            fn load(&self, req: DataRequest) -> Result<DataResponse<icu_properties::provider::GraphemeClusterBreakV1Marker>, DataError> {
                props::gcb_v1::lookup(&req.locale)
                    .map(zerofrom::ZeroFrom::zero_from)
                    .map(DataPayload::from_owned)
                    .map(|payload| DataResponse {
                        metadata: Default::default(),
                        payload: Some(payload),
                    })
                    .ok_or_else(|| DataErrorKind::MissingLocale.with_req(icu_properties::provider::GraphemeClusterBreakV1Marker::KEY, req))
            }
        }
        #[cfg(feature = "icu_properties")]
        #[clippy::msrv = "1.61"]
        impl DataProvider<icu_properties::provider::GraphemeClusterBreakValueToLongNameV1Marker> for $provider {
            fn load(
                &self,
                req: DataRequest,
            ) -> Result<DataResponse<icu_properties::provider::GraphemeClusterBreakValueToLongNameV1Marker>, DataError> {
                propnames::to::long::linear::gcb_v1::lookup(&req.locale)
                    .map(zerofrom::ZeroFrom::zero_from)
                    .map(DataPayload::from_owned)
                    .map(|payload| DataResponse {
                        metadata: Default::default(),
                        payload: Some(payload),
                    })
                    .ok_or_else(|| {
                        DataErrorKind::MissingLocale.with_req(icu_properties::provider::GraphemeClusterBreakValueToLongNameV1Marker::KEY, req)
                    })
            }
        }
        #[cfg(feature = "icu_properties")]
        #[clippy::msrv = "1.61"]
        impl DataProvider<icu_properties::provider::GraphemeClusterBreakValueToShortNameV1Marker> for $provider {
            fn load(
                &self,
                req: DataRequest,
            ) -> Result<DataResponse<icu_properties::provider::GraphemeClusterBreakValueToShortNameV1Marker>, DataError> {
                propnames::to::short::linear::gcb_v1::lookup(&req.locale)
                    .map(zerofrom::ZeroFrom::zero_from)
                    .map(DataPayload::from_owned)
                    .map(|payload| DataResponse {
                        metadata: Default::default(),
                        payload: Some(payload),
                    })
                    .ok_or_else(|| {
                        DataErrorKind::MissingLocale.with_req(icu_properties::provider::GraphemeClusterBreakValueToShortNameV1Marker::KEY, req)
                    })
            }
        }
        #[cfg(feature = "icu_properties")]
        #[clippy::msrv = "1.61"]
        impl DataProvider<icu_properties::provider::GraphemeExtendV1Marker> for $provider {
            fn load(&self, req: DataRequest) -> Result<DataResponse<icu_properties::provider::GraphemeExtendV1Marker>, DataError> {
                props::gr_ext_v1::lookup(&req.locale)
                    .map(zerofrom::ZeroFrom::zero_from)
                    .map(DataPayload::from_owned)
                    .map(|payload| DataResponse {
                        metadata: Default::default(),
                        payload: Some(payload),
                    })
                    .ok_or_else(|| DataErrorKind::MissingLocale.with_req(icu_properties::provider::GraphemeExtendV1Marker::KEY, req))
            }
        }
        #[cfg(feature = "icu_properties")]
        #[clippy::msrv = "1.61"]
        impl DataProvider<icu_properties::provider::GraphemeLinkV1Marker> for $provider {
            fn load(&self, req: DataRequest) -> Result<DataResponse<icu_properties::provider::GraphemeLinkV1Marker>, DataError> {
                props::gr_link_v1::lookup(&req.locale)
                    .map(zerofrom::ZeroFrom::zero_from)
                    .map(DataPayload::from_owned)
                    .map(|payload| DataResponse {
                        metadata: Default::default(),
                        payload: Some(payload),
                    })
                    .ok_or_else(|| DataErrorKind::MissingLocale.with_req(icu_properties::provider::GraphemeLinkV1Marker::KEY, req))
            }
        }
        #[cfg(feature = "icu_properties")]
        #[clippy::msrv = "1.61"]
        impl DataProvider<icu_properties::provider::HexDigitV1Marker> for $provider {
            fn load(&self, req: DataRequest) -> Result<DataResponse<icu_properties::provider::HexDigitV1Marker>, DataError> {
                props::hex_v1::lookup(&req.locale)
                    .map(zerofrom::ZeroFrom::zero_from)
                    .map(DataPayload::from_owned)
                    .map(|payload| DataResponse {
                        metadata: Default::default(),
                        payload: Some(payload),
                    })
                    .ok_or_else(|| DataErrorKind::MissingLocale.with_req(icu_properties::provider::HexDigitV1Marker::KEY, req))
            }
        }
        #[cfg(feature = "icu_properties")]
        #[clippy::msrv = "1.61"]
        impl DataProvider<icu_properties::provider::HyphenV1Marker> for $provider {
            fn load(&self, req: DataRequest) -> Result<DataResponse<icu_properties::provider::HyphenV1Marker>, DataError> {
                props::hyphen_v1::lookup(&req.locale)
                    .map(zerofrom::ZeroFrom::zero_from)
                    .map(DataPayload::from_owned)
                    .map(|payload| DataResponse {
                        metadata: Default::default(),
                        payload: Some(payload),
                    })
                    .ok_or_else(|| DataErrorKind::MissingLocale.with_req(icu_properties::provider::HyphenV1Marker::KEY, req))
            }
        }
        #[cfg(feature = "icu_properties")]
        #[clippy::msrv = "1.61"]
        impl DataProvider<icu_properties::provider::IdContinueV1Marker> for $provider {
            fn load(&self, req: DataRequest) -> Result<DataResponse<icu_properties::provider::IdContinueV1Marker>, DataError> {
                props::idc_v1::lookup(&req.locale)
                    .map(zerofrom::ZeroFrom::zero_from)
                    .map(DataPayload::from_owned)
                    .map(|payload| DataResponse {
                        metadata: Default::default(),
                        payload: Some(payload),
                    })
                    .ok_or_else(|| DataErrorKind::MissingLocale.with_req(icu_properties::provider::IdContinueV1Marker::KEY, req))
            }
        }
        #[cfg(feature = "icu_properties")]
        #[clippy::msrv = "1.61"]
        impl DataProvider<icu_properties::provider::IdStartV1Marker> for $provider {
            fn load(&self, req: DataRequest) -> Result<DataResponse<icu_properties::provider::IdStartV1Marker>, DataError> {
                props::ids_v1::lookup(&req.locale)
                    .map(zerofrom::ZeroFrom::zero_from)
                    .map(DataPayload::from_owned)
                    .map(|payload| DataResponse {
                        metadata: Default::default(),
                        payload: Some(payload),
                    })
                    .ok_or_else(|| DataErrorKind::MissingLocale.with_req(icu_properties::provider::IdStartV1Marker::KEY, req))
            }
        }
        #[cfg(feature = "icu_properties")]
        #[clippy::msrv = "1.61"]
        impl DataProvider<icu_properties::provider::IdeographicV1Marker> for $provider {
            fn load(&self, req: DataRequest) -> Result<DataResponse<icu_properties::provider::IdeographicV1Marker>, DataError> {
                props::ideo_v1::lookup(&req.locale)
                    .map(zerofrom::ZeroFrom::zero_from)
                    .map(DataPayload::from_owned)
                    .map(|payload| DataResponse {
                        metadata: Default::default(),
                        payload: Some(payload),
                    })
                    .ok_or_else(|| DataErrorKind::MissingLocale.with_req(icu_properties::provider::IdeographicV1Marker::KEY, req))
            }
        }
        #[cfg(feature = "icu_properties")]
        #[clippy::msrv = "1.61"]
        impl DataProvider<icu_properties::provider::IdsBinaryOperatorV1Marker> for $provider {
            fn load(&self, req: DataRequest) -> Result<DataResponse<icu_properties::provider::IdsBinaryOperatorV1Marker>, DataError> {
                props::idsb_v1::lookup(&req.locale)
                    .map(zerofrom::ZeroFrom::zero_from)
                    .map(DataPayload::from_owned)
                    .map(|payload| DataResponse {
                        metadata: Default::default(),
                        payload: Some(payload),
                    })
                    .ok_or_else(|| DataErrorKind::MissingLocale.with_req(icu_properties::provider::IdsBinaryOperatorV1Marker::KEY, req))
            }
        }
        #[cfg(feature = "icu_properties")]
        #[clippy::msrv = "1.61"]
        impl DataProvider<icu_properties::provider::IdsTrinaryOperatorV1Marker> for $provider {
            fn load(&self, req: DataRequest) -> Result<DataResponse<icu_properties::provider::IdsTrinaryOperatorV1Marker>, DataError> {
                props::idst_v1::lookup(&req.locale)
                    .map(zerofrom::ZeroFrom::zero_from)
                    .map(DataPayload::from_owned)
                    .map(|payload| DataResponse {
                        metadata: Default::default(),
                        payload: Some(payload),
                    })
                    .ok_or_else(|| DataErrorKind::MissingLocale.with_req(icu_properties::provider::IdsTrinaryOperatorV1Marker::KEY, req))
            }
        }
        #[cfg(feature = "icu_properties")]
        #[clippy::msrv = "1.61"]
        impl DataProvider<icu_properties::provider::JoinControlV1Marker> for $provider {
            fn load(&self, req: DataRequest) -> Result<DataResponse<icu_properties::provider::JoinControlV1Marker>, DataError> {
                props::join_c_v1::lookup(&req.locale)
                    .map(zerofrom::ZeroFrom::zero_from)
                    .map(DataPayload::from_owned)
                    .map(|payload| DataResponse {
                        metadata: Default::default(),
                        payload: Some(payload),
                    })
                    .ok_or_else(|| DataErrorKind::MissingLocale.with_req(icu_properties::provider::JoinControlV1Marker::KEY, req))
            }
        }
        #[cfg(feature = "icu_properties")]
        #[clippy::msrv = "1.61"]
        impl DataProvider<icu_properties::provider::LineBreakNameToValueV1Marker> for $provider {
            fn load(&self, req: DataRequest) -> Result<DataResponse<icu_properties::provider::LineBreakNameToValueV1Marker>, DataError> {
                propnames::from::lb_v1::lookup(&req.locale)
                    .map(zerofrom::ZeroFrom::zero_from)
                    .map(DataPayload::from_owned)
                    .map(|payload| DataResponse {
                        metadata: Default::default(),
                        payload: Some(payload),
                    })
                    .ok_or_else(|| DataErrorKind::MissingLocale.with_req(icu_properties::provider::LineBreakNameToValueV1Marker::KEY, req))
            }
        }
        #[cfg(feature = "icu_properties")]
        #[clippy::msrv = "1.61"]
        impl DataProvider<icu_properties::provider::LineBreakV1Marker> for $provider {
            fn load(&self, req: DataRequest) -> Result<DataResponse<icu_properties::provider::LineBreakV1Marker>, DataError> {
                props::lb_v1::lookup(&req.locale)
                    .map(zerofrom::ZeroFrom::zero_from)
                    .map(DataPayload::from_owned)
                    .map(|payload| DataResponse {
                        metadata: Default::default(),
                        payload: Some(payload),
                    })
                    .ok_or_else(|| DataErrorKind::MissingLocale.with_req(icu_properties::provider::LineBreakV1Marker::KEY, req))
            }
        }
        #[cfg(feature = "icu_properties")]
        #[clippy::msrv = "1.61"]
        impl DataProvider<icu_properties::provider::LineBreakValueToLongNameV1Marker> for $provider {
            fn load(&self, req: DataRequest) -> Result<DataResponse<icu_properties::provider::LineBreakValueToLongNameV1Marker>, DataError> {
                propnames::to::long::linear::lb_v1::lookup(&req.locale)
                    .map(zerofrom::ZeroFrom::zero_from)
                    .map(DataPayload::from_owned)
                    .map(|payload| DataResponse {
                        metadata: Default::default(),
                        payload: Some(payload),
                    })
                    .ok_or_else(|| DataErrorKind::MissingLocale.with_req(icu_properties::provider::LineBreakValueToLongNameV1Marker::KEY, req))
            }
        }
        #[cfg(feature = "icu_properties")]
        #[clippy::msrv = "1.61"]
        impl DataProvider<icu_properties::provider::LineBreakValueToShortNameV1Marker> for $provider {
            fn load(&self, req: DataRequest) -> Result<DataResponse<icu_properties::provider::LineBreakValueToShortNameV1Marker>, DataError> {
                propnames::to::short::linear::lb_v1::lookup(&req.locale)
                    .map(zerofrom::ZeroFrom::zero_from)
                    .map(DataPayload::from_owned)
                    .map(|payload| DataResponse {
                        metadata: Default::default(),
                        payload: Some(payload),
                    })
                    .ok_or_else(|| DataErrorKind::MissingLocale.with_req(icu_properties::provider::LineBreakValueToShortNameV1Marker::KEY, req))
            }
        }
        #[cfg(feature = "icu_properties")]
        #[clippy::msrv = "1.61"]
        impl DataProvider<icu_properties::provider::LogicalOrderExceptionV1Marker> for $provider {
            fn load(&self, req: DataRequest) -> Result<DataResponse<icu_properties::provider::LogicalOrderExceptionV1Marker>, DataError> {
                props::loe_v1::lookup(&req.locale)
                    .map(zerofrom::ZeroFrom::zero_from)
                    .map(DataPayload::from_owned)
                    .map(|payload| DataResponse {
                        metadata: Default::default(),
                        payload: Some(payload),
                    })
                    .ok_or_else(|| DataErrorKind::MissingLocale.with_req(icu_properties::provider::LogicalOrderExceptionV1Marker::KEY, req))
            }
        }
        #[cfg(feature = "icu_properties")]
        #[clippy::msrv = "1.61"]
        impl DataProvider<icu_properties::provider::LowercaseV1Marker> for $provider {
            fn load(&self, req: DataRequest) -> Result<DataResponse<icu_properties::provider::LowercaseV1Marker>, DataError> {
                props::lower_v1::lookup(&req.locale)
                    .map(zerofrom::ZeroFrom::zero_from)
                    .map(DataPayload::from_owned)
                    .map(|payload| DataResponse {
                        metadata: Default::default(),
                        payload: Some(payload),
                    })
                    .ok_or_else(|| DataErrorKind::MissingLocale.with_req(icu_properties::provider::LowercaseV1Marker::KEY, req))
            }
        }
        #[cfg(feature = "icu_properties")]
        #[clippy::msrv = "1.61"]
        impl DataProvider<icu_properties::provider::MathV1Marker> for $provider {
            fn load(&self, req: DataRequest) -> Result<DataResponse<icu_properties::provider::MathV1Marker>, DataError> {
                props::math_v1::lookup(&req.locale)
                    .map(zerofrom::ZeroFrom::zero_from)
                    .map(DataPayload::from_owned)
                    .map(|payload| DataResponse {
                        metadata: Default::default(),
                        payload: Some(payload),
                    })
                    .ok_or_else(|| DataErrorKind::MissingLocale.with_req(icu_properties::provider::MathV1Marker::KEY, req))
            }
        }
        #[cfg(feature = "icu_properties")]
        #[clippy::msrv = "1.61"]
        impl DataProvider<icu_properties::provider::NfcInertV1Marker> for $provider {
            fn load(&self, req: DataRequest) -> Result<DataResponse<icu_properties::provider::NfcInertV1Marker>, DataError> {
                props::nfcinert_v1::lookup(&req.locale)
                    .map(zerofrom::ZeroFrom::zero_from)
                    .map(DataPayload::from_owned)
                    .map(|payload| DataResponse {
                        metadata: Default::default(),
                        payload: Some(payload),
                    })
                    .ok_or_else(|| DataErrorKind::MissingLocale.with_req(icu_properties::provider::NfcInertV1Marker::KEY, req))
            }
        }
        #[cfg(feature = "icu_properties")]
        #[clippy::msrv = "1.61"]
        impl DataProvider<icu_properties::provider::NfdInertV1Marker> for $provider {
            fn load(&self, req: DataRequest) -> Result<DataResponse<icu_properties::provider::NfdInertV1Marker>, DataError> {
                props::nfdinert_v1::lookup(&req.locale)
                    .map(zerofrom::ZeroFrom::zero_from)
                    .map(DataPayload::from_owned)
                    .map(|payload| DataResponse {
                        metadata: Default::default(),
                        payload: Some(payload),
                    })
                    .ok_or_else(|| DataErrorKind::MissingLocale.with_req(icu_properties::provider::NfdInertV1Marker::KEY, req))
            }
        }
        #[cfg(feature = "icu_properties")]
        #[clippy::msrv = "1.61"]
        impl DataProvider<icu_properties::provider::NfkcInertV1Marker> for $provider {
            fn load(&self, req: DataRequest) -> Result<DataResponse<icu_properties::provider::NfkcInertV1Marker>, DataError> {
                props::nfkcinert_v1::lookup(&req.locale)
                    .map(zerofrom::ZeroFrom::zero_from)
                    .map(DataPayload::from_owned)
                    .map(|payload| DataResponse {
                        metadata: Default::default(),
                        payload: Some(payload),
                    })
                    .ok_or_else(|| DataErrorKind::MissingLocale.with_req(icu_properties::provider::NfkcInertV1Marker::KEY, req))
            }
        }
        #[cfg(feature = "icu_properties")]
        #[clippy::msrv = "1.61"]
        impl DataProvider<icu_properties::provider::NfkdInertV1Marker> for $provider {
            fn load(&self, req: DataRequest) -> Result<DataResponse<icu_properties::provider::NfkdInertV1Marker>, DataError> {
                props::nfkdinert_v1::lookup(&req.locale)
                    .map(zerofrom::ZeroFrom::zero_from)
                    .map(DataPayload::from_owned)
                    .map(|payload| DataResponse {
                        metadata: Default::default(),
                        payload: Some(payload),
                    })
                    .ok_or_else(|| DataErrorKind::MissingLocale.with_req(icu_properties::provider::NfkdInertV1Marker::KEY, req))
            }
        }
        #[cfg(feature = "icu_properties")]
        #[clippy::msrv = "1.61"]
        impl DataProvider<icu_properties::provider::NoncharacterCodePointV1Marker> for $provider {
            fn load(&self, req: DataRequest) -> Result<DataResponse<icu_properties::provider::NoncharacterCodePointV1Marker>, DataError> {
                props::nchar_v1::lookup(&req.locale)
                    .map(zerofrom::ZeroFrom::zero_from)
                    .map(DataPayload::from_owned)
                    .map(|payload| DataResponse {
                        metadata: Default::default(),
                        payload: Some(payload),
                    })
                    .ok_or_else(|| DataErrorKind::MissingLocale.with_req(icu_properties::provider::NoncharacterCodePointV1Marker::KEY, req))
            }
        }
        #[cfg(feature = "icu_properties")]
        #[clippy::msrv = "1.61"]
        impl DataProvider<icu_properties::provider::PatternSyntaxV1Marker> for $provider {
            fn load(&self, req: DataRequest) -> Result<DataResponse<icu_properties::provider::PatternSyntaxV1Marker>, DataError> {
                props::pat_syn_v1::lookup(&req.locale)
                    .map(zerofrom::ZeroFrom::zero_from)
                    .map(DataPayload::from_owned)
                    .map(|payload| DataResponse {
                        metadata: Default::default(),
                        payload: Some(payload),
                    })
                    .ok_or_else(|| DataErrorKind::MissingLocale.with_req(icu_properties::provider::PatternSyntaxV1Marker::KEY, req))
            }
        }
        #[cfg(feature = "icu_properties")]
        #[clippy::msrv = "1.61"]
        impl DataProvider<icu_properties::provider::PatternWhiteSpaceV1Marker> for $provider {
            fn load(&self, req: DataRequest) -> Result<DataResponse<icu_properties::provider::PatternWhiteSpaceV1Marker>, DataError> {
                props::pat_ws_v1::lookup(&req.locale)
                    .map(zerofrom::ZeroFrom::zero_from)
                    .map(DataPayload::from_owned)
                    .map(|payload| DataResponse {
                        metadata: Default::default(),
                        payload: Some(payload),
                    })
                    .ok_or_else(|| DataErrorKind::MissingLocale.with_req(icu_properties::provider::PatternWhiteSpaceV1Marker::KEY, req))
            }
        }
        #[cfg(feature = "icu_properties")]
        #[clippy::msrv = "1.61"]
        impl DataProvider<icu_properties::provider::PrependedConcatenationMarkV1Marker> for $provider {
            fn load(&self, req: DataRequest) -> Result<DataResponse<icu_properties::provider::PrependedConcatenationMarkV1Marker>, DataError> {
                props::pcm_v1::lookup(&req.locale)
                    .map(zerofrom::ZeroFrom::zero_from)
                    .map(DataPayload::from_owned)
                    .map(|payload| DataResponse {
                        metadata: Default::default(),
                        payload: Some(payload),
                    })
                    .ok_or_else(|| DataErrorKind::MissingLocale.with_req(icu_properties::provider::PrependedConcatenationMarkV1Marker::KEY, req))
            }
        }
        #[cfg(feature = "icu_properties")]
        #[clippy::msrv = "1.61"]
        impl DataProvider<icu_properties::provider::PrintV1Marker> for $provider {
            fn load(&self, req: DataRequest) -> Result<DataResponse<icu_properties::provider::PrintV1Marker>, DataError> {
                props::print_v1::lookup(&req.locale)
                    .map(zerofrom::ZeroFrom::zero_from)
                    .map(DataPayload::from_owned)
                    .map(|payload| DataResponse {
                        metadata: Default::default(),
                        payload: Some(payload),
                    })
                    .ok_or_else(|| DataErrorKind::MissingLocale.with_req(icu_properties::provider::PrintV1Marker::KEY, req))
            }
        }
        #[cfg(feature = "icu_properties")]
        #[clippy::msrv = "1.61"]
        impl DataProvider<icu_properties::provider::QuotationMarkV1Marker> for $provider {
            fn load(&self, req: DataRequest) -> Result<DataResponse<icu_properties::provider::QuotationMarkV1Marker>, DataError> {
                props::qmark_v1::lookup(&req.locale)
                    .map(zerofrom::ZeroFrom::zero_from)
                    .map(DataPayload::from_owned)
                    .map(|payload| DataResponse {
                        metadata: Default::default(),
                        payload: Some(payload),
                    })
                    .ok_or_else(|| DataErrorKind::MissingLocale.with_req(icu_properties::provider::QuotationMarkV1Marker::KEY, req))
            }
        }
        #[cfg(feature = "icu_properties")]
        #[clippy::msrv = "1.61"]
        impl DataProvider<icu_properties::provider::RadicalV1Marker> for $provider {
            fn load(&self, req: DataRequest) -> Result<DataResponse<icu_properties::provider::RadicalV1Marker>, DataError> {
                props::radical_v1::lookup(&req.locale)
                    .map(zerofrom::ZeroFrom::zero_from)
                    .map(DataPayload::from_owned)
                    .map(|payload| DataResponse {
                        metadata: Default::default(),
                        payload: Some(payload),
                    })
                    .ok_or_else(|| DataErrorKind::MissingLocale.with_req(icu_properties::provider::RadicalV1Marker::KEY, req))
            }
        }
        #[cfg(feature = "icu_properties")]
        #[clippy::msrv = "1.61"]
        impl DataProvider<icu_properties::provider::RegionalIndicatorV1Marker> for $provider {
            fn load(&self, req: DataRequest) -> Result<DataResponse<icu_properties::provider::RegionalIndicatorV1Marker>, DataError> {
                props::ri_v1::lookup(&req.locale)
                    .map(zerofrom::ZeroFrom::zero_from)
                    .map(DataPayload::from_owned)
                    .map(|payload| DataResponse {
                        metadata: Default::default(),
                        payload: Some(payload),
                    })
                    .ok_or_else(|| DataErrorKind::MissingLocale.with_req(icu_properties::provider::RegionalIndicatorV1Marker::KEY, req))
            }
        }
        #[cfg(feature = "icu_properties")]
        #[clippy::msrv = "1.61"]
        impl DataProvider<icu_properties::provider::ScriptNameToValueV1Marker> for $provider {
            fn load(&self, req: DataRequest) -> Result<DataResponse<icu_properties::provider::ScriptNameToValueV1Marker>, DataError> {
                propnames::from::sc_v1::lookup(&req.locale)
                    .map(zerofrom::ZeroFrom::zero_from)
                    .map(DataPayload::from_owned)
                    .map(|payload| DataResponse {
                        metadata: Default::default(),
                        payload: Some(payload),
                    })
                    .ok_or_else(|| DataErrorKind::MissingLocale.with_req(icu_properties::provider::ScriptNameToValueV1Marker::KEY, req))
            }
        }
        #[cfg(feature = "icu_properties")]
        #[clippy::msrv = "1.61"]
        impl DataProvider<icu_properties::provider::ScriptV1Marker> for $provider {
            fn load(&self, req: DataRequest) -> Result<DataResponse<icu_properties::provider::ScriptV1Marker>, DataError> {
                props::sc_v1::lookup(&req.locale)
                    .map(zerofrom::ZeroFrom::zero_from)
                    .map(DataPayload::from_owned)
                    .map(|payload| DataResponse {
                        metadata: Default::default(),
                        payload: Some(payload),
                    })
                    .ok_or_else(|| DataErrorKind::MissingLocale.with_req(icu_properties::provider::ScriptV1Marker::KEY, req))
            }
        }
        #[cfg(feature = "icu_properties")]
        #[clippy::msrv = "1.61"]
        impl DataProvider<icu_properties::provider::ScriptValueToLongNameV1Marker> for $provider {
            fn load(&self, req: DataRequest) -> Result<DataResponse<icu_properties::provider::ScriptValueToLongNameV1Marker>, DataError> {
                propnames::to::long::linear::sc_v1::lookup(&req.locale)
                    .map(zerofrom::ZeroFrom::zero_from)
                    .map(DataPayload::from_owned)
                    .map(|payload| DataResponse {
                        metadata: Default::default(),
                        payload: Some(payload),
                    })
                    .ok_or_else(|| DataErrorKind::MissingLocale.with_req(icu_properties::provider::ScriptValueToLongNameV1Marker::KEY, req))
            }
        }
        #[cfg(feature = "icu_properties")]
        #[clippy::msrv = "1.61"]
        impl DataProvider<icu_properties::provider::ScriptValueToShortNameV1Marker> for $provider {
            fn load(&self, req: DataRequest) -> Result<DataResponse<icu_properties::provider::ScriptValueToShortNameV1Marker>, DataError> {
                propnames::to::short::linear4::sc_v1::lookup(&req.locale)
                    .map(zerofrom::ZeroFrom::zero_from)
                    .map(DataPayload::from_owned)
                    .map(|payload| DataResponse {
                        metadata: Default::default(),
                        payload: Some(payload),
                    })
                    .ok_or_else(|| DataErrorKind::MissingLocale.with_req(icu_properties::provider::ScriptValueToShortNameV1Marker::KEY, req))
            }
        }
        #[cfg(feature = "icu_properties")]
        #[clippy::msrv = "1.61"]
        impl DataProvider<icu_properties::provider::ScriptWithExtensionsPropertyV1Marker> for $provider {
            fn load(&self, req: DataRequest) -> Result<DataResponse<icu_properties::provider::ScriptWithExtensionsPropertyV1Marker>, DataError> {
                props::scx_v1::lookup(&req.locale)
                    .map(zerofrom::ZeroFrom::zero_from)
                    .map(DataPayload::from_owned)
                    .map(|payload| DataResponse {
                        metadata: Default::default(),
                        payload: Some(payload),
                    })
                    .ok_or_else(|| DataErrorKind::MissingLocale.with_req(icu_properties::provider::ScriptWithExtensionsPropertyV1Marker::KEY, req))
            }
        }
        #[cfg(feature = "icu_properties")]
        #[clippy::msrv = "1.61"]
        impl DataProvider<icu_properties::provider::SegmentStarterV1Marker> for $provider {
            fn load(&self, req: DataRequest) -> Result<DataResponse<icu_properties::provider::SegmentStarterV1Marker>, DataError> {
                props::segstart_v1::lookup(&req.locale)
                    .map(zerofrom::ZeroFrom::zero_from)
                    .map(DataPayload::from_owned)
                    .map(|payload| DataResponse {
                        metadata: Default::default(),
                        payload: Some(payload),
                    })
                    .ok_or_else(|| DataErrorKind::MissingLocale.with_req(icu_properties::provider::SegmentStarterV1Marker::KEY, req))
            }
        }
        #[cfg(feature = "icu_properties")]
        #[clippy::msrv = "1.61"]
        impl DataProvider<icu_properties::provider::SentenceBreakNameToValueV1Marker> for $provider {
            fn load(&self, req: DataRequest) -> Result<DataResponse<icu_properties::provider::SentenceBreakNameToValueV1Marker>, DataError> {
                propnames::from::sb_v1::lookup(&req.locale)
                    .map(zerofrom::ZeroFrom::zero_from)
                    .map(DataPayload::from_owned)
                    .map(|payload| DataResponse {
                        metadata: Default::default(),
                        payload: Some(payload),
                    })
                    .ok_or_else(|| DataErrorKind::MissingLocale.with_req(icu_properties::provider::SentenceBreakNameToValueV1Marker::KEY, req))
            }
        }
        #[cfg(feature = "icu_properties")]
        #[clippy::msrv = "1.61"]
        impl DataProvider<icu_properties::provider::SentenceBreakV1Marker> for $provider {
            fn load(&self, req: DataRequest) -> Result<DataResponse<icu_properties::provider::SentenceBreakV1Marker>, DataError> {
                props::sb_v1::lookup(&req.locale)
                    .map(zerofrom::ZeroFrom::zero_from)
                    .map(DataPayload::from_owned)
                    .map(|payload| DataResponse {
                        metadata: Default::default(),
                        payload: Some(payload),
                    })
                    .ok_or_else(|| DataErrorKind::MissingLocale.with_req(icu_properties::provider::SentenceBreakV1Marker::KEY, req))
            }
        }
        #[cfg(feature = "icu_properties")]
        #[clippy::msrv = "1.61"]
        impl DataProvider<icu_properties::provider::SentenceBreakValueToLongNameV1Marker> for $provider {
            fn load(&self, req: DataRequest) -> Result<DataResponse<icu_properties::provider::SentenceBreakValueToLongNameV1Marker>, DataError> {
                propnames::to::long::linear::sb_v1::lookup(&req.locale)
                    .map(zerofrom::ZeroFrom::zero_from)
                    .map(DataPayload::from_owned)
                    .map(|payload| DataResponse {
                        metadata: Default::default(),
                        payload: Some(payload),
                    })
                    .ok_or_else(|| DataErrorKind::MissingLocale.with_req(icu_properties::provider::SentenceBreakValueToLongNameV1Marker::KEY, req))
            }
        }
        #[cfg(feature = "icu_properties")]
        #[clippy::msrv = "1.61"]
        impl DataProvider<icu_properties::provider::SentenceBreakValueToShortNameV1Marker> for $provider {
            fn load(&self, req: DataRequest) -> Result<DataResponse<icu_properties::provider::SentenceBreakValueToShortNameV1Marker>, DataError> {
                propnames::to::short::linear::sb_v1::lookup(&req.locale)
                    .map(zerofrom::ZeroFrom::zero_from)
                    .map(DataPayload::from_owned)
                    .map(|payload| DataResponse {
                        metadata: Default::default(),
                        payload: Some(payload),
                    })
                    .ok_or_else(|| DataErrorKind::MissingLocale.with_req(icu_properties::provider::SentenceBreakValueToShortNameV1Marker::KEY, req))
            }
        }
        #[cfg(feature = "icu_properties")]
        #[clippy::msrv = "1.61"]
        impl DataProvider<icu_properties::provider::SentenceTerminalV1Marker> for $provider {
            fn load(&self, req: DataRequest) -> Result<DataResponse<icu_properties::provider::SentenceTerminalV1Marker>, DataError> {
                props::sterm_v1::lookup(&req.locale)
                    .map(zerofrom::ZeroFrom::zero_from)
                    .map(DataPayload::from_owned)
                    .map(|payload| DataResponse {
                        metadata: Default::default(),
                        payload: Some(payload),
                    })
                    .ok_or_else(|| DataErrorKind::MissingLocale.with_req(icu_properties::provider::SentenceTerminalV1Marker::KEY, req))
            }
        }
        #[cfg(feature = "icu_properties")]
        #[clippy::msrv = "1.61"]
        impl DataProvider<icu_properties::provider::SoftDottedV1Marker> for $provider {
            fn load(&self, req: DataRequest) -> Result<DataResponse<icu_properties::provider::SoftDottedV1Marker>, DataError> {
                props::sd_v1::lookup(&req.locale)
                    .map(zerofrom::ZeroFrom::zero_from)
                    .map(DataPayload::from_owned)
                    .map(|payload| DataResponse {
                        metadata: Default::default(),
                        payload: Some(payload),
                    })
                    .ok_or_else(|| DataErrorKind::MissingLocale.with_req(icu_properties::provider::SoftDottedV1Marker::KEY, req))
            }
        }
        #[cfg(feature = "icu_properties")]
        #[clippy::msrv = "1.61"]
        impl DataProvider<icu_properties::provider::TerminalPunctuationV1Marker> for $provider {
            fn load(&self, req: DataRequest) -> Result<DataResponse<icu_properties::provider::TerminalPunctuationV1Marker>, DataError> {
                props::term_v1::lookup(&req.locale)
                    .map(zerofrom::ZeroFrom::zero_from)
                    .map(DataPayload::from_owned)
                    .map(|payload| DataResponse {
                        metadata: Default::default(),
                        payload: Some(payload),
                    })
                    .ok_or_else(|| DataErrorKind::MissingLocale.with_req(icu_properties::provider::TerminalPunctuationV1Marker::KEY, req))
            }
        }
        #[cfg(feature = "icu_properties")]
        #[clippy::msrv = "1.61"]
        impl DataProvider<icu_properties::provider::UnifiedIdeographV1Marker> for $provider {
            fn load(&self, req: DataRequest) -> Result<DataResponse<icu_properties::provider::UnifiedIdeographV1Marker>, DataError> {
                props::uideo_v1::lookup(&req.locale)
                    .map(zerofrom::ZeroFrom::zero_from)
                    .map(DataPayload::from_owned)
                    .map(|payload| DataResponse {
                        metadata: Default::default(),
                        payload: Some(payload),
                    })
                    .ok_or_else(|| DataErrorKind::MissingLocale.with_req(icu_properties::provider::UnifiedIdeographV1Marker::KEY, req))
            }
        }
        #[cfg(feature = "icu_properties")]
        #[clippy::msrv = "1.61"]
        impl DataProvider<icu_properties::provider::UppercaseV1Marker> for $provider {
            fn load(&self, req: DataRequest) -> Result<DataResponse<icu_properties::provider::UppercaseV1Marker>, DataError> {
                props::upper_v1::lookup(&req.locale)
                    .map(zerofrom::ZeroFrom::zero_from)
                    .map(DataPayload::from_owned)
                    .map(|payload| DataResponse {
                        metadata: Default::default(),
                        payload: Some(payload),
                    })
                    .ok_or_else(|| DataErrorKind::MissingLocale.with_req(icu_properties::provider::UppercaseV1Marker::KEY, req))
            }
        }
        #[cfg(feature = "icu_properties")]
        #[clippy::msrv = "1.61"]
        impl DataProvider<icu_properties::provider::VariationSelectorV1Marker> for $provider {
            fn load(&self, req: DataRequest) -> Result<DataResponse<icu_properties::provider::VariationSelectorV1Marker>, DataError> {
                props::vs_v1::lookup(&req.locale)
                    .map(zerofrom::ZeroFrom::zero_from)
                    .map(DataPayload::from_owned)
                    .map(|payload| DataResponse {
                        metadata: Default::default(),
                        payload: Some(payload),
                    })
                    .ok_or_else(|| DataErrorKind::MissingLocale.with_req(icu_properties::provider::VariationSelectorV1Marker::KEY, req))
            }
        }
        #[cfg(feature = "icu_properties")]
        #[clippy::msrv = "1.61"]
        impl DataProvider<icu_properties::provider::WhiteSpaceV1Marker> for $provider {
            fn load(&self, req: DataRequest) -> Result<DataResponse<icu_properties::provider::WhiteSpaceV1Marker>, DataError> {
                props::wspace_v1::lookup(&req.locale)
                    .map(zerofrom::ZeroFrom::zero_from)
                    .map(DataPayload::from_owned)
                    .map(|payload| DataResponse {
                        metadata: Default::default(),
                        payload: Some(payload),
                    })
                    .ok_or_else(|| DataErrorKind::MissingLocale.with_req(icu_properties::provider::WhiteSpaceV1Marker::KEY, req))
            }
        }
        #[cfg(feature = "icu_properties")]
        #[clippy::msrv = "1.61"]
        impl DataProvider<icu_properties::provider::WordBreakNameToValueV1Marker> for $provider {
            fn load(&self, req: DataRequest) -> Result<DataResponse<icu_properties::provider::WordBreakNameToValueV1Marker>, DataError> {
                propnames::from::wb_v1::lookup(&req.locale)
                    .map(zerofrom::ZeroFrom::zero_from)
                    .map(DataPayload::from_owned)
                    .map(|payload| DataResponse {
                        metadata: Default::default(),
                        payload: Some(payload),
                    })
                    .ok_or_else(|| DataErrorKind::MissingLocale.with_req(icu_properties::provider::WordBreakNameToValueV1Marker::KEY, req))
            }
        }
        #[cfg(feature = "icu_properties")]
        #[clippy::msrv = "1.61"]
        impl DataProvider<icu_properties::provider::WordBreakV1Marker> for $provider {
            fn load(&self, req: DataRequest) -> Result<DataResponse<icu_properties::provider::WordBreakV1Marker>, DataError> {
                props::wb_v1::lookup(&req.locale)
                    .map(zerofrom::ZeroFrom::zero_from)
                    .map(DataPayload::from_owned)
                    .map(|payload| DataResponse {
                        metadata: Default::default(),
                        payload: Some(payload),
                    })
                    .ok_or_else(|| DataErrorKind::MissingLocale.with_req(icu_properties::provider::WordBreakV1Marker::KEY, req))
            }
        }
        #[cfg(feature = "icu_properties")]
        #[clippy::msrv = "1.61"]
        impl DataProvider<icu_properties::provider::WordBreakValueToLongNameV1Marker> for $provider {
            fn load(&self, req: DataRequest) -> Result<DataResponse<icu_properties::provider::WordBreakValueToLongNameV1Marker>, DataError> {
                propnames::to::long::linear::wb_v1::lookup(&req.locale)
                    .map(zerofrom::ZeroFrom::zero_from)
                    .map(DataPayload::from_owned)
                    .map(|payload| DataResponse {
                        metadata: Default::default(),
                        payload: Some(payload),
                    })
                    .ok_or_else(|| DataErrorKind::MissingLocale.with_req(icu_properties::provider::WordBreakValueToLongNameV1Marker::KEY, req))
            }
        }
        #[cfg(feature = "icu_properties")]
        #[clippy::msrv = "1.61"]
        impl DataProvider<icu_properties::provider::WordBreakValueToShortNameV1Marker> for $provider {
            fn load(&self, req: DataRequest) -> Result<DataResponse<icu_properties::provider::WordBreakValueToShortNameV1Marker>, DataError> {
                propnames::to::short::linear::wb_v1::lookup(&req.locale)
                    .map(zerofrom::ZeroFrom::zero_from)
                    .map(DataPayload::from_owned)
                    .map(|payload| DataResponse {
                        metadata: Default::default(),
                        payload: Some(payload),
                    })
                    .ok_or_else(|| DataErrorKind::MissingLocale.with_req(icu_properties::provider::WordBreakValueToShortNameV1Marker::KEY, req))
            }
        }
        #[cfg(feature = "icu_properties")]
        #[clippy::msrv = "1.61"]
        impl DataProvider<icu_properties::provider::XdigitV1Marker> for $provider {
            fn load(&self, req: DataRequest) -> Result<DataResponse<icu_properties::provider::XdigitV1Marker>, DataError> {
                props::xdigit_v1::lookup(&req.locale)
                    .map(zerofrom::ZeroFrom::zero_from)
                    .map(DataPayload::from_owned)
                    .map(|payload| DataResponse {
                        metadata: Default::default(),
                        payload: Some(payload),
                    })
                    .ok_or_else(|| DataErrorKind::MissingLocale.with_req(icu_properties::provider::XdigitV1Marker::KEY, req))
            }
        }
        #[cfg(feature = "icu_properties")]
        #[clippy::msrv = "1.61"]
        impl DataProvider<icu_properties::provider::XidContinueV1Marker> for $provider {
            fn load(&self, req: DataRequest) -> Result<DataResponse<icu_properties::provider::XidContinueV1Marker>, DataError> {
                props::xidc_v1::lookup(&req.locale)
                    .map(zerofrom::ZeroFrom::zero_from)
                    .map(DataPayload::from_owned)
                    .map(|payload| DataResponse {
                        metadata: Default::default(),
                        payload: Some(payload),
                    })
                    .ok_or_else(|| DataErrorKind::MissingLocale.with_req(icu_properties::provider::XidContinueV1Marker::KEY, req))
            }
        }
        #[cfg(feature = "icu_properties")]
        #[clippy::msrv = "1.61"]
        impl DataProvider<icu_properties::provider::XidStartV1Marker> for $provider {
            fn load(&self, req: DataRequest) -> Result<DataResponse<icu_properties::provider::XidStartV1Marker>, DataError> {
                props::xids_v1::lookup(&req.locale)
                    .map(zerofrom::ZeroFrom::zero_from)
                    .map(DataPayload::from_owned)
                    .map(|payload| DataResponse {
                        metadata: Default::default(),
                        payload: Some(payload),
                    })
                    .ok_or_else(|| DataErrorKind::MissingLocale.with_req(icu_properties::provider::XidStartV1Marker::KEY, req))
            }
        }
        #[cfg(feature = "icu_properties")]
        #[clippy::msrv = "1.61"]
        impl DataProvider<icu_properties::provider::bidi_data::BidiAuxiliaryPropertiesV1Marker> for $provider {
            fn load(
                &self,
                req: DataRequest,
            ) -> Result<DataResponse<icu_properties::provider::bidi_data::BidiAuxiliaryPropertiesV1Marker>, DataError> {
                props::bidiauxiliaryprops_v1::lookup(&req.locale)
                    .map(zerofrom::ZeroFrom::zero_from)
                    .map(DataPayload::from_owned)
                    .map(|payload| DataResponse {
                        metadata: Default::default(),
                        payload: Some(payload),
                    })
                    .ok_or_else(|| {
                        DataErrorKind::MissingLocale.with_req(icu_properties::provider::bidi_data::BidiAuxiliaryPropertiesV1Marker::KEY, req)
                    })
            }
        }
        #[cfg(feature = "icu_properties")]
        #[clippy::msrv = "1.61"]
        impl DataProvider<icu_properties::provider::names::GeneralCategoryMaskNameToValueV1Marker> for $provider {
            fn load(
                &self,
                req: DataRequest,
            ) -> Result<DataResponse<icu_properties::provider::names::GeneralCategoryMaskNameToValueV1Marker>, DataError> {
                propnames::from::gcm_v1::lookup(&req.locale)
                    .map(zerofrom::ZeroFrom::zero_from)
                    .map(DataPayload::from_owned)
                    .map(|payload| DataResponse {
                        metadata: Default::default(),
                        payload: Some(payload),
                    })
                    .ok_or_else(|| {
                        DataErrorKind::MissingLocale.with_req(icu_properties::provider::names::GeneralCategoryMaskNameToValueV1Marker::KEY, req)
                    })
            }
        }
        #[clippy::msrv = "1.61"]
        impl DataProvider<icu_provider::hello_world::HelloWorldV1Marker> for $provider {
            fn load(&self, req: DataRequest) -> Result<DataResponse<icu_provider::hello_world::HelloWorldV1Marker>, DataError> {
                core::helloworld_v1::lookup(&req.locale)
                    .map(zerofrom::ZeroFrom::zero_from)
                    .map(DataPayload::from_owned)
                    .map(|payload| DataResponse {
                        metadata: Default::default(),
                        payload: Some(payload),
                    })
                    .ok_or_else(|| DataErrorKind::MissingLocale.with_req(icu_provider::hello_world::HelloWorldV1Marker::KEY, req))
            }
        }
        #[clippy::msrv = "1.61"]
        impl DataProvider<icu_provider_adapters::fallback::provider::CollationFallbackSupplementV1Marker> for $provider {
            fn load(
                &self,
                req: DataRequest,
            ) -> Result<DataResponse<icu_provider_adapters::fallback::provider::CollationFallbackSupplementV1Marker>, DataError> {
                fallback::supplement::co_v1::lookup(&req.locale)
                    .map(zerofrom::ZeroFrom::zero_from)
                    .map(DataPayload::from_owned)
                    .map(|payload| DataResponse {
                        metadata: Default::default(),
                        payload: Some(payload),
                    })
                    .ok_or_else(|| {
                        DataErrorKind::MissingLocale.with_req(
                            icu_provider_adapters::fallback::provider::CollationFallbackSupplementV1Marker::KEY,
                            req,
                        )
                    })
            }
        }
        #[clippy::msrv = "1.61"]
        impl DataProvider<icu_provider_adapters::fallback::provider::LocaleFallbackLikelySubtagsV1Marker> for $provider {
            fn load(
                &self,
                req: DataRequest,
            ) -> Result<DataResponse<icu_provider_adapters::fallback::provider::LocaleFallbackLikelySubtagsV1Marker>, DataError> {
                fallback::likelysubtags_v1::lookup(&req.locale)
                    .map(zerofrom::ZeroFrom::zero_from)
                    .map(DataPayload::from_owned)
                    .map(|payload| DataResponse {
                        metadata: Default::default(),
                        payload: Some(payload),
                    })
                    .ok_or_else(|| {
                        DataErrorKind::MissingLocale.with_req(
                            icu_provider_adapters::fallback::provider::LocaleFallbackLikelySubtagsV1Marker::KEY,
                            req,
                        )
                    })
            }
        }
        #[clippy::msrv = "1.61"]
        impl DataProvider<icu_provider_adapters::fallback::provider::LocaleFallbackParentsV1Marker> for $provider {
            fn load(
                &self,
                req: DataRequest,
            ) -> Result<DataResponse<icu_provider_adapters::fallback::provider::LocaleFallbackParentsV1Marker>, DataError> {
                fallback::parents_v1::lookup(&req.locale)
                    .map(zerofrom::ZeroFrom::zero_from)
                    .map(DataPayload::from_owned)
                    .map(|payload| DataResponse {
                        metadata: Default::default(),
                        payload: Some(payload),
                    })
                    .ok_or_else(|| {
                        DataErrorKind::MissingLocale.with_req(icu_provider_adapters::fallback::provider::LocaleFallbackParentsV1Marker::KEY, req)
                    })
            }
        }
        #[cfg(feature = "icu_relativetime")]
        #[clippy::msrv = "1.61"]
        impl DataProvider<icu_relativetime::provider::LongDayRelativeTimeFormatDataV1Marker> for $provider {
            fn load(&self, req: DataRequest) -> Result<DataResponse<icu_relativetime::provider::LongDayRelativeTimeFormatDataV1Marker>, DataError> {
                relativetime::long::day_v1::lookup(&req.locale)
                    .map(zerofrom::ZeroFrom::zero_from)
                    .map(DataPayload::from_owned)
                    .map(|payload| DataResponse {
                        metadata: Default::default(),
                        payload: Some(payload),
                    })
                    .ok_or_else(|| DataErrorKind::MissingLocale.with_req(icu_relativetime::provider::LongDayRelativeTimeFormatDataV1Marker::KEY, req))
            }
        }
        #[cfg(feature = "icu_relativetime")]
        #[clippy::msrv = "1.61"]
        impl DataProvider<icu_relativetime::provider::LongHourRelativeTimeFormatDataV1Marker> for $provider {
            fn load(&self, req: DataRequest) -> Result<DataResponse<icu_relativetime::provider::LongHourRelativeTimeFormatDataV1Marker>, DataError> {
                relativetime::long::hour_v1::lookup(&req.locale)
                    .map(zerofrom::ZeroFrom::zero_from)
                    .map(DataPayload::from_owned)
                    .map(|payload| DataResponse {
                        metadata: Default::default(),
                        payload: Some(payload),
                    })
                    .ok_or_else(|| {
                        DataErrorKind::MissingLocale.with_req(icu_relativetime::provider::LongHourRelativeTimeFormatDataV1Marker::KEY, req)
                    })
            }
        }
        #[cfg(feature = "icu_relativetime")]
        #[clippy::msrv = "1.61"]
        impl DataProvider<icu_relativetime::provider::LongMinuteRelativeTimeFormatDataV1Marker> for $provider {
            fn load(
                &self,
                req: DataRequest,
            ) -> Result<DataResponse<icu_relativetime::provider::LongMinuteRelativeTimeFormatDataV1Marker>, DataError> {
                relativetime::long::minute_v1::lookup(&req.locale)
                    .map(zerofrom::ZeroFrom::zero_from)
                    .map(DataPayload::from_owned)
                    .map(|payload| DataResponse {
                        metadata: Default::default(),
                        payload: Some(payload),
                    })
                    .ok_or_else(|| {
                        DataErrorKind::MissingLocale.with_req(icu_relativetime::provider::LongMinuteRelativeTimeFormatDataV1Marker::KEY, req)
                    })
            }
        }
        #[cfg(feature = "icu_relativetime")]
        #[clippy::msrv = "1.61"]
        impl DataProvider<icu_relativetime::provider::LongMonthRelativeTimeFormatDataV1Marker> for $provider {
            fn load(&self, req: DataRequest) -> Result<DataResponse<icu_relativetime::provider::LongMonthRelativeTimeFormatDataV1Marker>, DataError> {
                relativetime::long::month_v1::lookup(&req.locale)
                    .map(zerofrom::ZeroFrom::zero_from)
                    .map(DataPayload::from_owned)
                    .map(|payload| DataResponse {
                        metadata: Default::default(),
                        payload: Some(payload),
                    })
                    .ok_or_else(|| {
                        DataErrorKind::MissingLocale.with_req(icu_relativetime::provider::LongMonthRelativeTimeFormatDataV1Marker::KEY, req)
                    })
            }
        }
        #[cfg(feature = "icu_relativetime")]
        #[clippy::msrv = "1.61"]
        impl DataProvider<icu_relativetime::provider::LongQuarterRelativeTimeFormatDataV1Marker> for $provider {
            fn load(
                &self,
                req: DataRequest,
            ) -> Result<DataResponse<icu_relativetime::provider::LongQuarterRelativeTimeFormatDataV1Marker>, DataError> {
                relativetime::long::quarter_v1::lookup(&req.locale)
                    .map(zerofrom::ZeroFrom::zero_from)
                    .map(DataPayload::from_owned)
                    .map(|payload| DataResponse {
                        metadata: Default::default(),
                        payload: Some(payload),
                    })
                    .ok_or_else(|| {
                        DataErrorKind::MissingLocale.with_req(icu_relativetime::provider::LongQuarterRelativeTimeFormatDataV1Marker::KEY, req)
                    })
            }
        }
        #[cfg(feature = "icu_relativetime")]
        #[clippy::msrv = "1.61"]
        impl DataProvider<icu_relativetime::provider::LongSecondRelativeTimeFormatDataV1Marker> for $provider {
            fn load(
                &self,
                req: DataRequest,
            ) -> Result<DataResponse<icu_relativetime::provider::LongSecondRelativeTimeFormatDataV1Marker>, DataError> {
                relativetime::long::second_v1::lookup(&req.locale)
                    .map(zerofrom::ZeroFrom::zero_from)
                    .map(DataPayload::from_owned)
                    .map(|payload| DataResponse {
                        metadata: Default::default(),
                        payload: Some(payload),
                    })
                    .ok_or_else(|| {
                        DataErrorKind::MissingLocale.with_req(icu_relativetime::provider::LongSecondRelativeTimeFormatDataV1Marker::KEY, req)
                    })
            }
        }
        #[cfg(feature = "icu_relativetime")]
        #[clippy::msrv = "1.61"]
        impl DataProvider<icu_relativetime::provider::LongWeekRelativeTimeFormatDataV1Marker> for $provider {
            fn load(&self, req: DataRequest) -> Result<DataResponse<icu_relativetime::provider::LongWeekRelativeTimeFormatDataV1Marker>, DataError> {
                relativetime::long::week_v1::lookup(&req.locale)
                    .map(zerofrom::ZeroFrom::zero_from)
                    .map(DataPayload::from_owned)
                    .map(|payload| DataResponse {
                        metadata: Default::default(),
                        payload: Some(payload),
                    })
                    .ok_or_else(|| {
                        DataErrorKind::MissingLocale.with_req(icu_relativetime::provider::LongWeekRelativeTimeFormatDataV1Marker::KEY, req)
                    })
            }
        }
        #[cfg(feature = "icu_relativetime")]
        #[clippy::msrv = "1.61"]
        impl DataProvider<icu_relativetime::provider::LongYearRelativeTimeFormatDataV1Marker> for $provider {
            fn load(&self, req: DataRequest) -> Result<DataResponse<icu_relativetime::provider::LongYearRelativeTimeFormatDataV1Marker>, DataError> {
                relativetime::long::year_v1::lookup(&req.locale)
                    .map(zerofrom::ZeroFrom::zero_from)
                    .map(DataPayload::from_owned)
                    .map(|payload| DataResponse {
                        metadata: Default::default(),
                        payload: Some(payload),
                    })
                    .ok_or_else(|| {
                        DataErrorKind::MissingLocale.with_req(icu_relativetime::provider::LongYearRelativeTimeFormatDataV1Marker::KEY, req)
                    })
            }
        }
        #[cfg(feature = "icu_relativetime")]
        #[clippy::msrv = "1.61"]
        impl DataProvider<icu_relativetime::provider::NarrowDayRelativeTimeFormatDataV1Marker> for $provider {
            fn load(&self, req: DataRequest) -> Result<DataResponse<icu_relativetime::provider::NarrowDayRelativeTimeFormatDataV1Marker>, DataError> {
                relativetime::narrow::day_v1::lookup(&req.locale)
                    .map(zerofrom::ZeroFrom::zero_from)
                    .map(DataPayload::from_owned)
                    .map(|payload| DataResponse {
                        metadata: Default::default(),
                        payload: Some(payload),
                    })
                    .ok_or_else(|| {
                        DataErrorKind::MissingLocale.with_req(icu_relativetime::provider::NarrowDayRelativeTimeFormatDataV1Marker::KEY, req)
                    })
            }
        }
        #[cfg(feature = "icu_relativetime")]
        #[clippy::msrv = "1.61"]
        impl DataProvider<icu_relativetime::provider::NarrowHourRelativeTimeFormatDataV1Marker> for $provider {
            fn load(
                &self,
                req: DataRequest,
            ) -> Result<DataResponse<icu_relativetime::provider::NarrowHourRelativeTimeFormatDataV1Marker>, DataError> {
                relativetime::narrow::hour_v1::lookup(&req.locale)
                    .map(zerofrom::ZeroFrom::zero_from)
                    .map(DataPayload::from_owned)
                    .map(|payload| DataResponse {
                        metadata: Default::default(),
                        payload: Some(payload),
                    })
                    .ok_or_else(|| {
                        DataErrorKind::MissingLocale.with_req(icu_relativetime::provider::NarrowHourRelativeTimeFormatDataV1Marker::KEY, req)
                    })
            }
        }
        #[cfg(feature = "icu_relativetime")]
        #[clippy::msrv = "1.61"]
        impl DataProvider<icu_relativetime::provider::NarrowMinuteRelativeTimeFormatDataV1Marker> for $provider {
            fn load(
                &self,
                req: DataRequest,
            ) -> Result<DataResponse<icu_relativetime::provider::NarrowMinuteRelativeTimeFormatDataV1Marker>, DataError> {
                relativetime::narrow::minute_v1::lookup(&req.locale)
                    .map(zerofrom::ZeroFrom::zero_from)
                    .map(DataPayload::from_owned)
                    .map(|payload| DataResponse {
                        metadata: Default::default(),
                        payload: Some(payload),
                    })
                    .ok_or_else(|| {
                        DataErrorKind::MissingLocale.with_req(icu_relativetime::provider::NarrowMinuteRelativeTimeFormatDataV1Marker::KEY, req)
                    })
            }
        }
        #[cfg(feature = "icu_relativetime")]
        #[clippy::msrv = "1.61"]
        impl DataProvider<icu_relativetime::provider::NarrowMonthRelativeTimeFormatDataV1Marker> for $provider {
            fn load(
                &self,
                req: DataRequest,
            ) -> Result<DataResponse<icu_relativetime::provider::NarrowMonthRelativeTimeFormatDataV1Marker>, DataError> {
                relativetime::narrow::month_v1::lookup(&req.locale)
                    .map(zerofrom::ZeroFrom::zero_from)
                    .map(DataPayload::from_owned)
                    .map(|payload| DataResponse {
                        metadata: Default::default(),
                        payload: Some(payload),
                    })
                    .ok_or_else(|| {
                        DataErrorKind::MissingLocale.with_req(icu_relativetime::provider::NarrowMonthRelativeTimeFormatDataV1Marker::KEY, req)
                    })
            }
        }
        #[cfg(feature = "icu_relativetime")]
        #[clippy::msrv = "1.61"]
        impl DataProvider<icu_relativetime::provider::NarrowQuarterRelativeTimeFormatDataV1Marker> for $provider {
            fn load(
                &self,
                req: DataRequest,
            ) -> Result<DataResponse<icu_relativetime::provider::NarrowQuarterRelativeTimeFormatDataV1Marker>, DataError> {
                relativetime::narrow::quarter_v1::lookup(&req.locale)
                    .map(zerofrom::ZeroFrom::zero_from)
                    .map(DataPayload::from_owned)
                    .map(|payload| DataResponse {
                        metadata: Default::default(),
                        payload: Some(payload),
                    })
                    .ok_or_else(|| {
                        DataErrorKind::MissingLocale.with_req(icu_relativetime::provider::NarrowQuarterRelativeTimeFormatDataV1Marker::KEY, req)
                    })
            }
        }
        #[cfg(feature = "icu_relativetime")]
        #[clippy::msrv = "1.61"]
        impl DataProvider<icu_relativetime::provider::NarrowSecondRelativeTimeFormatDataV1Marker> for $provider {
            fn load(
                &self,
                req: DataRequest,
            ) -> Result<DataResponse<icu_relativetime::provider::NarrowSecondRelativeTimeFormatDataV1Marker>, DataError> {
                relativetime::narrow::second_v1::lookup(&req.locale)
                    .map(zerofrom::ZeroFrom::zero_from)
                    .map(DataPayload::from_owned)
                    .map(|payload| DataResponse {
                        metadata: Default::default(),
                        payload: Some(payload),
                    })
                    .ok_or_else(|| {
                        DataErrorKind::MissingLocale.with_req(icu_relativetime::provider::NarrowSecondRelativeTimeFormatDataV1Marker::KEY, req)
                    })
            }
        }
        #[cfg(feature = "icu_relativetime")]
        #[clippy::msrv = "1.61"]
        impl DataProvider<icu_relativetime::provider::NarrowWeekRelativeTimeFormatDataV1Marker> for $provider {
            fn load(
                &self,
                req: DataRequest,
            ) -> Result<DataResponse<icu_relativetime::provider::NarrowWeekRelativeTimeFormatDataV1Marker>, DataError> {
                relativetime::narrow::week_v1::lookup(&req.locale)
                    .map(zerofrom::ZeroFrom::zero_from)
                    .map(DataPayload::from_owned)
                    .map(|payload| DataResponse {
                        metadata: Default::default(),
                        payload: Some(payload),
                    })
                    .ok_or_else(|| {
                        DataErrorKind::MissingLocale.with_req(icu_relativetime::provider::NarrowWeekRelativeTimeFormatDataV1Marker::KEY, req)
                    })
            }
        }
        #[cfg(feature = "icu_relativetime")]
        #[clippy::msrv = "1.61"]
        impl DataProvider<icu_relativetime::provider::NarrowYearRelativeTimeFormatDataV1Marker> for $provider {
            fn load(
                &self,
                req: DataRequest,
            ) -> Result<DataResponse<icu_relativetime::provider::NarrowYearRelativeTimeFormatDataV1Marker>, DataError> {
                relativetime::narrow::year_v1::lookup(&req.locale)
                    .map(zerofrom::ZeroFrom::zero_from)
                    .map(DataPayload::from_owned)
                    .map(|payload| DataResponse {
                        metadata: Default::default(),
                        payload: Some(payload),
                    })
                    .ok_or_else(|| {
                        DataErrorKind::MissingLocale.with_req(icu_relativetime::provider::NarrowYearRelativeTimeFormatDataV1Marker::KEY, req)
                    })
            }
        }
        #[cfg(feature = "icu_relativetime")]
        #[clippy::msrv = "1.61"]
        impl DataProvider<icu_relativetime::provider::ShortDayRelativeTimeFormatDataV1Marker> for $provider {
            fn load(&self, req: DataRequest) -> Result<DataResponse<icu_relativetime::provider::ShortDayRelativeTimeFormatDataV1Marker>, DataError> {
                relativetime::short::day_v1::lookup(&req.locale)
                    .map(zerofrom::ZeroFrom::zero_from)
                    .map(DataPayload::from_owned)
                    .map(|payload| DataResponse {
                        metadata: Default::default(),
                        payload: Some(payload),
                    })
                    .ok_or_else(|| {
                        DataErrorKind::MissingLocale.with_req(icu_relativetime::provider::ShortDayRelativeTimeFormatDataV1Marker::KEY, req)
                    })
            }
        }
        #[cfg(feature = "icu_relativetime")]
        #[clippy::msrv = "1.61"]
        impl DataProvider<icu_relativetime::provider::ShortHourRelativeTimeFormatDataV1Marker> for $provider {
            fn load(&self, req: DataRequest) -> Result<DataResponse<icu_relativetime::provider::ShortHourRelativeTimeFormatDataV1Marker>, DataError> {
                relativetime::short::hour_v1::lookup(&req.locale)
                    .map(zerofrom::ZeroFrom::zero_from)
                    .map(DataPayload::from_owned)
                    .map(|payload| DataResponse {
                        metadata: Default::default(),
                        payload: Some(payload),
                    })
                    .ok_or_else(|| {
                        DataErrorKind::MissingLocale.with_req(icu_relativetime::provider::ShortHourRelativeTimeFormatDataV1Marker::KEY, req)
                    })
            }
        }
        #[cfg(feature = "icu_relativetime")]
        #[clippy::msrv = "1.61"]
        impl DataProvider<icu_relativetime::provider::ShortMinuteRelativeTimeFormatDataV1Marker> for $provider {
            fn load(
                &self,
                req: DataRequest,
            ) -> Result<DataResponse<icu_relativetime::provider::ShortMinuteRelativeTimeFormatDataV1Marker>, DataError> {
                relativetime::short::minute_v1::lookup(&req.locale)
                    .map(zerofrom::ZeroFrom::zero_from)
                    .map(DataPayload::from_owned)
                    .map(|payload| DataResponse {
                        metadata: Default::default(),
                        payload: Some(payload),
                    })
                    .ok_or_else(|| {
                        DataErrorKind::MissingLocale.with_req(icu_relativetime::provider::ShortMinuteRelativeTimeFormatDataV1Marker::KEY, req)
                    })
            }
        }
        #[cfg(feature = "icu_relativetime")]
        #[clippy::msrv = "1.61"]
        impl DataProvider<icu_relativetime::provider::ShortMonthRelativeTimeFormatDataV1Marker> for $provider {
            fn load(
                &self,
                req: DataRequest,
            ) -> Result<DataResponse<icu_relativetime::provider::ShortMonthRelativeTimeFormatDataV1Marker>, DataError> {
                relativetime::short::month_v1::lookup(&req.locale)
                    .map(zerofrom::ZeroFrom::zero_from)
                    .map(DataPayload::from_owned)
                    .map(|payload| DataResponse {
                        metadata: Default::default(),
                        payload: Some(payload),
                    })
                    .ok_or_else(|| {
                        DataErrorKind::MissingLocale.with_req(icu_relativetime::provider::ShortMonthRelativeTimeFormatDataV1Marker::KEY, req)
                    })
            }
        }
        #[cfg(feature = "icu_relativetime")]
        #[clippy::msrv = "1.61"]
        impl DataProvider<icu_relativetime::provider::ShortQuarterRelativeTimeFormatDataV1Marker> for $provider {
            fn load(
                &self,
                req: DataRequest,
            ) -> Result<DataResponse<icu_relativetime::provider::ShortQuarterRelativeTimeFormatDataV1Marker>, DataError> {
                relativetime::short::quarter_v1::lookup(&req.locale)
                    .map(zerofrom::ZeroFrom::zero_from)
                    .map(DataPayload::from_owned)
                    .map(|payload| DataResponse {
                        metadata: Default::default(),
                        payload: Some(payload),
                    })
                    .ok_or_else(|| {
                        DataErrorKind::MissingLocale.with_req(icu_relativetime::provider::ShortQuarterRelativeTimeFormatDataV1Marker::KEY, req)
                    })
            }
        }
        #[cfg(feature = "icu_relativetime")]
        #[clippy::msrv = "1.61"]
        impl DataProvider<icu_relativetime::provider::ShortSecondRelativeTimeFormatDataV1Marker> for $provider {
            fn load(
                &self,
                req: DataRequest,
            ) -> Result<DataResponse<icu_relativetime::provider::ShortSecondRelativeTimeFormatDataV1Marker>, DataError> {
                relativetime::short::second_v1::lookup(&req.locale)
                    .map(zerofrom::ZeroFrom::zero_from)
                    .map(DataPayload::from_owned)
                    .map(|payload| DataResponse {
                        metadata: Default::default(),
                        payload: Some(payload),
                    })
                    .ok_or_else(|| {
                        DataErrorKind::MissingLocale.with_req(icu_relativetime::provider::ShortSecondRelativeTimeFormatDataV1Marker::KEY, req)
                    })
            }
        }
        #[cfg(feature = "icu_relativetime")]
        #[clippy::msrv = "1.61"]
        impl DataProvider<icu_relativetime::provider::ShortWeekRelativeTimeFormatDataV1Marker> for $provider {
            fn load(&self, req: DataRequest) -> Result<DataResponse<icu_relativetime::provider::ShortWeekRelativeTimeFormatDataV1Marker>, DataError> {
                relativetime::short::week_v1::lookup(&req.locale)
                    .map(zerofrom::ZeroFrom::zero_from)
                    .map(DataPayload::from_owned)
                    .map(|payload| DataResponse {
                        metadata: Default::default(),
                        payload: Some(payload),
                    })
                    .ok_or_else(|| {
                        DataErrorKind::MissingLocale.with_req(icu_relativetime::provider::ShortWeekRelativeTimeFormatDataV1Marker::KEY, req)
                    })
            }
        }
        #[cfg(feature = "icu_relativetime")]
        #[clippy::msrv = "1.61"]
        impl DataProvider<icu_relativetime::provider::ShortYearRelativeTimeFormatDataV1Marker> for $provider {
            fn load(&self, req: DataRequest) -> Result<DataResponse<icu_relativetime::provider::ShortYearRelativeTimeFormatDataV1Marker>, DataError> {
                relativetime::short::year_v1::lookup(&req.locale)
                    .map(zerofrom::ZeroFrom::zero_from)
                    .map(DataPayload::from_owned)
                    .map(|payload| DataResponse {
                        metadata: Default::default(),
                        payload: Some(payload),
                    })
                    .ok_or_else(|| {
                        DataErrorKind::MissingLocale.with_req(icu_relativetime::provider::ShortYearRelativeTimeFormatDataV1Marker::KEY, req)
                    })
            }
        }
        #[cfg(feature = "icu_segmenter")]
        #[clippy::msrv = "1.61"]
        impl DataProvider<icu_segmenter::provider::DictionaryForWordLineExtendedV1Marker> for $provider {
            fn load(&self, req: DataRequest) -> Result<DataResponse<icu_segmenter::provider::DictionaryForWordLineExtendedV1Marker>, DataError> {
                segmenter::dictionary::wl_ext_v1::lookup(&req.locale)
                    .map(zerofrom::ZeroFrom::zero_from)
                    .map(DataPayload::from_owned)
                    .map(|payload| DataResponse {
                        metadata: Default::default(),
                        payload: Some(payload),
                    })
                    .ok_or_else(|| DataErrorKind::MissingLocale.with_req(icu_segmenter::provider::DictionaryForWordLineExtendedV1Marker::KEY, req))
            }
        }
        #[cfg(feature = "icu_segmenter")]
        #[clippy::msrv = "1.61"]
        impl DataProvider<icu_segmenter::provider::DictionaryForWordOnlyAutoV1Marker> for $provider {
            fn load(&self, req: DataRequest) -> Result<DataResponse<icu_segmenter::provider::DictionaryForWordOnlyAutoV1Marker>, DataError> {
                segmenter::dictionary::w_auto_v1::lookup(&req.locale)
                    .map(zerofrom::ZeroFrom::zero_from)
                    .map(DataPayload::from_owned)
                    .map(|payload| DataResponse {
                        metadata: Default::default(),
                        payload: Some(payload),
                    })
                    .ok_or_else(|| DataErrorKind::MissingLocale.with_req(icu_segmenter::provider::DictionaryForWordOnlyAutoV1Marker::KEY, req))
            }
        }
        #[cfg(feature = "icu_segmenter")]
        #[clippy::msrv = "1.61"]
        impl DataProvider<icu_segmenter::provider::GraphemeClusterBreakDataV1Marker> for $provider {
            fn load(&self, req: DataRequest) -> Result<DataResponse<icu_segmenter::provider::GraphemeClusterBreakDataV1Marker>, DataError> {
                segmenter::grapheme_v1::lookup(&req.locale)
                    .map(zerofrom::ZeroFrom::zero_from)
                    .map(DataPayload::from_owned)
                    .map(|payload| DataResponse {
                        metadata: Default::default(),
                        payload: Some(payload),
                    })
                    .ok_or_else(|| DataErrorKind::MissingLocale.with_req(icu_segmenter::provider::GraphemeClusterBreakDataV1Marker::KEY, req))
            }
        }
        #[cfg(feature = "icu_segmenter")]
        #[clippy::msrv = "1.61"]
        impl DataProvider<icu_segmenter::provider::LineBreakDataV1Marker> for $provider {
            fn load(&self, req: DataRequest) -> Result<DataResponse<icu_segmenter::provider::LineBreakDataV1Marker>, DataError> {
                segmenter::line_v1::lookup(&req.locale)
                    .map(zerofrom::ZeroFrom::zero_from)
                    .map(DataPayload::from_owned)
                    .map(|payload| DataResponse {
                        metadata: Default::default(),
                        payload: Some(payload),
                    })
                    .ok_or_else(|| DataErrorKind::MissingLocale.with_req(icu_segmenter::provider::LineBreakDataV1Marker::KEY, req))
            }
        }
        #[cfg(feature = "icu_segmenter")]
        #[clippy::msrv = "1.61"]
        impl DataProvider<icu_segmenter::provider::LstmForWordLineAutoV1Marker> for $provider {
            fn load(&self, req: DataRequest) -> Result<DataResponse<icu_segmenter::provider::LstmForWordLineAutoV1Marker>, DataError> {
                segmenter::lstm::wl_auto_v1::lookup(&req.locale)
                    .map(zerofrom::ZeroFrom::zero_from)
                    .map(DataPayload::from_owned)
                    .map(|payload| DataResponse {
                        metadata: Default::default(),
                        payload: Some(payload),
                    })
                    .ok_or_else(|| DataErrorKind::MissingLocale.with_req(icu_segmenter::provider::LstmForWordLineAutoV1Marker::KEY, req))
            }
        }
        #[cfg(feature = "icu_segmenter")]
        #[clippy::msrv = "1.61"]
        impl DataProvider<icu_segmenter::provider::SentenceBreakDataV1Marker> for $provider {
            fn load(&self, req: DataRequest) -> Result<DataResponse<icu_segmenter::provider::SentenceBreakDataV1Marker>, DataError> {
                segmenter::sentence_v1::lookup(&req.locale)
                    .map(zerofrom::ZeroFrom::zero_from)
                    .map(DataPayload::from_owned)
                    .map(|payload| DataResponse {
                        metadata: Default::default(),
                        payload: Some(payload),
                    })
                    .ok_or_else(|| DataErrorKind::MissingLocale.with_req(icu_segmenter::provider::SentenceBreakDataV1Marker::KEY, req))
            }
        }
        #[cfg(feature = "icu_segmenter")]
        #[clippy::msrv = "1.61"]
        impl DataProvider<icu_segmenter::provider::WordBreakDataV1Marker> for $provider {
            fn load(&self, req: DataRequest) -> Result<DataResponse<icu_segmenter::provider::WordBreakDataV1Marker>, DataError> {
                segmenter::word_v1::lookup(&req.locale)
                    .map(zerofrom::ZeroFrom::zero_from)
                    .map(DataPayload::from_owned)
                    .map(|payload| DataResponse {
                        metadata: Default::default(),
                        payload: Some(payload),
                    })
                    .ok_or_else(|| DataErrorKind::MissingLocale.with_req(icu_segmenter::provider::WordBreakDataV1Marker::KEY, req))
            }
        }
        #[cfg(feature = "icu_timezone")]
        #[clippy::msrv = "1.61"]
        impl DataProvider<icu_timezone::provider::MetazonePeriodV1Marker> for $provider {
            fn load(&self, req: DataRequest) -> Result<DataResponse<icu_timezone::provider::MetazonePeriodV1Marker>, DataError> {
                time_zone::metazone_period_v1::lookup(&req.locale)
                    .map(zerofrom::ZeroFrom::zero_from)
                    .map(DataPayload::from_owned)
                    .map(|payload| DataResponse {
                        metadata: Default::default(),
                        payload: Some(payload),
                    })
                    .ok_or_else(|| DataErrorKind::MissingLocale.with_req(icu_timezone::provider::MetazonePeriodV1Marker::KEY, req))
            }
        }
    };
}
/// Implement [`AnyProvider`] on the given struct using the data
/// hardcoded in this module. This allows the struct to be used with
/// `icu`'s `_any` constructors.
///
/// This macro can only be called from its definition-site, i.e. right
/// after `include!`-ing the generated module.
///
/// ```compile_fail
/// struct MyAnyProvider;
/// include!("/path/to/generated/mod.rs");
/// impl_any_provider(MyAnyProvider);
/// ```
#[allow(unused_macros)]
macro_rules! impl_any_provider {
    ($ provider : path) => {
        #[clippy::msrv = "1.61"]
        impl AnyProvider for $provider {
            fn load_any(&self, key: DataKey, req: DataRequest) -> Result<AnyResponse, DataError> {
                #[cfg(feature = "icu_calendar")]
                const JAPANESEERASV1MARKER: icu_provider::DataKeyHash = icu_calendar::provider::JapaneseErasV1Marker::KEY.hashed();
                #[cfg(feature = "icu_calendar")]
                const JAPANESEEXTENDEDERASV1MARKER: icu_provider::DataKeyHash = icu_calendar::provider::JapaneseExtendedErasV1Marker::KEY.hashed();
                #[cfg(feature = "icu_calendar")]
                const WEEKDATAV1MARKER: icu_provider::DataKeyHash = icu_calendar::provider::WeekDataV1Marker::KEY.hashed();
                #[cfg(feature = "icu_casemapping")]
                const CASEMAPPINGV1MARKER: icu_provider::DataKeyHash = icu_casemapping::provider::CaseMappingV1Marker::KEY.hashed();
                #[cfg(feature = "icu_collator")]
                const COLLATIONDATAV1MARKER: icu_provider::DataKeyHash = icu_collator::provider::CollationDataV1Marker::KEY.hashed();
                #[cfg(feature = "icu_collator")]
                const COLLATIONDIACRITICSV1MARKER: icu_provider::DataKeyHash = icu_collator::provider::CollationDiacriticsV1Marker::KEY.hashed();
                #[cfg(feature = "icu_collator")]
                const COLLATIONJAMOV1MARKER: icu_provider::DataKeyHash = icu_collator::provider::CollationJamoV1Marker::KEY.hashed();
                #[cfg(feature = "icu_collator")]
                const COLLATIONMETADATAV1MARKER: icu_provider::DataKeyHash = icu_collator::provider::CollationMetadataV1Marker::KEY.hashed();
                #[cfg(feature = "icu_collator")]
                const COLLATIONREORDERINGV1MARKER: icu_provider::DataKeyHash = icu_collator::provider::CollationReorderingV1Marker::KEY.hashed();
                #[cfg(feature = "icu_collator")]
                const COLLATIONSPECIALPRIMARIESV1MARKER: icu_provider::DataKeyHash =
                    icu_collator::provider::CollationSpecialPrimariesV1Marker::KEY.hashed();
                #[cfg(feature = "icu_compactdecimal")]
                const LONGCOMPACTDECIMALFORMATDATAV1MARKER: icu_provider::DataKeyHash =
                    icu_compactdecimal::provider::LongCompactDecimalFormatDataV1Marker::KEY.hashed();
                #[cfg(feature = "icu_compactdecimal")]
                const SHORTCOMPACTDECIMALFORMATDATAV1MARKER: icu_provider::DataKeyHash =
                    icu_compactdecimal::provider::ShortCompactDecimalFormatDataV1Marker::KEY.hashed();
                #[cfg(feature = "icu_datetime")]
                const BUDDHISTDATELENGTHSV1MARKER: icu_provider::DataKeyHash =
                    icu_datetime::provider::calendar::BuddhistDateLengthsV1Marker::KEY.hashed();
                #[cfg(feature = "icu_datetime")]
                const BUDDHISTDATESYMBOLSV1MARKER: icu_provider::DataKeyHash =
                    icu_datetime::provider::calendar::BuddhistDateSymbolsV1Marker::KEY.hashed();
                #[cfg(feature = "icu_datetime")]
                const COPTICDATELENGTHSV1MARKER: icu_provider::DataKeyHash =
                    icu_datetime::provider::calendar::CopticDateLengthsV1Marker::KEY.hashed();
                #[cfg(feature = "icu_datetime")]
                const COPTICDATESYMBOLSV1MARKER: icu_provider::DataKeyHash =
                    icu_datetime::provider::calendar::CopticDateSymbolsV1Marker::KEY.hashed();
                #[cfg(feature = "icu_datetime_experimental")]
                const DATESKELETONPATTERNSV1MARKER: icu_provider::DataKeyHash =
                    icu_datetime::provider::calendar::DateSkeletonPatternsV1Marker::KEY.hashed();
                #[cfg(feature = "icu_datetime")]
                const ETHIOPIANDATELENGTHSV1MARKER: icu_provider::DataKeyHash =
                    icu_datetime::provider::calendar::EthiopianDateLengthsV1Marker::KEY.hashed();
                #[cfg(feature = "icu_datetime")]
                const ETHIOPIANDATESYMBOLSV1MARKER: icu_provider::DataKeyHash =
                    icu_datetime::provider::calendar::EthiopianDateSymbolsV1Marker::KEY.hashed();
                #[cfg(feature = "icu_datetime")]
                const GREGORIANDATELENGTHSV1MARKER: icu_provider::DataKeyHash =
                    icu_datetime::provider::calendar::GregorianDateLengthsV1Marker::KEY.hashed();
                #[cfg(feature = "icu_datetime")]
                const GREGORIANDATESYMBOLSV1MARKER: icu_provider::DataKeyHash =
                    icu_datetime::provider::calendar::GregorianDateSymbolsV1Marker::KEY.hashed();
                #[cfg(feature = "icu_datetime")]
                const INDIANDATELENGTHSV1MARKER: icu_provider::DataKeyHash =
                    icu_datetime::provider::calendar::IndianDateLengthsV1Marker::KEY.hashed();
                #[cfg(feature = "icu_datetime")]
                const INDIANDATESYMBOLSV1MARKER: icu_provider::DataKeyHash =
                    icu_datetime::provider::calendar::IndianDateSymbolsV1Marker::KEY.hashed();
                #[cfg(feature = "icu_datetime")]
                const JAPANESEDATELENGTHSV1MARKER: icu_provider::DataKeyHash =
                    icu_datetime::provider::calendar::JapaneseDateLengthsV1Marker::KEY.hashed();
                #[cfg(feature = "icu_datetime")]
                const JAPANESEDATESYMBOLSV1MARKER: icu_provider::DataKeyHash =
                    icu_datetime::provider::calendar::JapaneseDateSymbolsV1Marker::KEY.hashed();
                #[cfg(feature = "icu_datetime")]
                const JAPANESEEXTENDEDDATELENGTHSV1MARKER: icu_provider::DataKeyHash =
                    icu_datetime::provider::calendar::JapaneseExtendedDateLengthsV1Marker::KEY.hashed();
                #[cfg(feature = "icu_datetime")]
                const JAPANESEEXTENDEDDATESYMBOLSV1MARKER: icu_provider::DataKeyHash =
                    icu_datetime::provider::calendar::JapaneseExtendedDateSymbolsV1Marker::KEY.hashed();
                #[cfg(feature = "icu_datetime")]
                const TIMELENGTHSV1MARKER: icu_provider::DataKeyHash = icu_datetime::provider::calendar::TimeLengthsV1Marker::KEY.hashed();
                #[cfg(feature = "icu_datetime")]
                const TIMESYMBOLSV1MARKER: icu_provider::DataKeyHash = icu_datetime::provider::calendar::TimeSymbolsV1Marker::KEY.hashed();
                #[cfg(feature = "icu_datetime")]
                const EXEMPLARCITIESV1MARKER: icu_provider::DataKeyHash = icu_datetime::provider::time_zones::ExemplarCitiesV1Marker::KEY.hashed();
                #[cfg(feature = "icu_datetime")]
                const METAZONEGENERICNAMESLONGV1MARKER: icu_provider::DataKeyHash =
                    icu_datetime::provider::time_zones::MetazoneGenericNamesLongV1Marker::KEY.hashed();
                #[cfg(feature = "icu_datetime")]
                const METAZONEGENERICNAMESSHORTV1MARKER: icu_provider::DataKeyHash =
                    icu_datetime::provider::time_zones::MetazoneGenericNamesShortV1Marker::KEY.hashed();
                #[cfg(feature = "icu_datetime")]
                const METAZONESPECIFICNAMESLONGV1MARKER: icu_provider::DataKeyHash =
                    icu_datetime::provider::time_zones::MetazoneSpecificNamesLongV1Marker::KEY.hashed();
                #[cfg(feature = "icu_datetime")]
                const METAZONESPECIFICNAMESSHORTV1MARKER: icu_provider::DataKeyHash =
                    icu_datetime::provider::time_zones::MetazoneSpecificNamesShortV1Marker::KEY.hashed();
                #[cfg(feature = "icu_datetime")]
                const TIMEZONEFORMATSV1MARKER: icu_provider::DataKeyHash = icu_datetime::provider::time_zones::TimeZoneFormatsV1Marker::KEY.hashed();
                #[cfg(feature = "icu_decimal")]
                const DECIMALSYMBOLSV1MARKER: icu_provider::DataKeyHash = icu_decimal::provider::DecimalSymbolsV1Marker::KEY.hashed();
                #[cfg(feature = "icu_displaynames")]
                const LANGUAGEDISPLAYNAMESV1MARKER: icu_provider::DataKeyHash =
                    icu_displaynames::provider::LanguageDisplayNamesV1Marker::KEY.hashed();
                #[cfg(feature = "icu_displaynames")]
                const LOCALEDISPLAYNAMESV1MARKER: icu_provider::DataKeyHash = icu_displaynames::provider::LocaleDisplayNamesV1Marker::KEY.hashed();
                #[cfg(feature = "icu_displaynames")]
                const REGIONDISPLAYNAMESV1MARKER: icu_provider::DataKeyHash = icu_displaynames::provider::RegionDisplayNamesV1Marker::KEY.hashed();
                #[cfg(feature = "icu_displaynames")]
                const SCRIPTDISPLAYNAMESV1MARKER: icu_provider::DataKeyHash = icu_displaynames::provider::ScriptDisplayNamesV1Marker::KEY.hashed();
                #[cfg(feature = "icu_displaynames")]
                const VARIANTDISPLAYNAMESV1MARKER: icu_provider::DataKeyHash = icu_displaynames::provider::VariantDisplayNamesV1Marker::KEY.hashed();
                #[cfg(feature = "icu_list")]
                const ANDLISTV1MARKER: icu_provider::DataKeyHash = icu_list::provider::AndListV1Marker::KEY.hashed();
                #[cfg(feature = "icu_list")]
                const ORLISTV1MARKER: icu_provider::DataKeyHash = icu_list::provider::OrListV1Marker::KEY.hashed();
                #[cfg(feature = "icu_list")]
                const UNITLISTV1MARKER: icu_provider::DataKeyHash = icu_list::provider::UnitListV1Marker::KEY.hashed();
                #[cfg(feature = "icu_locid_transform")]
                const ALIASESV1MARKER: icu_provider::DataKeyHash = icu_locid_transform::provider::AliasesV1Marker::KEY.hashed();
                #[cfg(feature = "icu_locid_transform")]
                const DIRECTIONALITYV1MARKER: icu_provider::DataKeyHash = icu_locid_transform::provider::DirectionalityV1Marker::KEY.hashed();
                #[cfg(feature = "icu_locid_transform")]
                const LIKELYSUBTAGSEXTENDEDV1MARKER: icu_provider::DataKeyHash =
                    icu_locid_transform::provider::LikelySubtagsExtendedV1Marker::KEY.hashed();
                #[cfg(feature = "icu_locid_transform")]
                const LIKELYSUBTAGSFORLANGUAGEV1MARKER: icu_provider::DataKeyHash =
                    icu_locid_transform::provider::LikelySubtagsForLanguageV1Marker::KEY.hashed();
                #[cfg(feature = "icu_locid_transform")]
                const LIKELYSUBTAGSFORSCRIPTREGIONV1MARKER: icu_provider::DataKeyHash =
                    icu_locid_transform::provider::LikelySubtagsForScriptRegionV1Marker::KEY.hashed();
                #[cfg(feature = "icu_locid_transform")]
                const LIKELYSUBTAGSV1MARKER: icu_provider::DataKeyHash = icu_locid_transform::provider::LikelySubtagsV1Marker::KEY.hashed();
                #[cfg(feature = "icu_normalizer")]
                const CANONICALCOMPOSITIONSV1MARKER: icu_provider::DataKeyHash =
                    icu_normalizer::provider::CanonicalCompositionsV1Marker::KEY.hashed();
                #[cfg(feature = "icu_normalizer")]
                const CANONICALDECOMPOSITIONDATAV1MARKER: icu_provider::DataKeyHash =
                    icu_normalizer::provider::CanonicalDecompositionDataV1Marker::KEY.hashed();
                #[cfg(feature = "icu_normalizer")]
                const CANONICALDECOMPOSITIONTABLESV1MARKER: icu_provider::DataKeyHash =
                    icu_normalizer::provider::CanonicalDecompositionTablesV1Marker::KEY.hashed();
                #[cfg(feature = "icu_normalizer")]
                const COMPATIBILITYDECOMPOSITIONSUPPLEMENTV1MARKER: icu_provider::DataKeyHash =
                    icu_normalizer::provider::CompatibilityDecompositionSupplementV1Marker::KEY.hashed();
                #[cfg(feature = "icu_normalizer")]
                const COMPATIBILITYDECOMPOSITIONTABLESV1MARKER: icu_provider::DataKeyHash =
                    icu_normalizer::provider::CompatibilityDecompositionTablesV1Marker::KEY.hashed();
                #[cfg(feature = "icu_normalizer")]
                const NONRECURSIVEDECOMPOSITIONSUPPLEMENTV1MARKER: icu_provider::DataKeyHash =
                    icu_normalizer::provider::NonRecursiveDecompositionSupplementV1Marker::KEY.hashed();
                #[cfg(feature = "icu_normalizer")]
                const UTS46DECOMPOSITIONSUPPLEMENTV1MARKER: icu_provider::DataKeyHash =
                    icu_normalizer::provider::Uts46DecompositionSupplementV1Marker::KEY.hashed();
                #[cfg(feature = "icu_plurals")]
                const CARDINALV1MARKER: icu_provider::DataKeyHash = icu_plurals::provider::CardinalV1Marker::KEY.hashed();
                #[cfg(feature = "icu_plurals")]
                const ORDINALV1MARKER: icu_provider::DataKeyHash = icu_plurals::provider::OrdinalV1Marker::KEY.hashed();
                #[cfg(feature = "icu_properties")]
                const ALNUMV1MARKER: icu_provider::DataKeyHash = icu_properties::provider::AlnumV1Marker::KEY.hashed();
                #[cfg(feature = "icu_properties")]
                const ALPHABETICV1MARKER: icu_provider::DataKeyHash = icu_properties::provider::AlphabeticV1Marker::KEY.hashed();
                #[cfg(feature = "icu_properties")]
                const ASCIIHEXDIGITV1MARKER: icu_provider::DataKeyHash = icu_properties::provider::AsciiHexDigitV1Marker::KEY.hashed();
                #[cfg(feature = "icu_properties")]
                const BASICEMOJIV1MARKER: icu_provider::DataKeyHash = icu_properties::provider::BasicEmojiV1Marker::KEY.hashed();
                #[cfg(feature = "icu_properties")]
                const BIDICLASSNAMETOVALUEV1MARKER: icu_provider::DataKeyHash = icu_properties::provider::BidiClassNameToValueV1Marker::KEY.hashed();
                #[cfg(feature = "icu_properties")]
                const BIDICLASSV1MARKER: icu_provider::DataKeyHash = icu_properties::provider::BidiClassV1Marker::KEY.hashed();
                #[cfg(feature = "icu_properties")]
                const BIDICLASSVALUETOLONGNAMEV1MARKER: icu_provider::DataKeyHash =
                    icu_properties::provider::BidiClassValueToLongNameV1Marker::KEY.hashed();
                #[cfg(feature = "icu_properties")]
                const BIDICLASSVALUETOSHORTNAMEV1MARKER: icu_provider::DataKeyHash =
                    icu_properties::provider::BidiClassValueToShortNameV1Marker::KEY.hashed();
                #[cfg(feature = "icu_properties")]
                const BIDICONTROLV1MARKER: icu_provider::DataKeyHash = icu_properties::provider::BidiControlV1Marker::KEY.hashed();
                #[cfg(feature = "icu_properties")]
                const BIDIMIRROREDV1MARKER: icu_provider::DataKeyHash = icu_properties::provider::BidiMirroredV1Marker::KEY.hashed();
                #[cfg(feature = "icu_properties")]
                const BLANKV1MARKER: icu_provider::DataKeyHash = icu_properties::provider::BlankV1Marker::KEY.hashed();
                #[cfg(feature = "icu_properties")]
                const CANONICALCOMBININGCLASSNAMETOVALUEV1MARKER: icu_provider::DataKeyHash =
                    icu_properties::provider::CanonicalCombiningClassNameToValueV1Marker::KEY.hashed();
                #[cfg(feature = "icu_properties")]
                const CANONICALCOMBININGCLASSV1MARKER: icu_provider::DataKeyHash =
                    icu_properties::provider::CanonicalCombiningClassV1Marker::KEY.hashed();
                #[cfg(feature = "icu_properties")]
                const CANONICALCOMBININGCLASSVALUETOLONGNAMEV1MARKER: icu_provider::DataKeyHash =
                    icu_properties::provider::CanonicalCombiningClassValueToLongNameV1Marker::KEY.hashed();
                #[cfg(feature = "icu_properties")]
                const CANONICALCOMBININGCLASSVALUETOSHORTNAMEV1MARKER: icu_provider::DataKeyHash =
                    icu_properties::provider::CanonicalCombiningClassValueToShortNameV1Marker::KEY.hashed();
                #[cfg(feature = "icu_properties")]
                const CASEIGNORABLEV1MARKER: icu_provider::DataKeyHash = icu_properties::provider::CaseIgnorableV1Marker::KEY.hashed();
                #[cfg(feature = "icu_properties")]
                const CASESENSITIVEV1MARKER: icu_provider::DataKeyHash = icu_properties::provider::CaseSensitiveV1Marker::KEY.hashed();
                #[cfg(feature = "icu_properties")]
                const CASEDV1MARKER: icu_provider::DataKeyHash = icu_properties::provider::CasedV1Marker::KEY.hashed();
                #[cfg(feature = "icu_properties")]
                const CHANGESWHENCASEFOLDEDV1MARKER: icu_provider::DataKeyHash =
                    icu_properties::provider::ChangesWhenCasefoldedV1Marker::KEY.hashed();
                #[cfg(feature = "icu_properties")]
                const CHANGESWHENCASEMAPPEDV1MARKER: icu_provider::DataKeyHash =
                    icu_properties::provider::ChangesWhenCasemappedV1Marker::KEY.hashed();
                #[cfg(feature = "icu_properties")]
                const CHANGESWHENLOWERCASEDV1MARKER: icu_provider::DataKeyHash =
                    icu_properties::provider::ChangesWhenLowercasedV1Marker::KEY.hashed();
                #[cfg(feature = "icu_properties")]
                const CHANGESWHENNFKCCASEFOLDEDV1MARKER: icu_provider::DataKeyHash =
                    icu_properties::provider::ChangesWhenNfkcCasefoldedV1Marker::KEY.hashed();
                #[cfg(feature = "icu_properties")]
                const CHANGESWHENTITLECASEDV1MARKER: icu_provider::DataKeyHash =
                    icu_properties::provider::ChangesWhenTitlecasedV1Marker::KEY.hashed();
                #[cfg(feature = "icu_properties")]
                const CHANGESWHENUPPERCASEDV1MARKER: icu_provider::DataKeyHash =
                    icu_properties::provider::ChangesWhenUppercasedV1Marker::KEY.hashed();
                #[cfg(feature = "icu_properties")]
                const DASHV1MARKER: icu_provider::DataKeyHash = icu_properties::provider::DashV1Marker::KEY.hashed();
                #[cfg(feature = "icu_properties")]
                const DEFAULTIGNORABLECODEPOINTV1MARKER: icu_provider::DataKeyHash =
                    icu_properties::provider::DefaultIgnorableCodePointV1Marker::KEY.hashed();
                #[cfg(feature = "icu_properties")]
                const DEPRECATEDV1MARKER: icu_provider::DataKeyHash = icu_properties::provider::DeprecatedV1Marker::KEY.hashed();
                #[cfg(feature = "icu_properties")]
                const DIACRITICV1MARKER: icu_provider::DataKeyHash = icu_properties::provider::DiacriticV1Marker::KEY.hashed();
                #[cfg(feature = "icu_properties")]
                const EASTASIANWIDTHNAMETOVALUEV1MARKER: icu_provider::DataKeyHash =
                    icu_properties::provider::EastAsianWidthNameToValueV1Marker::KEY.hashed();
                #[cfg(feature = "icu_properties")]
                const EASTASIANWIDTHV1MARKER: icu_provider::DataKeyHash = icu_properties::provider::EastAsianWidthV1Marker::KEY.hashed();
                #[cfg(feature = "icu_properties")]
                const EASTASIANWIDTHVALUETOLONGNAMEV1MARKER: icu_provider::DataKeyHash =
                    icu_properties::provider::EastAsianWidthValueToLongNameV1Marker::KEY.hashed();
                #[cfg(feature = "icu_properties")]
                const EASTASIANWIDTHVALUETOSHORTNAMEV1MARKER: icu_provider::DataKeyHash =
                    icu_properties::provider::EastAsianWidthValueToShortNameV1Marker::KEY.hashed();
                #[cfg(feature = "icu_properties")]
                const EMOJICOMPONENTV1MARKER: icu_provider::DataKeyHash = icu_properties::provider::EmojiComponentV1Marker::KEY.hashed();
                #[cfg(feature = "icu_properties")]
                const EMOJIMODIFIERBASEV1MARKER: icu_provider::DataKeyHash = icu_properties::provider::EmojiModifierBaseV1Marker::KEY.hashed();
                #[cfg(feature = "icu_properties")]
                const EMOJIMODIFIERV1MARKER: icu_provider::DataKeyHash = icu_properties::provider::EmojiModifierV1Marker::KEY.hashed();
                #[cfg(feature = "icu_properties")]
                const EMOJIPRESENTATIONV1MARKER: icu_provider::DataKeyHash = icu_properties::provider::EmojiPresentationV1Marker::KEY.hashed();
                #[cfg(feature = "icu_properties")]
                const EMOJIV1MARKER: icu_provider::DataKeyHash = icu_properties::provider::EmojiV1Marker::KEY.hashed();
                #[cfg(feature = "icu_properties")]
                const EXEMPLARCHARACTERSAUXILIARYV1MARKER: icu_provider::DataKeyHash =
                    icu_properties::provider::ExemplarCharactersAuxiliaryV1Marker::KEY.hashed();
                #[cfg(feature = "icu_properties")]
                const EXEMPLARCHARACTERSINDEXV1MARKER: icu_provider::DataKeyHash =
                    icu_properties::provider::ExemplarCharactersIndexV1Marker::KEY.hashed();
                #[cfg(feature = "icu_properties")]
                const EXEMPLARCHARACTERSMAINV1MARKER: icu_provider::DataKeyHash =
                    icu_properties::provider::ExemplarCharactersMainV1Marker::KEY.hashed();
                #[cfg(feature = "icu_properties")]
                const EXEMPLARCHARACTERSNUMBERSV1MARKER: icu_provider::DataKeyHash =
                    icu_properties::provider::ExemplarCharactersNumbersV1Marker::KEY.hashed();
                #[cfg(feature = "icu_properties")]
                const EXEMPLARCHARACTERSPUNCTUATIONV1MARKER: icu_provider::DataKeyHash =
                    icu_properties::provider::ExemplarCharactersPunctuationV1Marker::KEY.hashed();
                #[cfg(feature = "icu_properties")]
                const EXTENDEDPICTOGRAPHICV1MARKER: icu_provider::DataKeyHash = icu_properties::provider::ExtendedPictographicV1Marker::KEY.hashed();
                #[cfg(feature = "icu_properties")]
                const EXTENDERV1MARKER: icu_provider::DataKeyHash = icu_properties::provider::ExtenderV1Marker::KEY.hashed();
                #[cfg(feature = "icu_properties")]
                const FULLCOMPOSITIONEXCLUSIONV1MARKER: icu_provider::DataKeyHash =
                    icu_properties::provider::FullCompositionExclusionV1Marker::KEY.hashed();
                #[cfg(feature = "icu_properties")]
                const GENERALCATEGORYNAMETOVALUEV1MARKER: icu_provider::DataKeyHash =
                    icu_properties::provider::GeneralCategoryNameToValueV1Marker::KEY.hashed();
                #[cfg(feature = "icu_properties")]
                const GENERALCATEGORYV1MARKER: icu_provider::DataKeyHash = icu_properties::provider::GeneralCategoryV1Marker::KEY.hashed();
                #[cfg(feature = "icu_properties")]
                const GENERALCATEGORYVALUETOLONGNAMEV1MARKER: icu_provider::DataKeyHash =
                    icu_properties::provider::GeneralCategoryValueToLongNameV1Marker::KEY.hashed();
                #[cfg(feature = "icu_properties")]
                const GENERALCATEGORYVALUETOSHORTNAMEV1MARKER: icu_provider::DataKeyHash =
                    icu_properties::provider::GeneralCategoryValueToShortNameV1Marker::KEY.hashed();
                #[cfg(feature = "icu_properties")]
                const GRAPHV1MARKER: icu_provider::DataKeyHash = icu_properties::provider::GraphV1Marker::KEY.hashed();
                #[cfg(feature = "icu_properties")]
                const GRAPHEMEBASEV1MARKER: icu_provider::DataKeyHash = icu_properties::provider::GraphemeBaseV1Marker::KEY.hashed();
                #[cfg(feature = "icu_properties")]
                const GRAPHEMECLUSTERBREAKNAMETOVALUEV1MARKER: icu_provider::DataKeyHash =
                    icu_properties::provider::GraphemeClusterBreakNameToValueV1Marker::KEY.hashed();
                #[cfg(feature = "icu_properties")]
                const GRAPHEMECLUSTERBREAKV1MARKER: icu_provider::DataKeyHash = icu_properties::provider::GraphemeClusterBreakV1Marker::KEY.hashed();
                #[cfg(feature = "icu_properties")]
                const GRAPHEMECLUSTERBREAKVALUETOLONGNAMEV1MARKER: icu_provider::DataKeyHash =
                    icu_properties::provider::GraphemeClusterBreakValueToLongNameV1Marker::KEY.hashed();
                #[cfg(feature = "icu_properties")]
                const GRAPHEMECLUSTERBREAKVALUETOSHORTNAMEV1MARKER: icu_provider::DataKeyHash =
                    icu_properties::provider::GraphemeClusterBreakValueToShortNameV1Marker::KEY.hashed();
                #[cfg(feature = "icu_properties")]
                const GRAPHEMEEXTENDV1MARKER: icu_provider::DataKeyHash = icu_properties::provider::GraphemeExtendV1Marker::KEY.hashed();
                #[cfg(feature = "icu_properties")]
                const GRAPHEMELINKV1MARKER: icu_provider::DataKeyHash = icu_properties::provider::GraphemeLinkV1Marker::KEY.hashed();
                #[cfg(feature = "icu_properties")]
                const HEXDIGITV1MARKER: icu_provider::DataKeyHash = icu_properties::provider::HexDigitV1Marker::KEY.hashed();
                #[cfg(feature = "icu_properties")]
                const HYPHENV1MARKER: icu_provider::DataKeyHash = icu_properties::provider::HyphenV1Marker::KEY.hashed();
                #[cfg(feature = "icu_properties")]
                const IDCONTINUEV1MARKER: icu_provider::DataKeyHash = icu_properties::provider::IdContinueV1Marker::KEY.hashed();
                #[cfg(feature = "icu_properties")]
                const IDSTARTV1MARKER: icu_provider::DataKeyHash = icu_properties::provider::IdStartV1Marker::KEY.hashed();
                #[cfg(feature = "icu_properties")]
                const IDEOGRAPHICV1MARKER: icu_provider::DataKeyHash = icu_properties::provider::IdeographicV1Marker::KEY.hashed();
                #[cfg(feature = "icu_properties")]
                const IDSBINARYOPERATORV1MARKER: icu_provider::DataKeyHash = icu_properties::provider::IdsBinaryOperatorV1Marker::KEY.hashed();
                #[cfg(feature = "icu_properties")]
                const IDSTRINARYOPERATORV1MARKER: icu_provider::DataKeyHash = icu_properties::provider::IdsTrinaryOperatorV1Marker::KEY.hashed();
                #[cfg(feature = "icu_properties")]
                const JOINCONTROLV1MARKER: icu_provider::DataKeyHash = icu_properties::provider::JoinControlV1Marker::KEY.hashed();
                #[cfg(feature = "icu_properties")]
                const LINEBREAKNAMETOVALUEV1MARKER: icu_provider::DataKeyHash = icu_properties::provider::LineBreakNameToValueV1Marker::KEY.hashed();
                #[cfg(feature = "icu_properties")]
                const LINEBREAKV1MARKER: icu_provider::DataKeyHash = icu_properties::provider::LineBreakV1Marker::KEY.hashed();
                #[cfg(feature = "icu_properties")]
                const LINEBREAKVALUETOLONGNAMEV1MARKER: icu_provider::DataKeyHash =
                    icu_properties::provider::LineBreakValueToLongNameV1Marker::KEY.hashed();
                #[cfg(feature = "icu_properties")]
                const LINEBREAKVALUETOSHORTNAMEV1MARKER: icu_provider::DataKeyHash =
                    icu_properties::provider::LineBreakValueToShortNameV1Marker::KEY.hashed();
                #[cfg(feature = "icu_properties")]
                const LOGICALORDEREXCEPTIONV1MARKER: icu_provider::DataKeyHash =
                    icu_properties::provider::LogicalOrderExceptionV1Marker::KEY.hashed();
                #[cfg(feature = "icu_properties")]
                const LOWERCASEV1MARKER: icu_provider::DataKeyHash = icu_properties::provider::LowercaseV1Marker::KEY.hashed();
                #[cfg(feature = "icu_properties")]
                const MATHV1MARKER: icu_provider::DataKeyHash = icu_properties::provider::MathV1Marker::KEY.hashed();
                #[cfg(feature = "icu_properties")]
                const NFCINERTV1MARKER: icu_provider::DataKeyHash = icu_properties::provider::NfcInertV1Marker::KEY.hashed();
                #[cfg(feature = "icu_properties")]
                const NFDINERTV1MARKER: icu_provider::DataKeyHash = icu_properties::provider::NfdInertV1Marker::KEY.hashed();
                #[cfg(feature = "icu_properties")]
                const NFKCINERTV1MARKER: icu_provider::DataKeyHash = icu_properties::provider::NfkcInertV1Marker::KEY.hashed();
                #[cfg(feature = "icu_properties")]
                const NFKDINERTV1MARKER: icu_provider::DataKeyHash = icu_properties::provider::NfkdInertV1Marker::KEY.hashed();
                #[cfg(feature = "icu_properties")]
                const NONCHARACTERCODEPOINTV1MARKER: icu_provider::DataKeyHash =
                    icu_properties::provider::NoncharacterCodePointV1Marker::KEY.hashed();
                #[cfg(feature = "icu_properties")]
                const PATTERNSYNTAXV1MARKER: icu_provider::DataKeyHash = icu_properties::provider::PatternSyntaxV1Marker::KEY.hashed();
                #[cfg(feature = "icu_properties")]
                const PATTERNWHITESPACEV1MARKER: icu_provider::DataKeyHash = icu_properties::provider::PatternWhiteSpaceV1Marker::KEY.hashed();
                #[cfg(feature = "icu_properties")]
                const PREPENDEDCONCATENATIONMARKV1MARKER: icu_provider::DataKeyHash =
                    icu_properties::provider::PrependedConcatenationMarkV1Marker::KEY.hashed();
                #[cfg(feature = "icu_properties")]
                const PRINTV1MARKER: icu_provider::DataKeyHash = icu_properties::provider::PrintV1Marker::KEY.hashed();
                #[cfg(feature = "icu_properties")]
                const QUOTATIONMARKV1MARKER: icu_provider::DataKeyHash = icu_properties::provider::QuotationMarkV1Marker::KEY.hashed();
                #[cfg(feature = "icu_properties")]
                const RADICALV1MARKER: icu_provider::DataKeyHash = icu_properties::provider::RadicalV1Marker::KEY.hashed();
                #[cfg(feature = "icu_properties")]
                const REGIONALINDICATORV1MARKER: icu_provider::DataKeyHash = icu_properties::provider::RegionalIndicatorV1Marker::KEY.hashed();
                #[cfg(feature = "icu_properties")]
                const SCRIPTNAMETOVALUEV1MARKER: icu_provider::DataKeyHash = icu_properties::provider::ScriptNameToValueV1Marker::KEY.hashed();
                #[cfg(feature = "icu_properties")]
                const SCRIPTV1MARKER: icu_provider::DataKeyHash = icu_properties::provider::ScriptV1Marker::KEY.hashed();
                #[cfg(feature = "icu_properties")]
                const SCRIPTVALUETOLONGNAMEV1MARKER: icu_provider::DataKeyHash =
                    icu_properties::provider::ScriptValueToLongNameV1Marker::KEY.hashed();
                #[cfg(feature = "icu_properties")]
                const SCRIPTVALUETOSHORTNAMEV1MARKER: icu_provider::DataKeyHash =
                    icu_properties::provider::ScriptValueToShortNameV1Marker::KEY.hashed();
                #[cfg(feature = "icu_properties")]
                const SCRIPTWITHEXTENSIONSPROPERTYV1MARKER: icu_provider::DataKeyHash =
                    icu_properties::provider::ScriptWithExtensionsPropertyV1Marker::KEY.hashed();
                #[cfg(feature = "icu_properties")]
                const SEGMENTSTARTERV1MARKER: icu_provider::DataKeyHash = icu_properties::provider::SegmentStarterV1Marker::KEY.hashed();
                #[cfg(feature = "icu_properties")]
                const SENTENCEBREAKNAMETOVALUEV1MARKER: icu_provider::DataKeyHash =
                    icu_properties::provider::SentenceBreakNameToValueV1Marker::KEY.hashed();
                #[cfg(feature = "icu_properties")]
                const SENTENCEBREAKV1MARKER: icu_provider::DataKeyHash = icu_properties::provider::SentenceBreakV1Marker::KEY.hashed();
                #[cfg(feature = "icu_properties")]
                const SENTENCEBREAKVALUETOLONGNAMEV1MARKER: icu_provider::DataKeyHash =
                    icu_properties::provider::SentenceBreakValueToLongNameV1Marker::KEY.hashed();
                #[cfg(feature = "icu_properties")]
                const SENTENCEBREAKVALUETOSHORTNAMEV1MARKER: icu_provider::DataKeyHash =
                    icu_properties::provider::SentenceBreakValueToShortNameV1Marker::KEY.hashed();
                #[cfg(feature = "icu_properties")]
                const SENTENCETERMINALV1MARKER: icu_provider::DataKeyHash = icu_properties::provider::SentenceTerminalV1Marker::KEY.hashed();
                #[cfg(feature = "icu_properties")]
                const SOFTDOTTEDV1MARKER: icu_provider::DataKeyHash = icu_properties::provider::SoftDottedV1Marker::KEY.hashed();
                #[cfg(feature = "icu_properties")]
                const TERMINALPUNCTUATIONV1MARKER: icu_provider::DataKeyHash = icu_properties::provider::TerminalPunctuationV1Marker::KEY.hashed();
                #[cfg(feature = "icu_properties")]
                const UNIFIEDIDEOGRAPHV1MARKER: icu_provider::DataKeyHash = icu_properties::provider::UnifiedIdeographV1Marker::KEY.hashed();
                #[cfg(feature = "icu_properties")]
                const UPPERCASEV1MARKER: icu_provider::DataKeyHash = icu_properties::provider::UppercaseV1Marker::KEY.hashed();
                #[cfg(feature = "icu_properties")]
                const VARIATIONSELECTORV1MARKER: icu_provider::DataKeyHash = icu_properties::provider::VariationSelectorV1Marker::KEY.hashed();
                #[cfg(feature = "icu_properties")]
                const WHITESPACEV1MARKER: icu_provider::DataKeyHash = icu_properties::provider::WhiteSpaceV1Marker::KEY.hashed();
                #[cfg(feature = "icu_properties")]
                const WORDBREAKNAMETOVALUEV1MARKER: icu_provider::DataKeyHash = icu_properties::provider::WordBreakNameToValueV1Marker::KEY.hashed();
                #[cfg(feature = "icu_properties")]
                const WORDBREAKV1MARKER: icu_provider::DataKeyHash = icu_properties::provider::WordBreakV1Marker::KEY.hashed();
                #[cfg(feature = "icu_properties")]
                const WORDBREAKVALUETOLONGNAMEV1MARKER: icu_provider::DataKeyHash =
                    icu_properties::provider::WordBreakValueToLongNameV1Marker::KEY.hashed();
                #[cfg(feature = "icu_properties")]
                const WORDBREAKVALUETOSHORTNAMEV1MARKER: icu_provider::DataKeyHash =
                    icu_properties::provider::WordBreakValueToShortNameV1Marker::KEY.hashed();
                #[cfg(feature = "icu_properties")]
                const XDIGITV1MARKER: icu_provider::DataKeyHash = icu_properties::provider::XdigitV1Marker::KEY.hashed();
                #[cfg(feature = "icu_properties")]
                const XIDCONTINUEV1MARKER: icu_provider::DataKeyHash = icu_properties::provider::XidContinueV1Marker::KEY.hashed();
                #[cfg(feature = "icu_properties")]
                const XIDSTARTV1MARKER: icu_provider::DataKeyHash = icu_properties::provider::XidStartV1Marker::KEY.hashed();
                #[cfg(feature = "icu_properties")]
                const BIDIAUXILIARYPROPERTIESV1MARKER: icu_provider::DataKeyHash =
                    icu_properties::provider::bidi_data::BidiAuxiliaryPropertiesV1Marker::KEY.hashed();
                #[cfg(feature = "icu_properties")]
                const GENERALCATEGORYMASKNAMETOVALUEV1MARKER: icu_provider::DataKeyHash =
                    icu_properties::provider::names::GeneralCategoryMaskNameToValueV1Marker::KEY.hashed();
                const HELLOWORLDV1MARKER: icu_provider::DataKeyHash = icu_provider::hello_world::HelloWorldV1Marker::KEY.hashed();
                const COLLATIONFALLBACKSUPPLEMENTV1MARKER: icu_provider::DataKeyHash =
                    icu_provider_adapters::fallback::provider::CollationFallbackSupplementV1Marker::KEY.hashed();
                const LOCALEFALLBACKLIKELYSUBTAGSV1MARKER: icu_provider::DataKeyHash =
                    icu_provider_adapters::fallback::provider::LocaleFallbackLikelySubtagsV1Marker::KEY.hashed();
                const LOCALEFALLBACKPARENTSV1MARKER: icu_provider::DataKeyHash =
                    icu_provider_adapters::fallback::provider::LocaleFallbackParentsV1Marker::KEY.hashed();
                #[cfg(feature = "icu_relativetime")]
                const LONGDAYRELATIVETIMEFORMATDATAV1MARKER: icu_provider::DataKeyHash =
                    icu_relativetime::provider::LongDayRelativeTimeFormatDataV1Marker::KEY.hashed();
                #[cfg(feature = "icu_relativetime")]
                const LONGHOURRELATIVETIMEFORMATDATAV1MARKER: icu_provider::DataKeyHash =
                    icu_relativetime::provider::LongHourRelativeTimeFormatDataV1Marker::KEY.hashed();
                #[cfg(feature = "icu_relativetime")]
                const LONGMINUTERELATIVETIMEFORMATDATAV1MARKER: icu_provider::DataKeyHash =
                    icu_relativetime::provider::LongMinuteRelativeTimeFormatDataV1Marker::KEY.hashed();
                #[cfg(feature = "icu_relativetime")]
                const LONGMONTHRELATIVETIMEFORMATDATAV1MARKER: icu_provider::DataKeyHash =
                    icu_relativetime::provider::LongMonthRelativeTimeFormatDataV1Marker::KEY.hashed();
                #[cfg(feature = "icu_relativetime")]
                const LONGQUARTERRELATIVETIMEFORMATDATAV1MARKER: icu_provider::DataKeyHash =
                    icu_relativetime::provider::LongQuarterRelativeTimeFormatDataV1Marker::KEY.hashed();
                #[cfg(feature = "icu_relativetime")]
                const LONGSECONDRELATIVETIMEFORMATDATAV1MARKER: icu_provider::DataKeyHash =
                    icu_relativetime::provider::LongSecondRelativeTimeFormatDataV1Marker::KEY.hashed();
                #[cfg(feature = "icu_relativetime")]
                const LONGWEEKRELATIVETIMEFORMATDATAV1MARKER: icu_provider::DataKeyHash =
                    icu_relativetime::provider::LongWeekRelativeTimeFormatDataV1Marker::KEY.hashed();
                #[cfg(feature = "icu_relativetime")]
                const LONGYEARRELATIVETIMEFORMATDATAV1MARKER: icu_provider::DataKeyHash =
                    icu_relativetime::provider::LongYearRelativeTimeFormatDataV1Marker::KEY.hashed();
                #[cfg(feature = "icu_relativetime")]
                const NARROWDAYRELATIVETIMEFORMATDATAV1MARKER: icu_provider::DataKeyHash =
                    icu_relativetime::provider::NarrowDayRelativeTimeFormatDataV1Marker::KEY.hashed();
                #[cfg(feature = "icu_relativetime")]
                const NARROWHOURRELATIVETIMEFORMATDATAV1MARKER: icu_provider::DataKeyHash =
                    icu_relativetime::provider::NarrowHourRelativeTimeFormatDataV1Marker::KEY.hashed();
                #[cfg(feature = "icu_relativetime")]
                const NARROWMINUTERELATIVETIMEFORMATDATAV1MARKER: icu_provider::DataKeyHash =
                    icu_relativetime::provider::NarrowMinuteRelativeTimeFormatDataV1Marker::KEY.hashed();
                #[cfg(feature = "icu_relativetime")]
                const NARROWMONTHRELATIVETIMEFORMATDATAV1MARKER: icu_provider::DataKeyHash =
                    icu_relativetime::provider::NarrowMonthRelativeTimeFormatDataV1Marker::KEY.hashed();
                #[cfg(feature = "icu_relativetime")]
                const NARROWQUARTERRELATIVETIMEFORMATDATAV1MARKER: icu_provider::DataKeyHash =
                    icu_relativetime::provider::NarrowQuarterRelativeTimeFormatDataV1Marker::KEY.hashed();
                #[cfg(feature = "icu_relativetime")]
                const NARROWSECONDRELATIVETIMEFORMATDATAV1MARKER: icu_provider::DataKeyHash =
                    icu_relativetime::provider::NarrowSecondRelativeTimeFormatDataV1Marker::KEY.hashed();
                #[cfg(feature = "icu_relativetime")]
                const NARROWWEEKRELATIVETIMEFORMATDATAV1MARKER: icu_provider::DataKeyHash =
                    icu_relativetime::provider::NarrowWeekRelativeTimeFormatDataV1Marker::KEY.hashed();
                #[cfg(feature = "icu_relativetime")]
                const NARROWYEARRELATIVETIMEFORMATDATAV1MARKER: icu_provider::DataKeyHash =
                    icu_relativetime::provider::NarrowYearRelativeTimeFormatDataV1Marker::KEY.hashed();
                #[cfg(feature = "icu_relativetime")]
                const SHORTDAYRELATIVETIMEFORMATDATAV1MARKER: icu_provider::DataKeyHash =
                    icu_relativetime::provider::ShortDayRelativeTimeFormatDataV1Marker::KEY.hashed();
                #[cfg(feature = "icu_relativetime")]
                const SHORTHOURRELATIVETIMEFORMATDATAV1MARKER: icu_provider::DataKeyHash =
                    icu_relativetime::provider::ShortHourRelativeTimeFormatDataV1Marker::KEY.hashed();
                #[cfg(feature = "icu_relativetime")]
                const SHORTMINUTERELATIVETIMEFORMATDATAV1MARKER: icu_provider::DataKeyHash =
                    icu_relativetime::provider::ShortMinuteRelativeTimeFormatDataV1Marker::KEY.hashed();
                #[cfg(feature = "icu_relativetime")]
                const SHORTMONTHRELATIVETIMEFORMATDATAV1MARKER: icu_provider::DataKeyHash =
                    icu_relativetime::provider::ShortMonthRelativeTimeFormatDataV1Marker::KEY.hashed();
                #[cfg(feature = "icu_relativetime")]
                const SHORTQUARTERRELATIVETIMEFORMATDATAV1MARKER: icu_provider::DataKeyHash =
                    icu_relativetime::provider::ShortQuarterRelativeTimeFormatDataV1Marker::KEY.hashed();
                #[cfg(feature = "icu_relativetime")]
                const SHORTSECONDRELATIVETIMEFORMATDATAV1MARKER: icu_provider::DataKeyHash =
                    icu_relativetime::provider::ShortSecondRelativeTimeFormatDataV1Marker::KEY.hashed();
                #[cfg(feature = "icu_relativetime")]
                const SHORTWEEKRELATIVETIMEFORMATDATAV1MARKER: icu_provider::DataKeyHash =
                    icu_relativetime::provider::ShortWeekRelativeTimeFormatDataV1Marker::KEY.hashed();
                #[cfg(feature = "icu_relativetime")]
                const SHORTYEARRELATIVETIMEFORMATDATAV1MARKER: icu_provider::DataKeyHash =
                    icu_relativetime::provider::ShortYearRelativeTimeFormatDataV1Marker::KEY.hashed();
                #[cfg(feature = "icu_segmenter")]
                const DICTIONARYFORWORDLINEEXTENDEDV1MARKER: icu_provider::DataKeyHash =
                    icu_segmenter::provider::DictionaryForWordLineExtendedV1Marker::KEY.hashed();
                #[cfg(feature = "icu_segmenter")]
                const DICTIONARYFORWORDONLYAUTOV1MARKER: icu_provider::DataKeyHash =
                    icu_segmenter::provider::DictionaryForWordOnlyAutoV1Marker::KEY.hashed();
                #[cfg(feature = "icu_segmenter")]
                const GRAPHEMECLUSTERBREAKDATAV1MARKER: icu_provider::DataKeyHash =
                    icu_segmenter::provider::GraphemeClusterBreakDataV1Marker::KEY.hashed();
                #[cfg(feature = "icu_segmenter")]
                const LINEBREAKDATAV1MARKER: icu_provider::DataKeyHash = icu_segmenter::provider::LineBreakDataV1Marker::KEY.hashed();
                #[cfg(feature = "icu_segmenter")]
                const LSTMFORWORDLINEAUTOV1MARKER: icu_provider::DataKeyHash = icu_segmenter::provider::LstmForWordLineAutoV1Marker::KEY.hashed();
                #[cfg(feature = "icu_segmenter")]
                const SENTENCEBREAKDATAV1MARKER: icu_provider::DataKeyHash = icu_segmenter::provider::SentenceBreakDataV1Marker::KEY.hashed();
                #[cfg(feature = "icu_segmenter")]
                const WORDBREAKDATAV1MARKER: icu_provider::DataKeyHash = icu_segmenter::provider::WordBreakDataV1Marker::KEY.hashed();
                #[cfg(feature = "icu_timezone")]
                const METAZONEPERIODV1MARKER: icu_provider::DataKeyHash = icu_timezone::provider::MetazonePeriodV1Marker::KEY.hashed();
                match key.hashed() {
                    #[cfg(feature = "icu_calendar")]
                    JAPANESEERASV1MARKER => calendar::japanese_v1::lookup(&req.locale).map(AnyPayload::from_static_ref),
                    #[cfg(feature = "icu_calendar")]
                    JAPANESEEXTENDEDERASV1MARKER => calendar::japanext_v1::lookup(&req.locale).map(AnyPayload::from_static_ref),
                    #[cfg(feature = "icu_calendar")]
                    WEEKDATAV1MARKER => datetime::week_data_v1::lookup(&req.locale).map(AnyPayload::from_static_ref),
                    #[cfg(feature = "icu_casemapping")]
                    CASEMAPPINGV1MARKER => props::casemap_v1::lookup(&req.locale).map(AnyPayload::from_static_ref),
                    #[cfg(feature = "icu_collator")]
                    COLLATIONDATAV1MARKER => collator::data_v1::lookup(&req.locale).map(AnyPayload::from_static_ref),
                    #[cfg(feature = "icu_collator")]
                    COLLATIONDIACRITICSV1MARKER => collator::dia_v1::lookup(&req.locale).map(AnyPayload::from_static_ref),
                    #[cfg(feature = "icu_collator")]
                    COLLATIONJAMOV1MARKER => collator::jamo_v1::lookup(&req.locale).map(AnyPayload::from_static_ref),
                    #[cfg(feature = "icu_collator")]
                    COLLATIONMETADATAV1MARKER => collator::meta_v1::lookup(&req.locale).map(AnyPayload::from_static_ref),
                    #[cfg(feature = "icu_collator")]
                    COLLATIONREORDERINGV1MARKER => collator::reord_v1::lookup(&req.locale).map(AnyPayload::from_static_ref),
                    #[cfg(feature = "icu_collator")]
                    COLLATIONSPECIALPRIMARIESV1MARKER => collator::prim_v1::lookup(&req.locale).map(AnyPayload::from_static_ref),
                    #[cfg(feature = "icu_compactdecimal")]
                    LONGCOMPACTDECIMALFORMATDATAV1MARKER => compactdecimal::long_v1::lookup(&req.locale).map(AnyPayload::from_static_ref),
                    #[cfg(feature = "icu_compactdecimal")]
                    SHORTCOMPACTDECIMALFORMATDATAV1MARKER => compactdecimal::short_v1::lookup(&req.locale).map(AnyPayload::from_static_ref),
                    #[cfg(feature = "icu_datetime")]
                    BUDDHISTDATELENGTHSV1MARKER => datetime::buddhist::datelengths_v1::lookup(&req.locale).map(AnyPayload::from_static_ref),
                    #[cfg(feature = "icu_datetime")]
                    BUDDHISTDATESYMBOLSV1MARKER => datetime::buddhist::datesymbols_v1::lookup(&req.locale).map(AnyPayload::from_static_ref),
                    #[cfg(feature = "icu_datetime")]
                    COPTICDATELENGTHSV1MARKER => datetime::coptic::datelengths_v1::lookup(&req.locale).map(AnyPayload::from_static_ref),
                    #[cfg(feature = "icu_datetime")]
                    COPTICDATESYMBOLSV1MARKER => datetime::coptic::datesymbols_v1::lookup(&req.locale).map(AnyPayload::from_static_ref),
                    #[cfg(feature = "icu_datetime_experimental")]
                    DATESKELETONPATTERNSV1MARKER => datetime::skeletons_v1::lookup(&req.locale).map(AnyPayload::from_static_ref),
                    #[cfg(feature = "icu_datetime")]
                    ETHIOPIANDATELENGTHSV1MARKER => datetime::ethiopic::datelengths_v1::lookup(&req.locale).map(AnyPayload::from_static_ref),
                    #[cfg(feature = "icu_datetime")]
                    ETHIOPIANDATESYMBOLSV1MARKER => datetime::ethiopic::datesymbols_v1::lookup(&req.locale).map(AnyPayload::from_static_ref),
                    #[cfg(feature = "icu_datetime")]
                    GREGORIANDATELENGTHSV1MARKER => datetime::gregory::datelengths_v1::lookup(&req.locale).map(AnyPayload::from_static_ref),
                    #[cfg(feature = "icu_datetime")]
                    GREGORIANDATESYMBOLSV1MARKER => datetime::gregory::datesymbols_v1::lookup(&req.locale).map(AnyPayload::from_static_ref),
                    #[cfg(feature = "icu_datetime")]
                    INDIANDATELENGTHSV1MARKER => datetime::indian::datelengths_v1::lookup(&req.locale).map(AnyPayload::from_static_ref),
                    #[cfg(feature = "icu_datetime")]
                    INDIANDATESYMBOLSV1MARKER => datetime::indian::datesymbols_v1::lookup(&req.locale).map(AnyPayload::from_static_ref),
                    #[cfg(feature = "icu_datetime")]
                    JAPANESEDATELENGTHSV1MARKER => datetime::japanese::datelengths_v1::lookup(&req.locale).map(AnyPayload::from_static_ref),
                    #[cfg(feature = "icu_datetime")]
                    JAPANESEDATESYMBOLSV1MARKER => datetime::japanese::datesymbols_v1::lookup(&req.locale).map(AnyPayload::from_static_ref),
                    #[cfg(feature = "icu_datetime")]
                    JAPANESEEXTENDEDDATELENGTHSV1MARKER => datetime::japanext::datelengths_v1::lookup(&req.locale).map(AnyPayload::from_static_ref),
                    #[cfg(feature = "icu_datetime")]
                    JAPANESEEXTENDEDDATESYMBOLSV1MARKER => datetime::japanext::datesymbols_v1::lookup(&req.locale).map(AnyPayload::from_static_ref),
                    #[cfg(feature = "icu_datetime")]
                    TIMELENGTHSV1MARKER => datetime::timelengths_v1::lookup(&req.locale).map(AnyPayload::from_static_ref),
                    #[cfg(feature = "icu_datetime")]
                    TIMESYMBOLSV1MARKER => datetime::timesymbols_v1::lookup(&req.locale).map(AnyPayload::from_static_ref),
                    #[cfg(feature = "icu_datetime")]
                    EXEMPLARCITIESV1MARKER => time_zone::exemplar_cities_v1::lookup(&req.locale).map(AnyPayload::from_static_ref),
                    #[cfg(feature = "icu_datetime")]
                    METAZONEGENERICNAMESLONGV1MARKER => time_zone::generic_long_v1::lookup(&req.locale).map(AnyPayload::from_static_ref),
                    #[cfg(feature = "icu_datetime")]
                    METAZONEGENERICNAMESSHORTV1MARKER => time_zone::generic_short_v1::lookup(&req.locale).map(AnyPayload::from_static_ref),
                    #[cfg(feature = "icu_datetime")]
                    METAZONESPECIFICNAMESLONGV1MARKER => time_zone::specific_long_v1::lookup(&req.locale).map(AnyPayload::from_static_ref),
                    #[cfg(feature = "icu_datetime")]
                    METAZONESPECIFICNAMESSHORTV1MARKER => time_zone::specific_short_v1::lookup(&req.locale).map(AnyPayload::from_static_ref),
                    #[cfg(feature = "icu_datetime")]
                    TIMEZONEFORMATSV1MARKER => time_zone::formats_v1::lookup(&req.locale).map(AnyPayload::from_static_ref),
                    #[cfg(feature = "icu_decimal")]
                    DECIMALSYMBOLSV1MARKER => decimal::symbols_v1::lookup(&req.locale).map(AnyPayload::from_static_ref),
                    #[cfg(feature = "icu_displaynames")]
                    LANGUAGEDISPLAYNAMESV1MARKER => displaynames::languages_v1::lookup(&req.locale).map(AnyPayload::from_static_ref),
                    #[cfg(feature = "icu_displaynames")]
                    LOCALEDISPLAYNAMESV1MARKER => displaynames::locales_v1::lookup(&req.locale).map(AnyPayload::from_static_ref),
                    #[cfg(feature = "icu_displaynames")]
                    REGIONDISPLAYNAMESV1MARKER => displaynames::regions_v1::lookup(&req.locale).map(AnyPayload::from_static_ref),
                    #[cfg(feature = "icu_displaynames")]
                    SCRIPTDISPLAYNAMESV1MARKER => displaynames::scripts_v1::lookup(&req.locale).map(AnyPayload::from_static_ref),
                    #[cfg(feature = "icu_displaynames")]
                    VARIANTDISPLAYNAMESV1MARKER => displaynames::variants_v1::lookup(&req.locale).map(AnyPayload::from_static_ref),
                    #[cfg(feature = "icu_list")]
                    ANDLISTV1MARKER => list::and_v1::lookup(&req.locale).map(AnyPayload::from_static_ref),
                    #[cfg(feature = "icu_list")]
                    ORLISTV1MARKER => list::or_v1::lookup(&req.locale).map(AnyPayload::from_static_ref),
                    #[cfg(feature = "icu_list")]
                    UNITLISTV1MARKER => list::unit_v1::lookup(&req.locale).map(AnyPayload::from_static_ref),
                    #[cfg(feature = "icu_locid_transform")]
                    ALIASESV1MARKER => locid_transform::aliases_v1::lookup(&req.locale).map(AnyPayload::from_static_ref),
                    #[cfg(feature = "icu_locid_transform")]
                    DIRECTIONALITYV1MARKER => locid_transform::directionality_v1::lookup(&req.locale).map(AnyPayload::from_static_ref),
                    #[cfg(feature = "icu_locid_transform")]
                    LIKELYSUBTAGSEXTENDEDV1MARKER => locid_transform::likelysubtags_ext_v1::lookup(&req.locale).map(AnyPayload::from_static_ref),
                    #[cfg(feature = "icu_locid_transform")]
                    LIKELYSUBTAGSFORLANGUAGEV1MARKER => locid_transform::likelysubtags_l_v1::lookup(&req.locale).map(AnyPayload::from_static_ref),
                    #[cfg(feature = "icu_locid_transform")]
                    LIKELYSUBTAGSFORSCRIPTREGIONV1MARKER => {
                        locid_transform::likelysubtags_sr_v1::lookup(&req.locale).map(AnyPayload::from_static_ref)
                    }
                    #[cfg(feature = "icu_locid_transform")]
                    LIKELYSUBTAGSV1MARKER => locid_transform::likelysubtags_v1::lookup(&req.locale).map(AnyPayload::from_static_ref),
                    #[cfg(feature = "icu_normalizer")]
                    CANONICALCOMPOSITIONSV1MARKER => normalizer::comp_v1::lookup(&req.locale).map(AnyPayload::from_static_ref),
                    #[cfg(feature = "icu_normalizer")]
                    CANONICALDECOMPOSITIONDATAV1MARKER => normalizer::nfd_v1::lookup(&req.locale).map(AnyPayload::from_static_ref),
                    #[cfg(feature = "icu_normalizer")]
                    CANONICALDECOMPOSITIONTABLESV1MARKER => normalizer::nfdex_v1::lookup(&req.locale).map(AnyPayload::from_static_ref),
                    #[cfg(feature = "icu_normalizer")]
                    COMPATIBILITYDECOMPOSITIONSUPPLEMENTV1MARKER => normalizer::nfkd_v1::lookup(&req.locale).map(AnyPayload::from_static_ref),
                    #[cfg(feature = "icu_normalizer")]
                    COMPATIBILITYDECOMPOSITIONTABLESV1MARKER => normalizer::nfkdex_v1::lookup(&req.locale).map(AnyPayload::from_static_ref),
                    #[cfg(feature = "icu_normalizer")]
                    NONRECURSIVEDECOMPOSITIONSUPPLEMENTV1MARKER => normalizer::decomp_v1::lookup(&req.locale).map(AnyPayload::from_static_ref),
                    #[cfg(feature = "icu_normalizer")]
                    UTS46DECOMPOSITIONSUPPLEMENTV1MARKER => normalizer::uts46d_v1::lookup(&req.locale).map(AnyPayload::from_static_ref),
                    #[cfg(feature = "icu_plurals")]
                    CARDINALV1MARKER => plurals::cardinal_v1::lookup(&req.locale).map(AnyPayload::from_static_ref),
                    #[cfg(feature = "icu_plurals")]
                    ORDINALV1MARKER => plurals::ordinal_v1::lookup(&req.locale).map(AnyPayload::from_static_ref),
                    #[cfg(feature = "icu_properties")]
                    ALNUMV1MARKER => props::alnum_v1::lookup(&req.locale).map(AnyPayload::from_static_ref),
                    #[cfg(feature = "icu_properties")]
                    ALPHABETICV1MARKER => props::alpha_v1::lookup(&req.locale).map(AnyPayload::from_static_ref),
                    #[cfg(feature = "icu_properties")]
                    ASCIIHEXDIGITV1MARKER => props::ahex_v1::lookup(&req.locale).map(AnyPayload::from_static_ref),
                    #[cfg(feature = "icu_properties")]
                    BASICEMOJIV1MARKER => props::basic_emoji_v1::lookup(&req.locale).map(AnyPayload::from_static_ref),
                    #[cfg(feature = "icu_properties")]
                    BIDICLASSNAMETOVALUEV1MARKER => propnames::from::bc_v1::lookup(&req.locale).map(AnyPayload::from_static_ref),
                    #[cfg(feature = "icu_properties")]
                    BIDICLASSV1MARKER => props::bc_v1::lookup(&req.locale).map(AnyPayload::from_static_ref),
                    #[cfg(feature = "icu_properties")]
                    BIDICLASSVALUETOLONGNAMEV1MARKER => propnames::to::long::linear::bc_v1::lookup(&req.locale).map(AnyPayload::from_static_ref),
                    #[cfg(feature = "icu_properties")]
                    BIDICLASSVALUETOSHORTNAMEV1MARKER => propnames::to::short::linear::bc_v1::lookup(&req.locale).map(AnyPayload::from_static_ref),
                    #[cfg(feature = "icu_properties")]
                    BIDICONTROLV1MARKER => props::bidi_c_v1::lookup(&req.locale).map(AnyPayload::from_static_ref),
                    #[cfg(feature = "icu_properties")]
                    BIDIMIRROREDV1MARKER => props::bidi_m_v1::lookup(&req.locale).map(AnyPayload::from_static_ref),
                    #[cfg(feature = "icu_properties")]
                    BLANKV1MARKER => props::blank_v1::lookup(&req.locale).map(AnyPayload::from_static_ref),
                    #[cfg(feature = "icu_properties")]
                    CANONICALCOMBININGCLASSNAMETOVALUEV1MARKER => propnames::from::ccc_v1::lookup(&req.locale).map(AnyPayload::from_static_ref),
                    #[cfg(feature = "icu_properties")]
                    CANONICALCOMBININGCLASSV1MARKER => props::ccc_v1::lookup(&req.locale).map(AnyPayload::from_static_ref),
                    #[cfg(feature = "icu_properties")]
                    CANONICALCOMBININGCLASSVALUETOLONGNAMEV1MARKER => {
                        propnames::to::long::sparse::ccc_v1::lookup(&req.locale).map(AnyPayload::from_static_ref)
                    }
                    #[cfg(feature = "icu_properties")]
                    CANONICALCOMBININGCLASSVALUETOSHORTNAMEV1MARKER => {
                        propnames::to::short::sparse::ccc_v1::lookup(&req.locale).map(AnyPayload::from_static_ref)
                    }
                    #[cfg(feature = "icu_properties")]
                    CASEIGNORABLEV1MARKER => props::ci_v1::lookup(&req.locale).map(AnyPayload::from_static_ref),
                    #[cfg(feature = "icu_properties")]
                    CASESENSITIVEV1MARKER => props::sensitive_v1::lookup(&req.locale).map(AnyPayload::from_static_ref),
                    #[cfg(feature = "icu_properties")]
                    CASEDV1MARKER => props::cased_v1::lookup(&req.locale).map(AnyPayload::from_static_ref),
                    #[cfg(feature = "icu_properties")]
                    CHANGESWHENCASEFOLDEDV1MARKER => props::cwcf_v1::lookup(&req.locale).map(AnyPayload::from_static_ref),
                    #[cfg(feature = "icu_properties")]
                    CHANGESWHENCASEMAPPEDV1MARKER => props::cwcm_v1::lookup(&req.locale).map(AnyPayload::from_static_ref),
                    #[cfg(feature = "icu_properties")]
                    CHANGESWHENLOWERCASEDV1MARKER => props::cwl_v1::lookup(&req.locale).map(AnyPayload::from_static_ref),
                    #[cfg(feature = "icu_properties")]
                    CHANGESWHENNFKCCASEFOLDEDV1MARKER => props::cwkcf_v1::lookup(&req.locale).map(AnyPayload::from_static_ref),
                    #[cfg(feature = "icu_properties")]
                    CHANGESWHENTITLECASEDV1MARKER => props::cwt_v1::lookup(&req.locale).map(AnyPayload::from_static_ref),
                    #[cfg(feature = "icu_properties")]
                    CHANGESWHENUPPERCASEDV1MARKER => props::cwu_v1::lookup(&req.locale).map(AnyPayload::from_static_ref),
                    #[cfg(feature = "icu_properties")]
                    DASHV1MARKER => props::dash_v1::lookup(&req.locale).map(AnyPayload::from_static_ref),
                    #[cfg(feature = "icu_properties")]
                    DEFAULTIGNORABLECODEPOINTV1MARKER => props::di_v1::lookup(&req.locale).map(AnyPayload::from_static_ref),
                    #[cfg(feature = "icu_properties")]
                    DEPRECATEDV1MARKER => props::dep_v1::lookup(&req.locale).map(AnyPayload::from_static_ref),
                    #[cfg(feature = "icu_properties")]
                    DIACRITICV1MARKER => props::dia_v1::lookup(&req.locale).map(AnyPayload::from_static_ref),
                    #[cfg(feature = "icu_properties")]
                    EASTASIANWIDTHNAMETOVALUEV1MARKER => propnames::from::ea_v1::lookup(&req.locale).map(AnyPayload::from_static_ref),
                    #[cfg(feature = "icu_properties")]
                    EASTASIANWIDTHV1MARKER => props::ea_v1::lookup(&req.locale).map(AnyPayload::from_static_ref),
                    #[cfg(feature = "icu_properties")]
                    EASTASIANWIDTHVALUETOLONGNAMEV1MARKER => propnames::to::long::linear::ea_v1::lookup(&req.locale).map(AnyPayload::from_static_ref),
                    #[cfg(feature = "icu_properties")]
                    EASTASIANWIDTHVALUETOSHORTNAMEV1MARKER => {
                        propnames::to::short::linear::ea_v1::lookup(&req.locale).map(AnyPayload::from_static_ref)
                    }
                    #[cfg(feature = "icu_properties")]
                    EMOJICOMPONENTV1MARKER => props::ecomp_v1::lookup(&req.locale).map(AnyPayload::from_static_ref),
                    #[cfg(feature = "icu_properties")]
                    EMOJIMODIFIERBASEV1MARKER => props::ebase_v1::lookup(&req.locale).map(AnyPayload::from_static_ref),
                    #[cfg(feature = "icu_properties")]
                    EMOJIMODIFIERV1MARKER => props::emod_v1::lookup(&req.locale).map(AnyPayload::from_static_ref),
                    #[cfg(feature = "icu_properties")]
                    EMOJIPRESENTATIONV1MARKER => props::epres_v1::lookup(&req.locale).map(AnyPayload::from_static_ref),
                    #[cfg(feature = "icu_properties")]
                    EMOJIV1MARKER => props::emoji_v1::lookup(&req.locale).map(AnyPayload::from_static_ref),
                    #[cfg(feature = "icu_properties")]
                    EXEMPLARCHARACTERSAUXILIARYV1MARKER => props::exemplarchars::auxiliary_v1::lookup(&req.locale).map(AnyPayload::from_static_ref),
                    #[cfg(feature = "icu_properties")]
                    EXEMPLARCHARACTERSINDEXV1MARKER => props::exemplarchars::index_v1::lookup(&req.locale).map(AnyPayload::from_static_ref),
                    #[cfg(feature = "icu_properties")]
                    EXEMPLARCHARACTERSMAINV1MARKER => props::exemplarchars::main_v1::lookup(&req.locale).map(AnyPayload::from_static_ref),
                    #[cfg(feature = "icu_properties")]
                    EXEMPLARCHARACTERSNUMBERSV1MARKER => props::exemplarchars::numbers_v1::lookup(&req.locale).map(AnyPayload::from_static_ref),
                    #[cfg(feature = "icu_properties")]
                    EXEMPLARCHARACTERSPUNCTUATIONV1MARKER => {
                        props::exemplarchars::punctuation_v1::lookup(&req.locale).map(AnyPayload::from_static_ref)
                    }
                    #[cfg(feature = "icu_properties")]
                    EXTENDEDPICTOGRAPHICV1MARKER => props::extpict_v1::lookup(&req.locale).map(AnyPayload::from_static_ref),
                    #[cfg(feature = "icu_properties")]
                    EXTENDERV1MARKER => props::ext_v1::lookup(&req.locale).map(AnyPayload::from_static_ref),
                    #[cfg(feature = "icu_properties")]
                    FULLCOMPOSITIONEXCLUSIONV1MARKER => props::comp_ex_v1::lookup(&req.locale).map(AnyPayload::from_static_ref),
                    #[cfg(feature = "icu_properties")]
                    GENERALCATEGORYNAMETOVALUEV1MARKER => propnames::from::gc_v1::lookup(&req.locale).map(AnyPayload::from_static_ref),
                    #[cfg(feature = "icu_properties")]
                    GENERALCATEGORYV1MARKER => props::gc_v1::lookup(&req.locale).map(AnyPayload::from_static_ref),
                    #[cfg(feature = "icu_properties")]
                    GENERALCATEGORYVALUETOLONGNAMEV1MARKER => {
                        propnames::to::long::linear::gc_v1::lookup(&req.locale).map(AnyPayload::from_static_ref)
                    }
                    #[cfg(feature = "icu_properties")]
                    GENERALCATEGORYVALUETOSHORTNAMEV1MARKER => {
                        propnames::to::short::linear::gc_v1::lookup(&req.locale).map(AnyPayload::from_static_ref)
                    }
                    #[cfg(feature = "icu_properties")]
                    GRAPHV1MARKER => props::graph_v1::lookup(&req.locale).map(AnyPayload::from_static_ref),
                    #[cfg(feature = "icu_properties")]
                    GRAPHEMEBASEV1MARKER => props::gr_base_v1::lookup(&req.locale).map(AnyPayload::from_static_ref),
                    #[cfg(feature = "icu_properties")]
                    GRAPHEMECLUSTERBREAKNAMETOVALUEV1MARKER => propnames::from::gcb_v1::lookup(&req.locale).map(AnyPayload::from_static_ref),
                    #[cfg(feature = "icu_properties")]
                    GRAPHEMECLUSTERBREAKV1MARKER => props::gcb_v1::lookup(&req.locale).map(AnyPayload::from_static_ref),
                    #[cfg(feature = "icu_properties")]
                    GRAPHEMECLUSTERBREAKVALUETOLONGNAMEV1MARKER => {
                        propnames::to::long::linear::gcb_v1::lookup(&req.locale).map(AnyPayload::from_static_ref)
                    }
                    #[cfg(feature = "icu_properties")]
                    GRAPHEMECLUSTERBREAKVALUETOSHORTNAMEV1MARKER => {
                        propnames::to::short::linear::gcb_v1::lookup(&req.locale).map(AnyPayload::from_static_ref)
                    }
                    #[cfg(feature = "icu_properties")]
                    GRAPHEMEEXTENDV1MARKER => props::gr_ext_v1::lookup(&req.locale).map(AnyPayload::from_static_ref),
                    #[cfg(feature = "icu_properties")]
                    GRAPHEMELINKV1MARKER => props::gr_link_v1::lookup(&req.locale).map(AnyPayload::from_static_ref),
                    #[cfg(feature = "icu_properties")]
                    HEXDIGITV1MARKER => props::hex_v1::lookup(&req.locale).map(AnyPayload::from_static_ref),
                    #[cfg(feature = "icu_properties")]
                    HYPHENV1MARKER => props::hyphen_v1::lookup(&req.locale).map(AnyPayload::from_static_ref),
                    #[cfg(feature = "icu_properties")]
                    IDCONTINUEV1MARKER => props::idc_v1::lookup(&req.locale).map(AnyPayload::from_static_ref),
                    #[cfg(feature = "icu_properties")]
                    IDSTARTV1MARKER => props::ids_v1::lookup(&req.locale).map(AnyPayload::from_static_ref),
                    #[cfg(feature = "icu_properties")]
                    IDEOGRAPHICV1MARKER => props::ideo_v1::lookup(&req.locale).map(AnyPayload::from_static_ref),
                    #[cfg(feature = "icu_properties")]
                    IDSBINARYOPERATORV1MARKER => props::idsb_v1::lookup(&req.locale).map(AnyPayload::from_static_ref),
                    #[cfg(feature = "icu_properties")]
                    IDSTRINARYOPERATORV1MARKER => props::idst_v1::lookup(&req.locale).map(AnyPayload::from_static_ref),
                    #[cfg(feature = "icu_properties")]
                    JOINCONTROLV1MARKER => props::join_c_v1::lookup(&req.locale).map(AnyPayload::from_static_ref),
                    #[cfg(feature = "icu_properties")]
                    LINEBREAKNAMETOVALUEV1MARKER => propnames::from::lb_v1::lookup(&req.locale).map(AnyPayload::from_static_ref),
                    #[cfg(feature = "icu_properties")]
                    LINEBREAKV1MARKER => props::lb_v1::lookup(&req.locale).map(AnyPayload::from_static_ref),
                    #[cfg(feature = "icu_properties")]
                    LINEBREAKVALUETOLONGNAMEV1MARKER => propnames::to::long::linear::lb_v1::lookup(&req.locale).map(AnyPayload::from_static_ref),
                    #[cfg(feature = "icu_properties")]
                    LINEBREAKVALUETOSHORTNAMEV1MARKER => propnames::to::short::linear::lb_v1::lookup(&req.locale).map(AnyPayload::from_static_ref),
                    #[cfg(feature = "icu_properties")]
                    LOGICALORDEREXCEPTIONV1MARKER => props::loe_v1::lookup(&req.locale).map(AnyPayload::from_static_ref),
                    #[cfg(feature = "icu_properties")]
                    LOWERCASEV1MARKER => props::lower_v1::lookup(&req.locale).map(AnyPayload::from_static_ref),
                    #[cfg(feature = "icu_properties")]
                    MATHV1MARKER => props::math_v1::lookup(&req.locale).map(AnyPayload::from_static_ref),
                    #[cfg(feature = "icu_properties")]
                    NFCINERTV1MARKER => props::nfcinert_v1::lookup(&req.locale).map(AnyPayload::from_static_ref),
                    #[cfg(feature = "icu_properties")]
                    NFDINERTV1MARKER => props::nfdinert_v1::lookup(&req.locale).map(AnyPayload::from_static_ref),
                    #[cfg(feature = "icu_properties")]
                    NFKCINERTV1MARKER => props::nfkcinert_v1::lookup(&req.locale).map(AnyPayload::from_static_ref),
                    #[cfg(feature = "icu_properties")]
                    NFKDINERTV1MARKER => props::nfkdinert_v1::lookup(&req.locale).map(AnyPayload::from_static_ref),
                    #[cfg(feature = "icu_properties")]
                    NONCHARACTERCODEPOINTV1MARKER => props::nchar_v1::lookup(&req.locale).map(AnyPayload::from_static_ref),
                    #[cfg(feature = "icu_properties")]
                    PATTERNSYNTAXV1MARKER => props::pat_syn_v1::lookup(&req.locale).map(AnyPayload::from_static_ref),
                    #[cfg(feature = "icu_properties")]
                    PATTERNWHITESPACEV1MARKER => props::pat_ws_v1::lookup(&req.locale).map(AnyPayload::from_static_ref),
                    #[cfg(feature = "icu_properties")]
                    PREPENDEDCONCATENATIONMARKV1MARKER => props::pcm_v1::lookup(&req.locale).map(AnyPayload::from_static_ref),
                    #[cfg(feature = "icu_properties")]
                    PRINTV1MARKER => props::print_v1::lookup(&req.locale).map(AnyPayload::from_static_ref),
                    #[cfg(feature = "icu_properties")]
                    QUOTATIONMARKV1MARKER => props::qmark_v1::lookup(&req.locale).map(AnyPayload::from_static_ref),
                    #[cfg(feature = "icu_properties")]
                    RADICALV1MARKER => props::radical_v1::lookup(&req.locale).map(AnyPayload::from_static_ref),
                    #[cfg(feature = "icu_properties")]
                    REGIONALINDICATORV1MARKER => props::ri_v1::lookup(&req.locale).map(AnyPayload::from_static_ref),
                    #[cfg(feature = "icu_properties")]
                    SCRIPTNAMETOVALUEV1MARKER => propnames::from::sc_v1::lookup(&req.locale).map(AnyPayload::from_static_ref),
                    #[cfg(feature = "icu_properties")]
                    SCRIPTV1MARKER => props::sc_v1::lookup(&req.locale).map(AnyPayload::from_static_ref),
                    #[cfg(feature = "icu_properties")]
                    SCRIPTVALUETOLONGNAMEV1MARKER => propnames::to::long::linear::sc_v1::lookup(&req.locale).map(AnyPayload::from_static_ref),
                    #[cfg(feature = "icu_properties")]
                    SCRIPTVALUETOSHORTNAMEV1MARKER => propnames::to::short::linear4::sc_v1::lookup(&req.locale).map(AnyPayload::from_static_ref),
                    #[cfg(feature = "icu_properties")]
                    SCRIPTWITHEXTENSIONSPROPERTYV1MARKER => props::scx_v1::lookup(&req.locale).map(AnyPayload::from_static_ref),
                    #[cfg(feature = "icu_properties")]
                    SEGMENTSTARTERV1MARKER => props::segstart_v1::lookup(&req.locale).map(AnyPayload::from_static_ref),
                    #[cfg(feature = "icu_properties")]
                    SENTENCEBREAKNAMETOVALUEV1MARKER => propnames::from::sb_v1::lookup(&req.locale).map(AnyPayload::from_static_ref),
                    #[cfg(feature = "icu_properties")]
                    SENTENCEBREAKV1MARKER => props::sb_v1::lookup(&req.locale).map(AnyPayload::from_static_ref),
                    #[cfg(feature = "icu_properties")]
                    SENTENCEBREAKVALUETOLONGNAMEV1MARKER => propnames::to::long::linear::sb_v1::lookup(&req.locale).map(AnyPayload::from_static_ref),
                    #[cfg(feature = "icu_properties")]
                    SENTENCEBREAKVALUETOSHORTNAMEV1MARKER => {
                        propnames::to::short::linear::sb_v1::lookup(&req.locale).map(AnyPayload::from_static_ref)
                    }
                    #[cfg(feature = "icu_properties")]
                    SENTENCETERMINALV1MARKER => props::sterm_v1::lookup(&req.locale).map(AnyPayload::from_static_ref),
                    #[cfg(feature = "icu_properties")]
                    SOFTDOTTEDV1MARKER => props::sd_v1::lookup(&req.locale).map(AnyPayload::from_static_ref),
                    #[cfg(feature = "icu_properties")]
                    TERMINALPUNCTUATIONV1MARKER => props::term_v1::lookup(&req.locale).map(AnyPayload::from_static_ref),
                    #[cfg(feature = "icu_properties")]
                    UNIFIEDIDEOGRAPHV1MARKER => props::uideo_v1::lookup(&req.locale).map(AnyPayload::from_static_ref),
                    #[cfg(feature = "icu_properties")]
                    UPPERCASEV1MARKER => props::upper_v1::lookup(&req.locale).map(AnyPayload::from_static_ref),
                    #[cfg(feature = "icu_properties")]
                    VARIATIONSELECTORV1MARKER => props::vs_v1::lookup(&req.locale).map(AnyPayload::from_static_ref),
                    #[cfg(feature = "icu_properties")]
                    WHITESPACEV1MARKER => props::wspace_v1::lookup(&req.locale).map(AnyPayload::from_static_ref),
                    #[cfg(feature = "icu_properties")]
                    WORDBREAKNAMETOVALUEV1MARKER => propnames::from::wb_v1::lookup(&req.locale).map(AnyPayload::from_static_ref),
                    #[cfg(feature = "icu_properties")]
                    WORDBREAKV1MARKER => props::wb_v1::lookup(&req.locale).map(AnyPayload::from_static_ref),
                    #[cfg(feature = "icu_properties")]
                    WORDBREAKVALUETOLONGNAMEV1MARKER => propnames::to::long::linear::wb_v1::lookup(&req.locale).map(AnyPayload::from_static_ref),
                    #[cfg(feature = "icu_properties")]
                    WORDBREAKVALUETOSHORTNAMEV1MARKER => propnames::to::short::linear::wb_v1::lookup(&req.locale).map(AnyPayload::from_static_ref),
                    #[cfg(feature = "icu_properties")]
                    XDIGITV1MARKER => props::xdigit_v1::lookup(&req.locale).map(AnyPayload::from_static_ref),
                    #[cfg(feature = "icu_properties")]
                    XIDCONTINUEV1MARKER => props::xidc_v1::lookup(&req.locale).map(AnyPayload::from_static_ref),
                    #[cfg(feature = "icu_properties")]
                    XIDSTARTV1MARKER => props::xids_v1::lookup(&req.locale).map(AnyPayload::from_static_ref),
                    #[cfg(feature = "icu_properties")]
                    BIDIAUXILIARYPROPERTIESV1MARKER => props::bidiauxiliaryprops_v1::lookup(&req.locale).map(AnyPayload::from_static_ref),
                    #[cfg(feature = "icu_properties")]
                    GENERALCATEGORYMASKNAMETOVALUEV1MARKER => propnames::from::gcm_v1::lookup(&req.locale).map(AnyPayload::from_static_ref),
                    HELLOWORLDV1MARKER => core::helloworld_v1::lookup(&req.locale).map(AnyPayload::from_static_ref),
                    COLLATIONFALLBACKSUPPLEMENTV1MARKER => fallback::supplement::co_v1::lookup(&req.locale).map(AnyPayload::from_static_ref),
                    LOCALEFALLBACKLIKELYSUBTAGSV1MARKER => fallback::likelysubtags_v1::lookup(&req.locale).map(AnyPayload::from_static_ref),
                    LOCALEFALLBACKPARENTSV1MARKER => fallback::parents_v1::lookup(&req.locale).map(AnyPayload::from_static_ref),
                    #[cfg(feature = "icu_relativetime")]
                    LONGDAYRELATIVETIMEFORMATDATAV1MARKER => relativetime::long::day_v1::lookup(&req.locale).map(AnyPayload::from_static_ref),
                    #[cfg(feature = "icu_relativetime")]
                    LONGHOURRELATIVETIMEFORMATDATAV1MARKER => relativetime::long::hour_v1::lookup(&req.locale).map(AnyPayload::from_static_ref),
                    #[cfg(feature = "icu_relativetime")]
                    LONGMINUTERELATIVETIMEFORMATDATAV1MARKER => relativetime::long::minute_v1::lookup(&req.locale).map(AnyPayload::from_static_ref),
                    #[cfg(feature = "icu_relativetime")]
                    LONGMONTHRELATIVETIMEFORMATDATAV1MARKER => relativetime::long::month_v1::lookup(&req.locale).map(AnyPayload::from_static_ref),
                    #[cfg(feature = "icu_relativetime")]
                    LONGQUARTERRELATIVETIMEFORMATDATAV1MARKER => relativetime::long::quarter_v1::lookup(&req.locale).map(AnyPayload::from_static_ref),
                    #[cfg(feature = "icu_relativetime")]
                    LONGSECONDRELATIVETIMEFORMATDATAV1MARKER => relativetime::long::second_v1::lookup(&req.locale).map(AnyPayload::from_static_ref),
                    #[cfg(feature = "icu_relativetime")]
                    LONGWEEKRELATIVETIMEFORMATDATAV1MARKER => relativetime::long::week_v1::lookup(&req.locale).map(AnyPayload::from_static_ref),
                    #[cfg(feature = "icu_relativetime")]
                    LONGYEARRELATIVETIMEFORMATDATAV1MARKER => relativetime::long::year_v1::lookup(&req.locale).map(AnyPayload::from_static_ref),
                    #[cfg(feature = "icu_relativetime")]
                    NARROWDAYRELATIVETIMEFORMATDATAV1MARKER => relativetime::narrow::day_v1::lookup(&req.locale).map(AnyPayload::from_static_ref),
                    #[cfg(feature = "icu_relativetime")]
                    NARROWHOURRELATIVETIMEFORMATDATAV1MARKER => relativetime::narrow::hour_v1::lookup(&req.locale).map(AnyPayload::from_static_ref),
                    #[cfg(feature = "icu_relativetime")]
                    NARROWMINUTERELATIVETIMEFORMATDATAV1MARKER => {
                        relativetime::narrow::minute_v1::lookup(&req.locale).map(AnyPayload::from_static_ref)
                    }
                    #[cfg(feature = "icu_relativetime")]
                    NARROWMONTHRELATIVETIMEFORMATDATAV1MARKER => relativetime::narrow::month_v1::lookup(&req.locale).map(AnyPayload::from_static_ref),
                    #[cfg(feature = "icu_relativetime")]
                    NARROWQUARTERRELATIVETIMEFORMATDATAV1MARKER => {
                        relativetime::narrow::quarter_v1::lookup(&req.locale).map(AnyPayload::from_static_ref)
                    }
                    #[cfg(feature = "icu_relativetime")]
                    NARROWSECONDRELATIVETIMEFORMATDATAV1MARKER => {
                        relativetime::narrow::second_v1::lookup(&req.locale).map(AnyPayload::from_static_ref)
                    }
                    #[cfg(feature = "icu_relativetime")]
                    NARROWWEEKRELATIVETIMEFORMATDATAV1MARKER => relativetime::narrow::week_v1::lookup(&req.locale).map(AnyPayload::from_static_ref),
                    #[cfg(feature = "icu_relativetime")]
                    NARROWYEARRELATIVETIMEFORMATDATAV1MARKER => relativetime::narrow::year_v1::lookup(&req.locale).map(AnyPayload::from_static_ref),
                    #[cfg(feature = "icu_relativetime")]
                    SHORTDAYRELATIVETIMEFORMATDATAV1MARKER => relativetime::short::day_v1::lookup(&req.locale).map(AnyPayload::from_static_ref),
                    #[cfg(feature = "icu_relativetime")]
                    SHORTHOURRELATIVETIMEFORMATDATAV1MARKER => relativetime::short::hour_v1::lookup(&req.locale).map(AnyPayload::from_static_ref),
                    #[cfg(feature = "icu_relativetime")]
                    SHORTMINUTERELATIVETIMEFORMATDATAV1MARKER => relativetime::short::minute_v1::lookup(&req.locale).map(AnyPayload::from_static_ref),
                    #[cfg(feature = "icu_relativetime")]
                    SHORTMONTHRELATIVETIMEFORMATDATAV1MARKER => relativetime::short::month_v1::lookup(&req.locale).map(AnyPayload::from_static_ref),
                    #[cfg(feature = "icu_relativetime")]
                    SHORTQUARTERRELATIVETIMEFORMATDATAV1MARKER => {
                        relativetime::short::quarter_v1::lookup(&req.locale).map(AnyPayload::from_static_ref)
                    }
                    #[cfg(feature = "icu_relativetime")]
                    SHORTSECONDRELATIVETIMEFORMATDATAV1MARKER => relativetime::short::second_v1::lookup(&req.locale).map(AnyPayload::from_static_ref),
                    #[cfg(feature = "icu_relativetime")]
                    SHORTWEEKRELATIVETIMEFORMATDATAV1MARKER => relativetime::short::week_v1::lookup(&req.locale).map(AnyPayload::from_static_ref),
                    #[cfg(feature = "icu_relativetime")]
                    SHORTYEARRELATIVETIMEFORMATDATAV1MARKER => relativetime::short::year_v1::lookup(&req.locale).map(AnyPayload::from_static_ref),
                    #[cfg(feature = "icu_segmenter")]
                    DICTIONARYFORWORDLINEEXTENDEDV1MARKER => segmenter::dictionary::wl_ext_v1::lookup(&req.locale).map(AnyPayload::from_static_ref),
                    #[cfg(feature = "icu_segmenter")]
                    DICTIONARYFORWORDONLYAUTOV1MARKER => segmenter::dictionary::w_auto_v1::lookup(&req.locale).map(AnyPayload::from_static_ref),
                    #[cfg(feature = "icu_segmenter")]
                    GRAPHEMECLUSTERBREAKDATAV1MARKER => segmenter::grapheme_v1::lookup(&req.locale).map(AnyPayload::from_static_ref),
                    #[cfg(feature = "icu_segmenter")]
                    LINEBREAKDATAV1MARKER => segmenter::line_v1::lookup(&req.locale).map(AnyPayload::from_static_ref),
                    #[cfg(feature = "icu_segmenter")]
                    LSTMFORWORDLINEAUTOV1MARKER => segmenter::lstm::wl_auto_v1::lookup(&req.locale).map(AnyPayload::from_static_ref),
                    #[cfg(feature = "icu_segmenter")]
                    SENTENCEBREAKDATAV1MARKER => segmenter::sentence_v1::lookup(&req.locale).map(AnyPayload::from_static_ref),
                    #[cfg(feature = "icu_segmenter")]
                    WORDBREAKDATAV1MARKER => segmenter::word_v1::lookup(&req.locale).map(AnyPayload::from_static_ref),
                    #[cfg(feature = "icu_timezone")]
                    METAZONEPERIODV1MARKER => time_zone::metazone_period_v1::lookup(&req.locale).map(AnyPayload::from_static_ref),
                    _ => return Err(DataErrorKind::MissingDataKey.with_req(key, req)),
                }
                .map(|payload| AnyResponse {
                    payload: Some(payload),
                    metadata: Default::default(),
                })
                .ok_or_else(|| DataErrorKind::MissingLocale.with_req(key, req))
            }
        }
    };
}
#[clippy::msrv = "1.61"]
pub struct BakedDataProvider;
impl_data_provider!(BakedDataProvider);
=======
include ! ("macros.rs") ; # [clippy :: msrv = "1.61"] pub struct BakedDataProvider ; impl_data_provider ! (BakedDataProvider) ;
>>>>>>> 46fcbe60
<|MERGE_RESOLUTION|>--- conflicted
+++ resolved
@@ -1,4095 +1,2 @@
 // @generated
-<<<<<<< HEAD
-#[clippy::msrv = "1.61"]
-mod calendar;
-#[clippy::msrv = "1.61"]
-mod collator;
-#[clippy::msrv = "1.61"]
-mod compactdecimal;
-#[clippy::msrv = "1.61"]
-mod core;
-#[clippy::msrv = "1.61"]
-mod datetime;
-#[clippy::msrv = "1.61"]
-mod decimal;
-#[clippy::msrv = "1.61"]
-mod displaynames;
-#[clippy::msrv = "1.61"]
-mod fallback;
-#[clippy::msrv = "1.61"]
-mod list;
-#[clippy::msrv = "1.61"]
-mod locid_transform;
-#[clippy::msrv = "1.61"]
-mod normalizer;
-#[clippy::msrv = "1.61"]
-mod plurals;
-#[clippy::msrv = "1.61"]
-mod propnames;
-#[clippy::msrv = "1.61"]
-mod props;
-#[clippy::msrv = "1.61"]
-mod relativetime;
-#[clippy::msrv = "1.61"]
-mod segmenter;
-#[clippy::msrv = "1.61"]
-mod time_zone;
-#[clippy::msrv = "1.61"]
-use icu_provider::prelude::*;
-/// Implement [`DataProvider<M>`] on the given struct using the data
-/// hardcoded in this module. This allows the struct to be used with
-/// `icu`'s `_unstable` constructors.
-///
-/// This macro can only be called from its definition-site, i.e. right
-/// after `include!`-ing the generated module.
-///
-/// ```compile_fail
-/// struct MyDataProvider;
-/// include!("/path/to/generated/mod.rs");
-/// impl_data_provider(MyDataProvider);
-/// ```
-#[allow(unused_macros)]
-macro_rules! impl_data_provider {
-    ($ provider : path) => {
-        #[cfg(feature = "icu_calendar")]
-        #[clippy::msrv = "1.61"]
-        impl DataProvider<icu_calendar::provider::JapaneseErasV1Marker> for $provider {
-            fn load(&self, req: DataRequest) -> Result<DataResponse<icu_calendar::provider::JapaneseErasV1Marker>, DataError> {
-                calendar::japanese_v1::lookup(&req.locale)
-                    .map(zerofrom::ZeroFrom::zero_from)
-                    .map(DataPayload::from_owned)
-                    .map(|payload| DataResponse {
-                        metadata: Default::default(),
-                        payload: Some(payload),
-                    })
-                    .ok_or_else(|| DataErrorKind::MissingLocale.with_req(icu_calendar::provider::JapaneseErasV1Marker::KEY, req))
-            }
-        }
-        #[cfg(feature = "icu_calendar")]
-        #[clippy::msrv = "1.61"]
-        impl DataProvider<icu_calendar::provider::JapaneseExtendedErasV1Marker> for $provider {
-            fn load(&self, req: DataRequest) -> Result<DataResponse<icu_calendar::provider::JapaneseExtendedErasV1Marker>, DataError> {
-                calendar::japanext_v1::lookup(&req.locale)
-                    .map(zerofrom::ZeroFrom::zero_from)
-                    .map(DataPayload::from_owned)
-                    .map(|payload| DataResponse {
-                        metadata: Default::default(),
-                        payload: Some(payload),
-                    })
-                    .ok_or_else(|| DataErrorKind::MissingLocale.with_req(icu_calendar::provider::JapaneseExtendedErasV1Marker::KEY, req))
-            }
-        }
-        #[cfg(feature = "icu_calendar")]
-        #[clippy::msrv = "1.61"]
-        impl DataProvider<icu_calendar::provider::WeekDataV1Marker> for $provider {
-            fn load(&self, req: DataRequest) -> Result<DataResponse<icu_calendar::provider::WeekDataV1Marker>, DataError> {
-                datetime::week_data_v1::lookup(&req.locale)
-                    .map(zerofrom::ZeroFrom::zero_from)
-                    .map(DataPayload::from_owned)
-                    .map(|payload| DataResponse {
-                        metadata: Default::default(),
-                        payload: Some(payload),
-                    })
-                    .ok_or_else(|| DataErrorKind::MissingLocale.with_req(icu_calendar::provider::WeekDataV1Marker::KEY, req))
-            }
-        }
-        #[cfg(feature = "icu_casemapping")]
-        #[clippy::msrv = "1.61"]
-        impl DataProvider<icu_casemapping::provider::CaseMappingV1Marker> for $provider {
-            fn load(&self, req: DataRequest) -> Result<DataResponse<icu_casemapping::provider::CaseMappingV1Marker>, DataError> {
-                props::casemap_v1::lookup(&req.locale)
-                    .map(zerofrom::ZeroFrom::zero_from)
-                    .map(DataPayload::from_owned)
-                    .map(|payload| DataResponse {
-                        metadata: Default::default(),
-                        payload: Some(payload),
-                    })
-                    .ok_or_else(|| DataErrorKind::MissingLocale.with_req(icu_casemapping::provider::CaseMappingV1Marker::KEY, req))
-            }
-        }
-        #[cfg(feature = "icu_collator")]
-        #[clippy::msrv = "1.61"]
-        impl DataProvider<icu_collator::provider::CollationDataV1Marker> for $provider {
-            fn load(&self, req: DataRequest) -> Result<DataResponse<icu_collator::provider::CollationDataV1Marker>, DataError> {
-                collator::data_v1::lookup(&req.locale)
-                    .map(zerofrom::ZeroFrom::zero_from)
-                    .map(DataPayload::from_owned)
-                    .map(|payload| DataResponse {
-                        metadata: Default::default(),
-                        payload: Some(payload),
-                    })
-                    .ok_or_else(|| DataErrorKind::MissingLocale.with_req(icu_collator::provider::CollationDataV1Marker::KEY, req))
-            }
-        }
-        #[cfg(feature = "icu_collator")]
-        #[clippy::msrv = "1.61"]
-        impl DataProvider<icu_collator::provider::CollationDiacriticsV1Marker> for $provider {
-            fn load(&self, req: DataRequest) -> Result<DataResponse<icu_collator::provider::CollationDiacriticsV1Marker>, DataError> {
-                collator::dia_v1::lookup(&req.locale)
-                    .map(zerofrom::ZeroFrom::zero_from)
-                    .map(DataPayload::from_owned)
-                    .map(|payload| DataResponse {
-                        metadata: Default::default(),
-                        payload: Some(payload),
-                    })
-                    .ok_or_else(|| DataErrorKind::MissingLocale.with_req(icu_collator::provider::CollationDiacriticsV1Marker::KEY, req))
-            }
-        }
-        #[cfg(feature = "icu_collator")]
-        #[clippy::msrv = "1.61"]
-        impl DataProvider<icu_collator::provider::CollationJamoV1Marker> for $provider {
-            fn load(&self, req: DataRequest) -> Result<DataResponse<icu_collator::provider::CollationJamoV1Marker>, DataError> {
-                collator::jamo_v1::lookup(&req.locale)
-                    .map(zerofrom::ZeroFrom::zero_from)
-                    .map(DataPayload::from_owned)
-                    .map(|payload| DataResponse {
-                        metadata: Default::default(),
-                        payload: Some(payload),
-                    })
-                    .ok_or_else(|| DataErrorKind::MissingLocale.with_req(icu_collator::provider::CollationJamoV1Marker::KEY, req))
-            }
-        }
-        #[cfg(feature = "icu_collator")]
-        #[clippy::msrv = "1.61"]
-        impl DataProvider<icu_collator::provider::CollationMetadataV1Marker> for $provider {
-            fn load(&self, req: DataRequest) -> Result<DataResponse<icu_collator::provider::CollationMetadataV1Marker>, DataError> {
-                collator::meta_v1::lookup(&req.locale)
-                    .map(zerofrom::ZeroFrom::zero_from)
-                    .map(DataPayload::from_owned)
-                    .map(|payload| DataResponse {
-                        metadata: Default::default(),
-                        payload: Some(payload),
-                    })
-                    .ok_or_else(|| DataErrorKind::MissingLocale.with_req(icu_collator::provider::CollationMetadataV1Marker::KEY, req))
-            }
-        }
-        #[cfg(feature = "icu_collator")]
-        #[clippy::msrv = "1.61"]
-        impl DataProvider<icu_collator::provider::CollationReorderingV1Marker> for $provider {
-            fn load(&self, req: DataRequest) -> Result<DataResponse<icu_collator::provider::CollationReorderingV1Marker>, DataError> {
-                collator::reord_v1::lookup(&req.locale)
-                    .map(zerofrom::ZeroFrom::zero_from)
-                    .map(DataPayload::from_owned)
-                    .map(|payload| DataResponse {
-                        metadata: Default::default(),
-                        payload: Some(payload),
-                    })
-                    .ok_or_else(|| DataErrorKind::MissingLocale.with_req(icu_collator::provider::CollationReorderingV1Marker::KEY, req))
-            }
-        }
-        #[cfg(feature = "icu_collator")]
-        #[clippy::msrv = "1.61"]
-        impl DataProvider<icu_collator::provider::CollationSpecialPrimariesV1Marker> for $provider {
-            fn load(&self, req: DataRequest) -> Result<DataResponse<icu_collator::provider::CollationSpecialPrimariesV1Marker>, DataError> {
-                collator::prim_v1::lookup(&req.locale)
-                    .map(zerofrom::ZeroFrom::zero_from)
-                    .map(DataPayload::from_owned)
-                    .map(|payload| DataResponse {
-                        metadata: Default::default(),
-                        payload: Some(payload),
-                    })
-                    .ok_or_else(|| DataErrorKind::MissingLocale.with_req(icu_collator::provider::CollationSpecialPrimariesV1Marker::KEY, req))
-            }
-        }
-        #[cfg(feature = "icu_compactdecimal")]
-        #[clippy::msrv = "1.61"]
-        impl DataProvider<icu_compactdecimal::provider::LongCompactDecimalFormatDataV1Marker> for $provider {
-            fn load(&self, req: DataRequest) -> Result<DataResponse<icu_compactdecimal::provider::LongCompactDecimalFormatDataV1Marker>, DataError> {
-                compactdecimal::long_v1::lookup(&req.locale)
-                    .map(zerofrom::ZeroFrom::zero_from)
-                    .map(DataPayload::from_owned)
-                    .map(|payload| DataResponse {
-                        metadata: Default::default(),
-                        payload: Some(payload),
-                    })
-                    .ok_or_else(|| {
-                        DataErrorKind::MissingLocale.with_req(icu_compactdecimal::provider::LongCompactDecimalFormatDataV1Marker::KEY, req)
-                    })
-            }
-        }
-        #[cfg(feature = "icu_compactdecimal")]
-        #[clippy::msrv = "1.61"]
-        impl DataProvider<icu_compactdecimal::provider::ShortCompactDecimalFormatDataV1Marker> for $provider {
-            fn load(&self, req: DataRequest) -> Result<DataResponse<icu_compactdecimal::provider::ShortCompactDecimalFormatDataV1Marker>, DataError> {
-                compactdecimal::short_v1::lookup(&req.locale)
-                    .map(zerofrom::ZeroFrom::zero_from)
-                    .map(DataPayload::from_owned)
-                    .map(|payload| DataResponse {
-                        metadata: Default::default(),
-                        payload: Some(payload),
-                    })
-                    .ok_or_else(|| {
-                        DataErrorKind::MissingLocale.with_req(icu_compactdecimal::provider::ShortCompactDecimalFormatDataV1Marker::KEY, req)
-                    })
-            }
-        }
-        #[cfg(feature = "icu_datetime")]
-        #[clippy::msrv = "1.61"]
-        impl DataProvider<icu_datetime::provider::calendar::BuddhistDateLengthsV1Marker> for $provider {
-            fn load(&self, req: DataRequest) -> Result<DataResponse<icu_datetime::provider::calendar::BuddhistDateLengthsV1Marker>, DataError> {
-                datetime::buddhist::datelengths_v1::lookup(&req.locale)
-                    .map(zerofrom::ZeroFrom::zero_from)
-                    .map(DataPayload::from_owned)
-                    .map(|payload| DataResponse {
-                        metadata: Default::default(),
-                        payload: Some(payload),
-                    })
-                    .ok_or_else(|| DataErrorKind::MissingLocale.with_req(icu_datetime::provider::calendar::BuddhistDateLengthsV1Marker::KEY, req))
-            }
-        }
-        #[cfg(feature = "icu_datetime")]
-        #[clippy::msrv = "1.61"]
-        impl DataProvider<icu_datetime::provider::calendar::BuddhistDateSymbolsV1Marker> for $provider {
-            fn load(&self, req: DataRequest) -> Result<DataResponse<icu_datetime::provider::calendar::BuddhistDateSymbolsV1Marker>, DataError> {
-                datetime::buddhist::datesymbols_v1::lookup(&req.locale)
-                    .map(zerofrom::ZeroFrom::zero_from)
-                    .map(DataPayload::from_owned)
-                    .map(|payload| DataResponse {
-                        metadata: Default::default(),
-                        payload: Some(payload),
-                    })
-                    .ok_or_else(|| DataErrorKind::MissingLocale.with_req(icu_datetime::provider::calendar::BuddhistDateSymbolsV1Marker::KEY, req))
-            }
-        }
-        #[cfg(feature = "icu_datetime")]
-        #[clippy::msrv = "1.61"]
-        impl DataProvider<icu_datetime::provider::calendar::CopticDateLengthsV1Marker> for $provider {
-            fn load(&self, req: DataRequest) -> Result<DataResponse<icu_datetime::provider::calendar::CopticDateLengthsV1Marker>, DataError> {
-                datetime::coptic::datelengths_v1::lookup(&req.locale)
-                    .map(zerofrom::ZeroFrom::zero_from)
-                    .map(DataPayload::from_owned)
-                    .map(|payload| DataResponse {
-                        metadata: Default::default(),
-                        payload: Some(payload),
-                    })
-                    .ok_or_else(|| DataErrorKind::MissingLocale.with_req(icu_datetime::provider::calendar::CopticDateLengthsV1Marker::KEY, req))
-            }
-        }
-        #[cfg(feature = "icu_datetime")]
-        #[clippy::msrv = "1.61"]
-        impl DataProvider<icu_datetime::provider::calendar::CopticDateSymbolsV1Marker> for $provider {
-            fn load(&self, req: DataRequest) -> Result<DataResponse<icu_datetime::provider::calendar::CopticDateSymbolsV1Marker>, DataError> {
-                datetime::coptic::datesymbols_v1::lookup(&req.locale)
-                    .map(zerofrom::ZeroFrom::zero_from)
-                    .map(DataPayload::from_owned)
-                    .map(|payload| DataResponse {
-                        metadata: Default::default(),
-                        payload: Some(payload),
-                    })
-                    .ok_or_else(|| DataErrorKind::MissingLocale.with_req(icu_datetime::provider::calendar::CopticDateSymbolsV1Marker::KEY, req))
-            }
-        }
-        #[cfg(feature = "icu_datetime_experimental")]
-        #[clippy::msrv = "1.61"]
-        impl DataProvider<icu_datetime::provider::calendar::DateSkeletonPatternsV1Marker> for $provider {
-            fn load(&self, req: DataRequest) -> Result<DataResponse<icu_datetime::provider::calendar::DateSkeletonPatternsV1Marker>, DataError> {
-                datetime::skeletons_v1::lookup(&req.locale)
-                    .map(zerofrom::ZeroFrom::zero_from)
-                    .map(DataPayload::from_owned)
-                    .map(|payload| DataResponse {
-                        metadata: Default::default(),
-                        payload: Some(payload),
-                    })
-                    .ok_or_else(|| DataErrorKind::MissingLocale.with_req(icu_datetime::provider::calendar::DateSkeletonPatternsV1Marker::KEY, req))
-            }
-        }
-        #[cfg(feature = "icu_datetime")]
-        #[clippy::msrv = "1.61"]
-        impl DataProvider<icu_datetime::provider::calendar::EthiopianDateLengthsV1Marker> for $provider {
-            fn load(&self, req: DataRequest) -> Result<DataResponse<icu_datetime::provider::calendar::EthiopianDateLengthsV1Marker>, DataError> {
-                datetime::ethiopic::datelengths_v1::lookup(&req.locale)
-                    .map(zerofrom::ZeroFrom::zero_from)
-                    .map(DataPayload::from_owned)
-                    .map(|payload| DataResponse {
-                        metadata: Default::default(),
-                        payload: Some(payload),
-                    })
-                    .ok_or_else(|| DataErrorKind::MissingLocale.with_req(icu_datetime::provider::calendar::EthiopianDateLengthsV1Marker::KEY, req))
-            }
-        }
-        #[cfg(feature = "icu_datetime")]
-        #[clippy::msrv = "1.61"]
-        impl DataProvider<icu_datetime::provider::calendar::EthiopianDateSymbolsV1Marker> for $provider {
-            fn load(&self, req: DataRequest) -> Result<DataResponse<icu_datetime::provider::calendar::EthiopianDateSymbolsV1Marker>, DataError> {
-                datetime::ethiopic::datesymbols_v1::lookup(&req.locale)
-                    .map(zerofrom::ZeroFrom::zero_from)
-                    .map(DataPayload::from_owned)
-                    .map(|payload| DataResponse {
-                        metadata: Default::default(),
-                        payload: Some(payload),
-                    })
-                    .ok_or_else(|| DataErrorKind::MissingLocale.with_req(icu_datetime::provider::calendar::EthiopianDateSymbolsV1Marker::KEY, req))
-            }
-        }
-        #[cfg(feature = "icu_datetime")]
-        #[clippy::msrv = "1.61"]
-        impl DataProvider<icu_datetime::provider::calendar::GregorianDateLengthsV1Marker> for $provider {
-            fn load(&self, req: DataRequest) -> Result<DataResponse<icu_datetime::provider::calendar::GregorianDateLengthsV1Marker>, DataError> {
-                datetime::gregory::datelengths_v1::lookup(&req.locale)
-                    .map(zerofrom::ZeroFrom::zero_from)
-                    .map(DataPayload::from_owned)
-                    .map(|payload| DataResponse {
-                        metadata: Default::default(),
-                        payload: Some(payload),
-                    })
-                    .ok_or_else(|| DataErrorKind::MissingLocale.with_req(icu_datetime::provider::calendar::GregorianDateLengthsV1Marker::KEY, req))
-            }
-        }
-        #[cfg(feature = "icu_datetime")]
-        #[clippy::msrv = "1.61"]
-        impl DataProvider<icu_datetime::provider::calendar::GregorianDateSymbolsV1Marker> for $provider {
-            fn load(&self, req: DataRequest) -> Result<DataResponse<icu_datetime::provider::calendar::GregorianDateSymbolsV1Marker>, DataError> {
-                datetime::gregory::datesymbols_v1::lookup(&req.locale)
-                    .map(zerofrom::ZeroFrom::zero_from)
-                    .map(DataPayload::from_owned)
-                    .map(|payload| DataResponse {
-                        metadata: Default::default(),
-                        payload: Some(payload),
-                    })
-                    .ok_or_else(|| DataErrorKind::MissingLocale.with_req(icu_datetime::provider::calendar::GregorianDateSymbolsV1Marker::KEY, req))
-            }
-        }
-        #[cfg(feature = "icu_datetime")]
-        #[clippy::msrv = "1.61"]
-        impl DataProvider<icu_datetime::provider::calendar::IndianDateLengthsV1Marker> for $provider {
-            fn load(&self, req: DataRequest) -> Result<DataResponse<icu_datetime::provider::calendar::IndianDateLengthsV1Marker>, DataError> {
-                datetime::indian::datelengths_v1::lookup(&req.locale)
-                    .map(zerofrom::ZeroFrom::zero_from)
-                    .map(DataPayload::from_owned)
-                    .map(|payload| DataResponse {
-                        metadata: Default::default(),
-                        payload: Some(payload),
-                    })
-                    .ok_or_else(|| DataErrorKind::MissingLocale.with_req(icu_datetime::provider::calendar::IndianDateLengthsV1Marker::KEY, req))
-            }
-        }
-        #[cfg(feature = "icu_datetime")]
-        #[clippy::msrv = "1.61"]
-        impl DataProvider<icu_datetime::provider::calendar::IndianDateSymbolsV1Marker> for $provider {
-            fn load(&self, req: DataRequest) -> Result<DataResponse<icu_datetime::provider::calendar::IndianDateSymbolsV1Marker>, DataError> {
-                datetime::indian::datesymbols_v1::lookup(&req.locale)
-                    .map(zerofrom::ZeroFrom::zero_from)
-                    .map(DataPayload::from_owned)
-                    .map(|payload| DataResponse {
-                        metadata: Default::default(),
-                        payload: Some(payload),
-                    })
-                    .ok_or_else(|| DataErrorKind::MissingLocale.with_req(icu_datetime::provider::calendar::IndianDateSymbolsV1Marker::KEY, req))
-            }
-        }
-        #[cfg(feature = "icu_datetime")]
-        #[clippy::msrv = "1.61"]
-        impl DataProvider<icu_datetime::provider::calendar::JapaneseDateLengthsV1Marker> for $provider {
-            fn load(&self, req: DataRequest) -> Result<DataResponse<icu_datetime::provider::calendar::JapaneseDateLengthsV1Marker>, DataError> {
-                datetime::japanese::datelengths_v1::lookup(&req.locale)
-                    .map(zerofrom::ZeroFrom::zero_from)
-                    .map(DataPayload::from_owned)
-                    .map(|payload| DataResponse {
-                        metadata: Default::default(),
-                        payload: Some(payload),
-                    })
-                    .ok_or_else(|| DataErrorKind::MissingLocale.with_req(icu_datetime::provider::calendar::JapaneseDateLengthsV1Marker::KEY, req))
-            }
-        }
-        #[cfg(feature = "icu_datetime")]
-        #[clippy::msrv = "1.61"]
-        impl DataProvider<icu_datetime::provider::calendar::JapaneseDateSymbolsV1Marker> for $provider {
-            fn load(&self, req: DataRequest) -> Result<DataResponse<icu_datetime::provider::calendar::JapaneseDateSymbolsV1Marker>, DataError> {
-                datetime::japanese::datesymbols_v1::lookup(&req.locale)
-                    .map(zerofrom::ZeroFrom::zero_from)
-                    .map(DataPayload::from_owned)
-                    .map(|payload| DataResponse {
-                        metadata: Default::default(),
-                        payload: Some(payload),
-                    })
-                    .ok_or_else(|| DataErrorKind::MissingLocale.with_req(icu_datetime::provider::calendar::JapaneseDateSymbolsV1Marker::KEY, req))
-            }
-        }
-        #[cfg(feature = "icu_datetime")]
-        #[clippy::msrv = "1.61"]
-        impl DataProvider<icu_datetime::provider::calendar::JapaneseExtendedDateLengthsV1Marker> for $provider {
-            fn load(
-                &self,
-                req: DataRequest,
-            ) -> Result<DataResponse<icu_datetime::provider::calendar::JapaneseExtendedDateLengthsV1Marker>, DataError> {
-                datetime::japanext::datelengths_v1::lookup(&req.locale)
-                    .map(zerofrom::ZeroFrom::zero_from)
-                    .map(DataPayload::from_owned)
-                    .map(|payload| DataResponse {
-                        metadata: Default::default(),
-                        payload: Some(payload),
-                    })
-                    .ok_or_else(|| {
-                        DataErrorKind::MissingLocale.with_req(icu_datetime::provider::calendar::JapaneseExtendedDateLengthsV1Marker::KEY, req)
-                    })
-            }
-        }
-        #[cfg(feature = "icu_datetime")]
-        #[clippy::msrv = "1.61"]
-        impl DataProvider<icu_datetime::provider::calendar::JapaneseExtendedDateSymbolsV1Marker> for $provider {
-            fn load(
-                &self,
-                req: DataRequest,
-            ) -> Result<DataResponse<icu_datetime::provider::calendar::JapaneseExtendedDateSymbolsV1Marker>, DataError> {
-                datetime::japanext::datesymbols_v1::lookup(&req.locale)
-                    .map(zerofrom::ZeroFrom::zero_from)
-                    .map(DataPayload::from_owned)
-                    .map(|payload| DataResponse {
-                        metadata: Default::default(),
-                        payload: Some(payload),
-                    })
-                    .ok_or_else(|| {
-                        DataErrorKind::MissingLocale.with_req(icu_datetime::provider::calendar::JapaneseExtendedDateSymbolsV1Marker::KEY, req)
-                    })
-            }
-        }
-        #[cfg(feature = "icu_datetime")]
-        #[clippy::msrv = "1.61"]
-        impl DataProvider<icu_datetime::provider::calendar::TimeLengthsV1Marker> for $provider {
-            fn load(&self, req: DataRequest) -> Result<DataResponse<icu_datetime::provider::calendar::TimeLengthsV1Marker>, DataError> {
-                datetime::timelengths_v1::lookup(&req.locale)
-                    .map(zerofrom::ZeroFrom::zero_from)
-                    .map(DataPayload::from_owned)
-                    .map(|payload| DataResponse {
-                        metadata: Default::default(),
-                        payload: Some(payload),
-                    })
-                    .ok_or_else(|| DataErrorKind::MissingLocale.with_req(icu_datetime::provider::calendar::TimeLengthsV1Marker::KEY, req))
-            }
-        }
-        #[cfg(feature = "icu_datetime")]
-        #[clippy::msrv = "1.61"]
-        impl DataProvider<icu_datetime::provider::calendar::TimeSymbolsV1Marker> for $provider {
-            fn load(&self, req: DataRequest) -> Result<DataResponse<icu_datetime::provider::calendar::TimeSymbolsV1Marker>, DataError> {
-                datetime::timesymbols_v1::lookup(&req.locale)
-                    .map(zerofrom::ZeroFrom::zero_from)
-                    .map(DataPayload::from_owned)
-                    .map(|payload| DataResponse {
-                        metadata: Default::default(),
-                        payload: Some(payload),
-                    })
-                    .ok_or_else(|| DataErrorKind::MissingLocale.with_req(icu_datetime::provider::calendar::TimeSymbolsV1Marker::KEY, req))
-            }
-        }
-        #[cfg(feature = "icu_datetime")]
-        #[clippy::msrv = "1.61"]
-        impl DataProvider<icu_datetime::provider::time_zones::ExemplarCitiesV1Marker> for $provider {
-            fn load(&self, req: DataRequest) -> Result<DataResponse<icu_datetime::provider::time_zones::ExemplarCitiesV1Marker>, DataError> {
-                time_zone::exemplar_cities_v1::lookup(&req.locale)
-                    .map(zerofrom::ZeroFrom::zero_from)
-                    .map(DataPayload::from_owned)
-                    .map(|payload| DataResponse {
-                        metadata: Default::default(),
-                        payload: Some(payload),
-                    })
-                    .ok_or_else(|| DataErrorKind::MissingLocale.with_req(icu_datetime::provider::time_zones::ExemplarCitiesV1Marker::KEY, req))
-            }
-        }
-        #[cfg(feature = "icu_datetime")]
-        #[clippy::msrv = "1.61"]
-        impl DataProvider<icu_datetime::provider::time_zones::MetazoneGenericNamesLongV1Marker> for $provider {
-            fn load(
-                &self,
-                req: DataRequest,
-            ) -> Result<DataResponse<icu_datetime::provider::time_zones::MetazoneGenericNamesLongV1Marker>, DataError> {
-                time_zone::generic_long_v1::lookup(&req.locale)
-                    .map(zerofrom::ZeroFrom::zero_from)
-                    .map(DataPayload::from_owned)
-                    .map(|payload| DataResponse {
-                        metadata: Default::default(),
-                        payload: Some(payload),
-                    })
-                    .ok_or_else(|| {
-                        DataErrorKind::MissingLocale.with_req(icu_datetime::provider::time_zones::MetazoneGenericNamesLongV1Marker::KEY, req)
-                    })
-            }
-        }
-        #[cfg(feature = "icu_datetime")]
-        #[clippy::msrv = "1.61"]
-        impl DataProvider<icu_datetime::provider::time_zones::MetazoneGenericNamesShortV1Marker> for $provider {
-            fn load(
-                &self,
-                req: DataRequest,
-            ) -> Result<DataResponse<icu_datetime::provider::time_zones::MetazoneGenericNamesShortV1Marker>, DataError> {
-                time_zone::generic_short_v1::lookup(&req.locale)
-                    .map(zerofrom::ZeroFrom::zero_from)
-                    .map(DataPayload::from_owned)
-                    .map(|payload| DataResponse {
-                        metadata: Default::default(),
-                        payload: Some(payload),
-                    })
-                    .ok_or_else(|| {
-                        DataErrorKind::MissingLocale.with_req(icu_datetime::provider::time_zones::MetazoneGenericNamesShortV1Marker::KEY, req)
-                    })
-            }
-        }
-        #[cfg(feature = "icu_datetime")]
-        #[clippy::msrv = "1.61"]
-        impl DataProvider<icu_datetime::provider::time_zones::MetazoneSpecificNamesLongV1Marker> for $provider {
-            fn load(
-                &self,
-                req: DataRequest,
-            ) -> Result<DataResponse<icu_datetime::provider::time_zones::MetazoneSpecificNamesLongV1Marker>, DataError> {
-                time_zone::specific_long_v1::lookup(&req.locale)
-                    .map(zerofrom::ZeroFrom::zero_from)
-                    .map(DataPayload::from_owned)
-                    .map(|payload| DataResponse {
-                        metadata: Default::default(),
-                        payload: Some(payload),
-                    })
-                    .ok_or_else(|| {
-                        DataErrorKind::MissingLocale.with_req(icu_datetime::provider::time_zones::MetazoneSpecificNamesLongV1Marker::KEY, req)
-                    })
-            }
-        }
-        #[cfg(feature = "icu_datetime")]
-        #[clippy::msrv = "1.61"]
-        impl DataProvider<icu_datetime::provider::time_zones::MetazoneSpecificNamesShortV1Marker> for $provider {
-            fn load(
-                &self,
-                req: DataRequest,
-            ) -> Result<DataResponse<icu_datetime::provider::time_zones::MetazoneSpecificNamesShortV1Marker>, DataError> {
-                time_zone::specific_short_v1::lookup(&req.locale)
-                    .map(zerofrom::ZeroFrom::zero_from)
-                    .map(DataPayload::from_owned)
-                    .map(|payload| DataResponse {
-                        metadata: Default::default(),
-                        payload: Some(payload),
-                    })
-                    .ok_or_else(|| {
-                        DataErrorKind::MissingLocale.with_req(icu_datetime::provider::time_zones::MetazoneSpecificNamesShortV1Marker::KEY, req)
-                    })
-            }
-        }
-        #[cfg(feature = "icu_datetime")]
-        #[clippy::msrv = "1.61"]
-        impl DataProvider<icu_datetime::provider::time_zones::TimeZoneFormatsV1Marker> for $provider {
-            fn load(&self, req: DataRequest) -> Result<DataResponse<icu_datetime::provider::time_zones::TimeZoneFormatsV1Marker>, DataError> {
-                time_zone::formats_v1::lookup(&req.locale)
-                    .map(zerofrom::ZeroFrom::zero_from)
-                    .map(DataPayload::from_owned)
-                    .map(|payload| DataResponse {
-                        metadata: Default::default(),
-                        payload: Some(payload),
-                    })
-                    .ok_or_else(|| DataErrorKind::MissingLocale.with_req(icu_datetime::provider::time_zones::TimeZoneFormatsV1Marker::KEY, req))
-            }
-        }
-        #[cfg(feature = "icu_decimal")]
-        #[clippy::msrv = "1.61"]
-        impl DataProvider<icu_decimal::provider::DecimalSymbolsV1Marker> for $provider {
-            fn load(&self, req: DataRequest) -> Result<DataResponse<icu_decimal::provider::DecimalSymbolsV1Marker>, DataError> {
-                decimal::symbols_v1::lookup(&req.locale)
-                    .map(zerofrom::ZeroFrom::zero_from)
-                    .map(DataPayload::from_owned)
-                    .map(|payload| DataResponse {
-                        metadata: Default::default(),
-                        payload: Some(payload),
-                    })
-                    .ok_or_else(|| DataErrorKind::MissingLocale.with_req(icu_decimal::provider::DecimalSymbolsV1Marker::KEY, req))
-            }
-        }
-        #[cfg(feature = "icu_displaynames")]
-        #[clippy::msrv = "1.61"]
-        impl DataProvider<icu_displaynames::provider::LanguageDisplayNamesV1Marker> for $provider {
-            fn load(&self, req: DataRequest) -> Result<DataResponse<icu_displaynames::provider::LanguageDisplayNamesV1Marker>, DataError> {
-                displaynames::languages_v1::lookup(&req.locale)
-                    .map(zerofrom::ZeroFrom::zero_from)
-                    .map(DataPayload::from_owned)
-                    .map(|payload| DataResponse {
-                        metadata: Default::default(),
-                        payload: Some(payload),
-                    })
-                    .ok_or_else(|| DataErrorKind::MissingLocale.with_req(icu_displaynames::provider::LanguageDisplayNamesV1Marker::KEY, req))
-            }
-        }
-        #[cfg(feature = "icu_displaynames")]
-        #[clippy::msrv = "1.61"]
-        impl DataProvider<icu_displaynames::provider::LocaleDisplayNamesV1Marker> for $provider {
-            fn load(&self, req: DataRequest) -> Result<DataResponse<icu_displaynames::provider::LocaleDisplayNamesV1Marker>, DataError> {
-                displaynames::locales_v1::lookup(&req.locale)
-                    .map(zerofrom::ZeroFrom::zero_from)
-                    .map(DataPayload::from_owned)
-                    .map(|payload| DataResponse {
-                        metadata: Default::default(),
-                        payload: Some(payload),
-                    })
-                    .ok_or_else(|| DataErrorKind::MissingLocale.with_req(icu_displaynames::provider::LocaleDisplayNamesV1Marker::KEY, req))
-            }
-        }
-        #[cfg(feature = "icu_displaynames")]
-        #[clippy::msrv = "1.61"]
-        impl DataProvider<icu_displaynames::provider::RegionDisplayNamesV1Marker> for $provider {
-            fn load(&self, req: DataRequest) -> Result<DataResponse<icu_displaynames::provider::RegionDisplayNamesV1Marker>, DataError> {
-                displaynames::regions_v1::lookup(&req.locale)
-                    .map(zerofrom::ZeroFrom::zero_from)
-                    .map(DataPayload::from_owned)
-                    .map(|payload| DataResponse {
-                        metadata: Default::default(),
-                        payload: Some(payload),
-                    })
-                    .ok_or_else(|| DataErrorKind::MissingLocale.with_req(icu_displaynames::provider::RegionDisplayNamesV1Marker::KEY, req))
-            }
-        }
-        #[cfg(feature = "icu_displaynames")]
-        #[clippy::msrv = "1.61"]
-        impl DataProvider<icu_displaynames::provider::ScriptDisplayNamesV1Marker> for $provider {
-            fn load(&self, req: DataRequest) -> Result<DataResponse<icu_displaynames::provider::ScriptDisplayNamesV1Marker>, DataError> {
-                displaynames::scripts_v1::lookup(&req.locale)
-                    .map(zerofrom::ZeroFrom::zero_from)
-                    .map(DataPayload::from_owned)
-                    .map(|payload| DataResponse {
-                        metadata: Default::default(),
-                        payload: Some(payload),
-                    })
-                    .ok_or_else(|| DataErrorKind::MissingLocale.with_req(icu_displaynames::provider::ScriptDisplayNamesV1Marker::KEY, req))
-            }
-        }
-        #[cfg(feature = "icu_displaynames")]
-        #[clippy::msrv = "1.61"]
-        impl DataProvider<icu_displaynames::provider::VariantDisplayNamesV1Marker> for $provider {
-            fn load(&self, req: DataRequest) -> Result<DataResponse<icu_displaynames::provider::VariantDisplayNamesV1Marker>, DataError> {
-                displaynames::variants_v1::lookup(&req.locale)
-                    .map(zerofrom::ZeroFrom::zero_from)
-                    .map(DataPayload::from_owned)
-                    .map(|payload| DataResponse {
-                        metadata: Default::default(),
-                        payload: Some(payload),
-                    })
-                    .ok_or_else(|| DataErrorKind::MissingLocale.with_req(icu_displaynames::provider::VariantDisplayNamesV1Marker::KEY, req))
-            }
-        }
-        #[cfg(feature = "icu_list")]
-        #[clippy::msrv = "1.61"]
-        impl DataProvider<icu_list::provider::AndListV1Marker> for $provider {
-            fn load(&self, req: DataRequest) -> Result<DataResponse<icu_list::provider::AndListV1Marker>, DataError> {
-                list::and_v1::lookup(&req.locale)
-                    .map(zerofrom::ZeroFrom::zero_from)
-                    .map(DataPayload::from_owned)
-                    .map(|payload| DataResponse {
-                        metadata: Default::default(),
-                        payload: Some(payload),
-                    })
-                    .ok_or_else(|| DataErrorKind::MissingLocale.with_req(icu_list::provider::AndListV1Marker::KEY, req))
-            }
-        }
-        #[cfg(feature = "icu_list")]
-        #[clippy::msrv = "1.61"]
-        impl DataProvider<icu_list::provider::OrListV1Marker> for $provider {
-            fn load(&self, req: DataRequest) -> Result<DataResponse<icu_list::provider::OrListV1Marker>, DataError> {
-                list::or_v1::lookup(&req.locale)
-                    .map(zerofrom::ZeroFrom::zero_from)
-                    .map(DataPayload::from_owned)
-                    .map(|payload| DataResponse {
-                        metadata: Default::default(),
-                        payload: Some(payload),
-                    })
-                    .ok_or_else(|| DataErrorKind::MissingLocale.with_req(icu_list::provider::OrListV1Marker::KEY, req))
-            }
-        }
-        #[cfg(feature = "icu_list")]
-        #[clippy::msrv = "1.61"]
-        impl DataProvider<icu_list::provider::UnitListV1Marker> for $provider {
-            fn load(&self, req: DataRequest) -> Result<DataResponse<icu_list::provider::UnitListV1Marker>, DataError> {
-                list::unit_v1::lookup(&req.locale)
-                    .map(zerofrom::ZeroFrom::zero_from)
-                    .map(DataPayload::from_owned)
-                    .map(|payload| DataResponse {
-                        metadata: Default::default(),
-                        payload: Some(payload),
-                    })
-                    .ok_or_else(|| DataErrorKind::MissingLocale.with_req(icu_list::provider::UnitListV1Marker::KEY, req))
-            }
-        }
-        #[cfg(feature = "icu_locid_transform")]
-        #[clippy::msrv = "1.61"]
-        impl DataProvider<icu_locid_transform::provider::AliasesV1Marker> for $provider {
-            fn load(&self, req: DataRequest) -> Result<DataResponse<icu_locid_transform::provider::AliasesV1Marker>, DataError> {
-                locid_transform::aliases_v1::lookup(&req.locale)
-                    .map(zerofrom::ZeroFrom::zero_from)
-                    .map(DataPayload::from_owned)
-                    .map(|payload| DataResponse {
-                        metadata: Default::default(),
-                        payload: Some(payload),
-                    })
-                    .ok_or_else(|| DataErrorKind::MissingLocale.with_req(icu_locid_transform::provider::AliasesV1Marker::KEY, req))
-            }
-        }
-        #[cfg(feature = "icu_locid_transform")]
-        #[clippy::msrv = "1.61"]
-        impl DataProvider<icu_locid_transform::provider::DirectionalityV1Marker> for $provider {
-            fn load(&self, req: DataRequest) -> Result<DataResponse<icu_locid_transform::provider::DirectionalityV1Marker>, DataError> {
-                locid_transform::directionality_v1::lookup(&req.locale)
-                    .map(zerofrom::ZeroFrom::zero_from)
-                    .map(DataPayload::from_owned)
-                    .map(|payload| DataResponse {
-                        metadata: Default::default(),
-                        payload: Some(payload),
-                    })
-                    .ok_or_else(|| DataErrorKind::MissingLocale.with_req(icu_locid_transform::provider::DirectionalityV1Marker::KEY, req))
-            }
-        }
-        #[cfg(feature = "icu_locid_transform")]
-        #[clippy::msrv = "1.61"]
-        impl DataProvider<icu_locid_transform::provider::LikelySubtagsExtendedV1Marker> for $provider {
-            fn load(&self, req: DataRequest) -> Result<DataResponse<icu_locid_transform::provider::LikelySubtagsExtendedV1Marker>, DataError> {
-                locid_transform::likelysubtags_ext_v1::lookup(&req.locale)
-                    .map(zerofrom::ZeroFrom::zero_from)
-                    .map(DataPayload::from_owned)
-                    .map(|payload| DataResponse {
-                        metadata: Default::default(),
-                        payload: Some(payload),
-                    })
-                    .ok_or_else(|| DataErrorKind::MissingLocale.with_req(icu_locid_transform::provider::LikelySubtagsExtendedV1Marker::KEY, req))
-            }
-        }
-        #[cfg(feature = "icu_locid_transform")]
-        #[clippy::msrv = "1.61"]
-        impl DataProvider<icu_locid_transform::provider::LikelySubtagsForLanguageV1Marker> for $provider {
-            fn load(&self, req: DataRequest) -> Result<DataResponse<icu_locid_transform::provider::LikelySubtagsForLanguageV1Marker>, DataError> {
-                locid_transform::likelysubtags_l_v1::lookup(&req.locale)
-                    .map(zerofrom::ZeroFrom::zero_from)
-                    .map(DataPayload::from_owned)
-                    .map(|payload| DataResponse {
-                        metadata: Default::default(),
-                        payload: Some(payload),
-                    })
-                    .ok_or_else(|| DataErrorKind::MissingLocale.with_req(icu_locid_transform::provider::LikelySubtagsForLanguageV1Marker::KEY, req))
-            }
-        }
-        #[cfg(feature = "icu_locid_transform")]
-        #[clippy::msrv = "1.61"]
-        impl DataProvider<icu_locid_transform::provider::LikelySubtagsForScriptRegionV1Marker> for $provider {
-            fn load(&self, req: DataRequest) -> Result<DataResponse<icu_locid_transform::provider::LikelySubtagsForScriptRegionV1Marker>, DataError> {
-                locid_transform::likelysubtags_sr_v1::lookup(&req.locale)
-                    .map(zerofrom::ZeroFrom::zero_from)
-                    .map(DataPayload::from_owned)
-                    .map(|payload| DataResponse {
-                        metadata: Default::default(),
-                        payload: Some(payload),
-                    })
-                    .ok_or_else(|| {
-                        DataErrorKind::MissingLocale.with_req(icu_locid_transform::provider::LikelySubtagsForScriptRegionV1Marker::KEY, req)
-                    })
-            }
-        }
-        #[cfg(feature = "icu_locid_transform")]
-        #[clippy::msrv = "1.61"]
-        impl DataProvider<icu_locid_transform::provider::LikelySubtagsV1Marker> for $provider {
-            fn load(&self, req: DataRequest) -> Result<DataResponse<icu_locid_transform::provider::LikelySubtagsV1Marker>, DataError> {
-                locid_transform::likelysubtags_v1::lookup(&req.locale)
-                    .map(zerofrom::ZeroFrom::zero_from)
-                    .map(DataPayload::from_owned)
-                    .map(|payload| DataResponse {
-                        metadata: Default::default(),
-                        payload: Some(payload),
-                    })
-                    .ok_or_else(|| DataErrorKind::MissingLocale.with_req(icu_locid_transform::provider::LikelySubtagsV1Marker::KEY, req))
-            }
-        }
-        #[cfg(feature = "icu_normalizer")]
-        #[clippy::msrv = "1.61"]
-        impl DataProvider<icu_normalizer::provider::CanonicalCompositionsV1Marker> for $provider {
-            fn load(&self, req: DataRequest) -> Result<DataResponse<icu_normalizer::provider::CanonicalCompositionsV1Marker>, DataError> {
-                normalizer::comp_v1::lookup(&req.locale)
-                    .map(zerofrom::ZeroFrom::zero_from)
-                    .map(DataPayload::from_owned)
-                    .map(|payload| DataResponse {
-                        metadata: Default::default(),
-                        payload: Some(payload),
-                    })
-                    .ok_or_else(|| DataErrorKind::MissingLocale.with_req(icu_normalizer::provider::CanonicalCompositionsV1Marker::KEY, req))
-            }
-        }
-        #[cfg(feature = "icu_normalizer")]
-        #[clippy::msrv = "1.61"]
-        impl DataProvider<icu_normalizer::provider::CanonicalDecompositionDataV1Marker> for $provider {
-            fn load(&self, req: DataRequest) -> Result<DataResponse<icu_normalizer::provider::CanonicalDecompositionDataV1Marker>, DataError> {
-                normalizer::nfd_v1::lookup(&req.locale)
-                    .map(zerofrom::ZeroFrom::zero_from)
-                    .map(DataPayload::from_owned)
-                    .map(|payload| DataResponse {
-                        metadata: Default::default(),
-                        payload: Some(payload),
-                    })
-                    .ok_or_else(|| DataErrorKind::MissingLocale.with_req(icu_normalizer::provider::CanonicalDecompositionDataV1Marker::KEY, req))
-            }
-        }
-        #[cfg(feature = "icu_normalizer")]
-        #[clippy::msrv = "1.61"]
-        impl DataProvider<icu_normalizer::provider::CanonicalDecompositionTablesV1Marker> for $provider {
-            fn load(&self, req: DataRequest) -> Result<DataResponse<icu_normalizer::provider::CanonicalDecompositionTablesV1Marker>, DataError> {
-                normalizer::nfdex_v1::lookup(&req.locale)
-                    .map(zerofrom::ZeroFrom::zero_from)
-                    .map(DataPayload::from_owned)
-                    .map(|payload| DataResponse {
-                        metadata: Default::default(),
-                        payload: Some(payload),
-                    })
-                    .ok_or_else(|| DataErrorKind::MissingLocale.with_req(icu_normalizer::provider::CanonicalDecompositionTablesV1Marker::KEY, req))
-            }
-        }
-        #[cfg(feature = "icu_normalizer")]
-        #[clippy::msrv = "1.61"]
-        impl DataProvider<icu_normalizer::provider::CompatibilityDecompositionSupplementV1Marker> for $provider {
-            fn load(
-                &self,
-                req: DataRequest,
-            ) -> Result<DataResponse<icu_normalizer::provider::CompatibilityDecompositionSupplementV1Marker>, DataError> {
-                normalizer::nfkd_v1::lookup(&req.locale)
-                    .map(zerofrom::ZeroFrom::zero_from)
-                    .map(DataPayload::from_owned)
-                    .map(|payload| DataResponse {
-                        metadata: Default::default(),
-                        payload: Some(payload),
-                    })
-                    .ok_or_else(|| {
-                        DataErrorKind::MissingLocale.with_req(icu_normalizer::provider::CompatibilityDecompositionSupplementV1Marker::KEY, req)
-                    })
-            }
-        }
-        #[cfg(feature = "icu_normalizer")]
-        #[clippy::msrv = "1.61"]
-        impl DataProvider<icu_normalizer::provider::CompatibilityDecompositionTablesV1Marker> for $provider {
-            fn load(&self, req: DataRequest) -> Result<DataResponse<icu_normalizer::provider::CompatibilityDecompositionTablesV1Marker>, DataError> {
-                normalizer::nfkdex_v1::lookup(&req.locale)
-                    .map(zerofrom::ZeroFrom::zero_from)
-                    .map(DataPayload::from_owned)
-                    .map(|payload| DataResponse {
-                        metadata: Default::default(),
-                        payload: Some(payload),
-                    })
-                    .ok_or_else(|| {
-                        DataErrorKind::MissingLocale.with_req(icu_normalizer::provider::CompatibilityDecompositionTablesV1Marker::KEY, req)
-                    })
-            }
-        }
-        #[cfg(feature = "icu_normalizer")]
-        #[clippy::msrv = "1.61"]
-        impl DataProvider<icu_normalizer::provider::NonRecursiveDecompositionSupplementV1Marker> for $provider {
-            fn load(
-                &self,
-                req: DataRequest,
-            ) -> Result<DataResponse<icu_normalizer::provider::NonRecursiveDecompositionSupplementV1Marker>, DataError> {
-                normalizer::decomp_v1::lookup(&req.locale)
-                    .map(zerofrom::ZeroFrom::zero_from)
-                    .map(DataPayload::from_owned)
-                    .map(|payload| DataResponse {
-                        metadata: Default::default(),
-                        payload: Some(payload),
-                    })
-                    .ok_or_else(|| {
-                        DataErrorKind::MissingLocale.with_req(icu_normalizer::provider::NonRecursiveDecompositionSupplementV1Marker::KEY, req)
-                    })
-            }
-        }
-        #[cfg(feature = "icu_normalizer")]
-        #[clippy::msrv = "1.61"]
-        impl DataProvider<icu_normalizer::provider::Uts46DecompositionSupplementV1Marker> for $provider {
-            fn load(&self, req: DataRequest) -> Result<DataResponse<icu_normalizer::provider::Uts46DecompositionSupplementV1Marker>, DataError> {
-                normalizer::uts46d_v1::lookup(&req.locale)
-                    .map(zerofrom::ZeroFrom::zero_from)
-                    .map(DataPayload::from_owned)
-                    .map(|payload| DataResponse {
-                        metadata: Default::default(),
-                        payload: Some(payload),
-                    })
-                    .ok_or_else(|| DataErrorKind::MissingLocale.with_req(icu_normalizer::provider::Uts46DecompositionSupplementV1Marker::KEY, req))
-            }
-        }
-        #[cfg(feature = "icu_plurals")]
-        #[clippy::msrv = "1.61"]
-        impl DataProvider<icu_plurals::provider::CardinalV1Marker> for $provider {
-            fn load(&self, req: DataRequest) -> Result<DataResponse<icu_plurals::provider::CardinalV1Marker>, DataError> {
-                plurals::cardinal_v1::lookup(&req.locale)
-                    .map(zerofrom::ZeroFrom::zero_from)
-                    .map(DataPayload::from_owned)
-                    .map(|payload| DataResponse {
-                        metadata: Default::default(),
-                        payload: Some(payload),
-                    })
-                    .ok_or_else(|| DataErrorKind::MissingLocale.with_req(icu_plurals::provider::CardinalV1Marker::KEY, req))
-            }
-        }
-        #[cfg(feature = "icu_plurals")]
-        #[clippy::msrv = "1.61"]
-        impl DataProvider<icu_plurals::provider::OrdinalV1Marker> for $provider {
-            fn load(&self, req: DataRequest) -> Result<DataResponse<icu_plurals::provider::OrdinalV1Marker>, DataError> {
-                plurals::ordinal_v1::lookup(&req.locale)
-                    .map(zerofrom::ZeroFrom::zero_from)
-                    .map(DataPayload::from_owned)
-                    .map(|payload| DataResponse {
-                        metadata: Default::default(),
-                        payload: Some(payload),
-                    })
-                    .ok_or_else(|| DataErrorKind::MissingLocale.with_req(icu_plurals::provider::OrdinalV1Marker::KEY, req))
-            }
-        }
-        #[cfg(feature = "icu_properties")]
-        #[clippy::msrv = "1.61"]
-        impl DataProvider<icu_properties::provider::AlnumV1Marker> for $provider {
-            fn load(&self, req: DataRequest) -> Result<DataResponse<icu_properties::provider::AlnumV1Marker>, DataError> {
-                props::alnum_v1::lookup(&req.locale)
-                    .map(zerofrom::ZeroFrom::zero_from)
-                    .map(DataPayload::from_owned)
-                    .map(|payload| DataResponse {
-                        metadata: Default::default(),
-                        payload: Some(payload),
-                    })
-                    .ok_or_else(|| DataErrorKind::MissingLocale.with_req(icu_properties::provider::AlnumV1Marker::KEY, req))
-            }
-        }
-        #[cfg(feature = "icu_properties")]
-        #[clippy::msrv = "1.61"]
-        impl DataProvider<icu_properties::provider::AlphabeticV1Marker> for $provider {
-            fn load(&self, req: DataRequest) -> Result<DataResponse<icu_properties::provider::AlphabeticV1Marker>, DataError> {
-                props::alpha_v1::lookup(&req.locale)
-                    .map(zerofrom::ZeroFrom::zero_from)
-                    .map(DataPayload::from_owned)
-                    .map(|payload| DataResponse {
-                        metadata: Default::default(),
-                        payload: Some(payload),
-                    })
-                    .ok_or_else(|| DataErrorKind::MissingLocale.with_req(icu_properties::provider::AlphabeticV1Marker::KEY, req))
-            }
-        }
-        #[cfg(feature = "icu_properties")]
-        #[clippy::msrv = "1.61"]
-        impl DataProvider<icu_properties::provider::AsciiHexDigitV1Marker> for $provider {
-            fn load(&self, req: DataRequest) -> Result<DataResponse<icu_properties::provider::AsciiHexDigitV1Marker>, DataError> {
-                props::ahex_v1::lookup(&req.locale)
-                    .map(zerofrom::ZeroFrom::zero_from)
-                    .map(DataPayload::from_owned)
-                    .map(|payload| DataResponse {
-                        metadata: Default::default(),
-                        payload: Some(payload),
-                    })
-                    .ok_or_else(|| DataErrorKind::MissingLocale.with_req(icu_properties::provider::AsciiHexDigitV1Marker::KEY, req))
-            }
-        }
-        #[cfg(feature = "icu_properties")]
-        #[clippy::msrv = "1.61"]
-        impl DataProvider<icu_properties::provider::BasicEmojiV1Marker> for $provider {
-            fn load(&self, req: DataRequest) -> Result<DataResponse<icu_properties::provider::BasicEmojiV1Marker>, DataError> {
-                props::basic_emoji_v1::lookup(&req.locale)
-                    .map(zerofrom::ZeroFrom::zero_from)
-                    .map(DataPayload::from_owned)
-                    .map(|payload| DataResponse {
-                        metadata: Default::default(),
-                        payload: Some(payload),
-                    })
-                    .ok_or_else(|| DataErrorKind::MissingLocale.with_req(icu_properties::provider::BasicEmojiV1Marker::KEY, req))
-            }
-        }
-        #[cfg(feature = "icu_properties")]
-        #[clippy::msrv = "1.61"]
-        impl DataProvider<icu_properties::provider::BidiClassNameToValueV1Marker> for $provider {
-            fn load(&self, req: DataRequest) -> Result<DataResponse<icu_properties::provider::BidiClassNameToValueV1Marker>, DataError> {
-                propnames::from::bc_v1::lookup(&req.locale)
-                    .map(zerofrom::ZeroFrom::zero_from)
-                    .map(DataPayload::from_owned)
-                    .map(|payload| DataResponse {
-                        metadata: Default::default(),
-                        payload: Some(payload),
-                    })
-                    .ok_or_else(|| DataErrorKind::MissingLocale.with_req(icu_properties::provider::BidiClassNameToValueV1Marker::KEY, req))
-            }
-        }
-        #[cfg(feature = "icu_properties")]
-        #[clippy::msrv = "1.61"]
-        impl DataProvider<icu_properties::provider::BidiClassV1Marker> for $provider {
-            fn load(&self, req: DataRequest) -> Result<DataResponse<icu_properties::provider::BidiClassV1Marker>, DataError> {
-                props::bc_v1::lookup(&req.locale)
-                    .map(zerofrom::ZeroFrom::zero_from)
-                    .map(DataPayload::from_owned)
-                    .map(|payload| DataResponse {
-                        metadata: Default::default(),
-                        payload: Some(payload),
-                    })
-                    .ok_or_else(|| DataErrorKind::MissingLocale.with_req(icu_properties::provider::BidiClassV1Marker::KEY, req))
-            }
-        }
-        #[cfg(feature = "icu_properties")]
-        #[clippy::msrv = "1.61"]
-        impl DataProvider<icu_properties::provider::BidiClassValueToLongNameV1Marker> for $provider {
-            fn load(&self, req: DataRequest) -> Result<DataResponse<icu_properties::provider::BidiClassValueToLongNameV1Marker>, DataError> {
-                propnames::to::long::linear::bc_v1::lookup(&req.locale)
-                    .map(zerofrom::ZeroFrom::zero_from)
-                    .map(DataPayload::from_owned)
-                    .map(|payload| DataResponse {
-                        metadata: Default::default(),
-                        payload: Some(payload),
-                    })
-                    .ok_or_else(|| DataErrorKind::MissingLocale.with_req(icu_properties::provider::BidiClassValueToLongNameV1Marker::KEY, req))
-            }
-        }
-        #[cfg(feature = "icu_properties")]
-        #[clippy::msrv = "1.61"]
-        impl DataProvider<icu_properties::provider::BidiClassValueToShortNameV1Marker> for $provider {
-            fn load(&self, req: DataRequest) -> Result<DataResponse<icu_properties::provider::BidiClassValueToShortNameV1Marker>, DataError> {
-                propnames::to::short::linear::bc_v1::lookup(&req.locale)
-                    .map(zerofrom::ZeroFrom::zero_from)
-                    .map(DataPayload::from_owned)
-                    .map(|payload| DataResponse {
-                        metadata: Default::default(),
-                        payload: Some(payload),
-                    })
-                    .ok_or_else(|| DataErrorKind::MissingLocale.with_req(icu_properties::provider::BidiClassValueToShortNameV1Marker::KEY, req))
-            }
-        }
-        #[cfg(feature = "icu_properties")]
-        #[clippy::msrv = "1.61"]
-        impl DataProvider<icu_properties::provider::BidiControlV1Marker> for $provider {
-            fn load(&self, req: DataRequest) -> Result<DataResponse<icu_properties::provider::BidiControlV1Marker>, DataError> {
-                props::bidi_c_v1::lookup(&req.locale)
-                    .map(zerofrom::ZeroFrom::zero_from)
-                    .map(DataPayload::from_owned)
-                    .map(|payload| DataResponse {
-                        metadata: Default::default(),
-                        payload: Some(payload),
-                    })
-                    .ok_or_else(|| DataErrorKind::MissingLocale.with_req(icu_properties::provider::BidiControlV1Marker::KEY, req))
-            }
-        }
-        #[cfg(feature = "icu_properties")]
-        #[clippy::msrv = "1.61"]
-        impl DataProvider<icu_properties::provider::BidiMirroredV1Marker> for $provider {
-            fn load(&self, req: DataRequest) -> Result<DataResponse<icu_properties::provider::BidiMirroredV1Marker>, DataError> {
-                props::bidi_m_v1::lookup(&req.locale)
-                    .map(zerofrom::ZeroFrom::zero_from)
-                    .map(DataPayload::from_owned)
-                    .map(|payload| DataResponse {
-                        metadata: Default::default(),
-                        payload: Some(payload),
-                    })
-                    .ok_or_else(|| DataErrorKind::MissingLocale.with_req(icu_properties::provider::BidiMirroredV1Marker::KEY, req))
-            }
-        }
-        #[cfg(feature = "icu_properties")]
-        #[clippy::msrv = "1.61"]
-        impl DataProvider<icu_properties::provider::BlankV1Marker> for $provider {
-            fn load(&self, req: DataRequest) -> Result<DataResponse<icu_properties::provider::BlankV1Marker>, DataError> {
-                props::blank_v1::lookup(&req.locale)
-                    .map(zerofrom::ZeroFrom::zero_from)
-                    .map(DataPayload::from_owned)
-                    .map(|payload| DataResponse {
-                        metadata: Default::default(),
-                        payload: Some(payload),
-                    })
-                    .ok_or_else(|| DataErrorKind::MissingLocale.with_req(icu_properties::provider::BlankV1Marker::KEY, req))
-            }
-        }
-        #[cfg(feature = "icu_properties")]
-        #[clippy::msrv = "1.61"]
-        impl DataProvider<icu_properties::provider::CanonicalCombiningClassNameToValueV1Marker> for $provider {
-            fn load(
-                &self,
-                req: DataRequest,
-            ) -> Result<DataResponse<icu_properties::provider::CanonicalCombiningClassNameToValueV1Marker>, DataError> {
-                propnames::from::ccc_v1::lookup(&req.locale)
-                    .map(zerofrom::ZeroFrom::zero_from)
-                    .map(DataPayload::from_owned)
-                    .map(|payload| DataResponse {
-                        metadata: Default::default(),
-                        payload: Some(payload),
-                    })
-                    .ok_or_else(|| {
-                        DataErrorKind::MissingLocale.with_req(icu_properties::provider::CanonicalCombiningClassNameToValueV1Marker::KEY, req)
-                    })
-            }
-        }
-        #[cfg(feature = "icu_properties")]
-        #[clippy::msrv = "1.61"]
-        impl DataProvider<icu_properties::provider::CanonicalCombiningClassV1Marker> for $provider {
-            fn load(&self, req: DataRequest) -> Result<DataResponse<icu_properties::provider::CanonicalCombiningClassV1Marker>, DataError> {
-                props::ccc_v1::lookup(&req.locale)
-                    .map(zerofrom::ZeroFrom::zero_from)
-                    .map(DataPayload::from_owned)
-                    .map(|payload| DataResponse {
-                        metadata: Default::default(),
-                        payload: Some(payload),
-                    })
-                    .ok_or_else(|| DataErrorKind::MissingLocale.with_req(icu_properties::provider::CanonicalCombiningClassV1Marker::KEY, req))
-            }
-        }
-        #[cfg(feature = "icu_properties")]
-        #[clippy::msrv = "1.61"]
-        impl DataProvider<icu_properties::provider::CanonicalCombiningClassValueToLongNameV1Marker> for $provider {
-            fn load(
-                &self,
-                req: DataRequest,
-            ) -> Result<DataResponse<icu_properties::provider::CanonicalCombiningClassValueToLongNameV1Marker>, DataError> {
-                propnames::to::long::sparse::ccc_v1::lookup(&req.locale)
-                    .map(zerofrom::ZeroFrom::zero_from)
-                    .map(DataPayload::from_owned)
-                    .map(|payload| DataResponse {
-                        metadata: Default::default(),
-                        payload: Some(payload),
-                    })
-                    .ok_or_else(|| {
-                        DataErrorKind::MissingLocale.with_req(icu_properties::provider::CanonicalCombiningClassValueToLongNameV1Marker::KEY, req)
-                    })
-            }
-        }
-        #[cfg(feature = "icu_properties")]
-        #[clippy::msrv = "1.61"]
-        impl DataProvider<icu_properties::provider::CanonicalCombiningClassValueToShortNameV1Marker> for $provider {
-            fn load(
-                &self,
-                req: DataRequest,
-            ) -> Result<DataResponse<icu_properties::provider::CanonicalCombiningClassValueToShortNameV1Marker>, DataError> {
-                propnames::to::short::sparse::ccc_v1::lookup(&req.locale)
-                    .map(zerofrom::ZeroFrom::zero_from)
-                    .map(DataPayload::from_owned)
-                    .map(|payload| DataResponse {
-                        metadata: Default::default(),
-                        payload: Some(payload),
-                    })
-                    .ok_or_else(|| {
-                        DataErrorKind::MissingLocale.with_req(icu_properties::provider::CanonicalCombiningClassValueToShortNameV1Marker::KEY, req)
-                    })
-            }
-        }
-        #[cfg(feature = "icu_properties")]
-        #[clippy::msrv = "1.61"]
-        impl DataProvider<icu_properties::provider::CaseIgnorableV1Marker> for $provider {
-            fn load(&self, req: DataRequest) -> Result<DataResponse<icu_properties::provider::CaseIgnorableV1Marker>, DataError> {
-                props::ci_v1::lookup(&req.locale)
-                    .map(zerofrom::ZeroFrom::zero_from)
-                    .map(DataPayload::from_owned)
-                    .map(|payload| DataResponse {
-                        metadata: Default::default(),
-                        payload: Some(payload),
-                    })
-                    .ok_or_else(|| DataErrorKind::MissingLocale.with_req(icu_properties::provider::CaseIgnorableV1Marker::KEY, req))
-            }
-        }
-        #[cfg(feature = "icu_properties")]
-        #[clippy::msrv = "1.61"]
-        impl DataProvider<icu_properties::provider::CaseSensitiveV1Marker> for $provider {
-            fn load(&self, req: DataRequest) -> Result<DataResponse<icu_properties::provider::CaseSensitiveV1Marker>, DataError> {
-                props::sensitive_v1::lookup(&req.locale)
-                    .map(zerofrom::ZeroFrom::zero_from)
-                    .map(DataPayload::from_owned)
-                    .map(|payload| DataResponse {
-                        metadata: Default::default(),
-                        payload: Some(payload),
-                    })
-                    .ok_or_else(|| DataErrorKind::MissingLocale.with_req(icu_properties::provider::CaseSensitiveV1Marker::KEY, req))
-            }
-        }
-        #[cfg(feature = "icu_properties")]
-        #[clippy::msrv = "1.61"]
-        impl DataProvider<icu_properties::provider::CasedV1Marker> for $provider {
-            fn load(&self, req: DataRequest) -> Result<DataResponse<icu_properties::provider::CasedV1Marker>, DataError> {
-                props::cased_v1::lookup(&req.locale)
-                    .map(zerofrom::ZeroFrom::zero_from)
-                    .map(DataPayload::from_owned)
-                    .map(|payload| DataResponse {
-                        metadata: Default::default(),
-                        payload: Some(payload),
-                    })
-                    .ok_or_else(|| DataErrorKind::MissingLocale.with_req(icu_properties::provider::CasedV1Marker::KEY, req))
-            }
-        }
-        #[cfg(feature = "icu_properties")]
-        #[clippy::msrv = "1.61"]
-        impl DataProvider<icu_properties::provider::ChangesWhenCasefoldedV1Marker> for $provider {
-            fn load(&self, req: DataRequest) -> Result<DataResponse<icu_properties::provider::ChangesWhenCasefoldedV1Marker>, DataError> {
-                props::cwcf_v1::lookup(&req.locale)
-                    .map(zerofrom::ZeroFrom::zero_from)
-                    .map(DataPayload::from_owned)
-                    .map(|payload| DataResponse {
-                        metadata: Default::default(),
-                        payload: Some(payload),
-                    })
-                    .ok_or_else(|| DataErrorKind::MissingLocale.with_req(icu_properties::provider::ChangesWhenCasefoldedV1Marker::KEY, req))
-            }
-        }
-        #[cfg(feature = "icu_properties")]
-        #[clippy::msrv = "1.61"]
-        impl DataProvider<icu_properties::provider::ChangesWhenCasemappedV1Marker> for $provider {
-            fn load(&self, req: DataRequest) -> Result<DataResponse<icu_properties::provider::ChangesWhenCasemappedV1Marker>, DataError> {
-                props::cwcm_v1::lookup(&req.locale)
-                    .map(zerofrom::ZeroFrom::zero_from)
-                    .map(DataPayload::from_owned)
-                    .map(|payload| DataResponse {
-                        metadata: Default::default(),
-                        payload: Some(payload),
-                    })
-                    .ok_or_else(|| DataErrorKind::MissingLocale.with_req(icu_properties::provider::ChangesWhenCasemappedV1Marker::KEY, req))
-            }
-        }
-        #[cfg(feature = "icu_properties")]
-        #[clippy::msrv = "1.61"]
-        impl DataProvider<icu_properties::provider::ChangesWhenLowercasedV1Marker> for $provider {
-            fn load(&self, req: DataRequest) -> Result<DataResponse<icu_properties::provider::ChangesWhenLowercasedV1Marker>, DataError> {
-                props::cwl_v1::lookup(&req.locale)
-                    .map(zerofrom::ZeroFrom::zero_from)
-                    .map(DataPayload::from_owned)
-                    .map(|payload| DataResponse {
-                        metadata: Default::default(),
-                        payload: Some(payload),
-                    })
-                    .ok_or_else(|| DataErrorKind::MissingLocale.with_req(icu_properties::provider::ChangesWhenLowercasedV1Marker::KEY, req))
-            }
-        }
-        #[cfg(feature = "icu_properties")]
-        #[clippy::msrv = "1.61"]
-        impl DataProvider<icu_properties::provider::ChangesWhenNfkcCasefoldedV1Marker> for $provider {
-            fn load(&self, req: DataRequest) -> Result<DataResponse<icu_properties::provider::ChangesWhenNfkcCasefoldedV1Marker>, DataError> {
-                props::cwkcf_v1::lookup(&req.locale)
-                    .map(zerofrom::ZeroFrom::zero_from)
-                    .map(DataPayload::from_owned)
-                    .map(|payload| DataResponse {
-                        metadata: Default::default(),
-                        payload: Some(payload),
-                    })
-                    .ok_or_else(|| DataErrorKind::MissingLocale.with_req(icu_properties::provider::ChangesWhenNfkcCasefoldedV1Marker::KEY, req))
-            }
-        }
-        #[cfg(feature = "icu_properties")]
-        #[clippy::msrv = "1.61"]
-        impl DataProvider<icu_properties::provider::ChangesWhenTitlecasedV1Marker> for $provider {
-            fn load(&self, req: DataRequest) -> Result<DataResponse<icu_properties::provider::ChangesWhenTitlecasedV1Marker>, DataError> {
-                props::cwt_v1::lookup(&req.locale)
-                    .map(zerofrom::ZeroFrom::zero_from)
-                    .map(DataPayload::from_owned)
-                    .map(|payload| DataResponse {
-                        metadata: Default::default(),
-                        payload: Some(payload),
-                    })
-                    .ok_or_else(|| DataErrorKind::MissingLocale.with_req(icu_properties::provider::ChangesWhenTitlecasedV1Marker::KEY, req))
-            }
-        }
-        #[cfg(feature = "icu_properties")]
-        #[clippy::msrv = "1.61"]
-        impl DataProvider<icu_properties::provider::ChangesWhenUppercasedV1Marker> for $provider {
-            fn load(&self, req: DataRequest) -> Result<DataResponse<icu_properties::provider::ChangesWhenUppercasedV1Marker>, DataError> {
-                props::cwu_v1::lookup(&req.locale)
-                    .map(zerofrom::ZeroFrom::zero_from)
-                    .map(DataPayload::from_owned)
-                    .map(|payload| DataResponse {
-                        metadata: Default::default(),
-                        payload: Some(payload),
-                    })
-                    .ok_or_else(|| DataErrorKind::MissingLocale.with_req(icu_properties::provider::ChangesWhenUppercasedV1Marker::KEY, req))
-            }
-        }
-        #[cfg(feature = "icu_properties")]
-        #[clippy::msrv = "1.61"]
-        impl DataProvider<icu_properties::provider::DashV1Marker> for $provider {
-            fn load(&self, req: DataRequest) -> Result<DataResponse<icu_properties::provider::DashV1Marker>, DataError> {
-                props::dash_v1::lookup(&req.locale)
-                    .map(zerofrom::ZeroFrom::zero_from)
-                    .map(DataPayload::from_owned)
-                    .map(|payload| DataResponse {
-                        metadata: Default::default(),
-                        payload: Some(payload),
-                    })
-                    .ok_or_else(|| DataErrorKind::MissingLocale.with_req(icu_properties::provider::DashV1Marker::KEY, req))
-            }
-        }
-        #[cfg(feature = "icu_properties")]
-        #[clippy::msrv = "1.61"]
-        impl DataProvider<icu_properties::provider::DefaultIgnorableCodePointV1Marker> for $provider {
-            fn load(&self, req: DataRequest) -> Result<DataResponse<icu_properties::provider::DefaultIgnorableCodePointV1Marker>, DataError> {
-                props::di_v1::lookup(&req.locale)
-                    .map(zerofrom::ZeroFrom::zero_from)
-                    .map(DataPayload::from_owned)
-                    .map(|payload| DataResponse {
-                        metadata: Default::default(),
-                        payload: Some(payload),
-                    })
-                    .ok_or_else(|| DataErrorKind::MissingLocale.with_req(icu_properties::provider::DefaultIgnorableCodePointV1Marker::KEY, req))
-            }
-        }
-        #[cfg(feature = "icu_properties")]
-        #[clippy::msrv = "1.61"]
-        impl DataProvider<icu_properties::provider::DeprecatedV1Marker> for $provider {
-            fn load(&self, req: DataRequest) -> Result<DataResponse<icu_properties::provider::DeprecatedV1Marker>, DataError> {
-                props::dep_v1::lookup(&req.locale)
-                    .map(zerofrom::ZeroFrom::zero_from)
-                    .map(DataPayload::from_owned)
-                    .map(|payload| DataResponse {
-                        metadata: Default::default(),
-                        payload: Some(payload),
-                    })
-                    .ok_or_else(|| DataErrorKind::MissingLocale.with_req(icu_properties::provider::DeprecatedV1Marker::KEY, req))
-            }
-        }
-        #[cfg(feature = "icu_properties")]
-        #[clippy::msrv = "1.61"]
-        impl DataProvider<icu_properties::provider::DiacriticV1Marker> for $provider {
-            fn load(&self, req: DataRequest) -> Result<DataResponse<icu_properties::provider::DiacriticV1Marker>, DataError> {
-                props::dia_v1::lookup(&req.locale)
-                    .map(zerofrom::ZeroFrom::zero_from)
-                    .map(DataPayload::from_owned)
-                    .map(|payload| DataResponse {
-                        metadata: Default::default(),
-                        payload: Some(payload),
-                    })
-                    .ok_or_else(|| DataErrorKind::MissingLocale.with_req(icu_properties::provider::DiacriticV1Marker::KEY, req))
-            }
-        }
-        #[cfg(feature = "icu_properties")]
-        #[clippy::msrv = "1.61"]
-        impl DataProvider<icu_properties::provider::EastAsianWidthNameToValueV1Marker> for $provider {
-            fn load(&self, req: DataRequest) -> Result<DataResponse<icu_properties::provider::EastAsianWidthNameToValueV1Marker>, DataError> {
-                propnames::from::ea_v1::lookup(&req.locale)
-                    .map(zerofrom::ZeroFrom::zero_from)
-                    .map(DataPayload::from_owned)
-                    .map(|payload| DataResponse {
-                        metadata: Default::default(),
-                        payload: Some(payload),
-                    })
-                    .ok_or_else(|| DataErrorKind::MissingLocale.with_req(icu_properties::provider::EastAsianWidthNameToValueV1Marker::KEY, req))
-            }
-        }
-        #[cfg(feature = "icu_properties")]
-        #[clippy::msrv = "1.61"]
-        impl DataProvider<icu_properties::provider::EastAsianWidthV1Marker> for $provider {
-            fn load(&self, req: DataRequest) -> Result<DataResponse<icu_properties::provider::EastAsianWidthV1Marker>, DataError> {
-                props::ea_v1::lookup(&req.locale)
-                    .map(zerofrom::ZeroFrom::zero_from)
-                    .map(DataPayload::from_owned)
-                    .map(|payload| DataResponse {
-                        metadata: Default::default(),
-                        payload: Some(payload),
-                    })
-                    .ok_or_else(|| DataErrorKind::MissingLocale.with_req(icu_properties::provider::EastAsianWidthV1Marker::KEY, req))
-            }
-        }
-        #[cfg(feature = "icu_properties")]
-        #[clippy::msrv = "1.61"]
-        impl DataProvider<icu_properties::provider::EastAsianWidthValueToLongNameV1Marker> for $provider {
-            fn load(&self, req: DataRequest) -> Result<DataResponse<icu_properties::provider::EastAsianWidthValueToLongNameV1Marker>, DataError> {
-                propnames::to::long::linear::ea_v1::lookup(&req.locale)
-                    .map(zerofrom::ZeroFrom::zero_from)
-                    .map(DataPayload::from_owned)
-                    .map(|payload| DataResponse {
-                        metadata: Default::default(),
-                        payload: Some(payload),
-                    })
-                    .ok_or_else(|| DataErrorKind::MissingLocale.with_req(icu_properties::provider::EastAsianWidthValueToLongNameV1Marker::KEY, req))
-            }
-        }
-        #[cfg(feature = "icu_properties")]
-        #[clippy::msrv = "1.61"]
-        impl DataProvider<icu_properties::provider::EastAsianWidthValueToShortNameV1Marker> for $provider {
-            fn load(&self, req: DataRequest) -> Result<DataResponse<icu_properties::provider::EastAsianWidthValueToShortNameV1Marker>, DataError> {
-                propnames::to::short::linear::ea_v1::lookup(&req.locale)
-                    .map(zerofrom::ZeroFrom::zero_from)
-                    .map(DataPayload::from_owned)
-                    .map(|payload| DataResponse {
-                        metadata: Default::default(),
-                        payload: Some(payload),
-                    })
-                    .ok_or_else(|| DataErrorKind::MissingLocale.with_req(icu_properties::provider::EastAsianWidthValueToShortNameV1Marker::KEY, req))
-            }
-        }
-        #[cfg(feature = "icu_properties")]
-        #[clippy::msrv = "1.61"]
-        impl DataProvider<icu_properties::provider::EmojiComponentV1Marker> for $provider {
-            fn load(&self, req: DataRequest) -> Result<DataResponse<icu_properties::provider::EmojiComponentV1Marker>, DataError> {
-                props::ecomp_v1::lookup(&req.locale)
-                    .map(zerofrom::ZeroFrom::zero_from)
-                    .map(DataPayload::from_owned)
-                    .map(|payload| DataResponse {
-                        metadata: Default::default(),
-                        payload: Some(payload),
-                    })
-                    .ok_or_else(|| DataErrorKind::MissingLocale.with_req(icu_properties::provider::EmojiComponentV1Marker::KEY, req))
-            }
-        }
-        #[cfg(feature = "icu_properties")]
-        #[clippy::msrv = "1.61"]
-        impl DataProvider<icu_properties::provider::EmojiModifierBaseV1Marker> for $provider {
-            fn load(&self, req: DataRequest) -> Result<DataResponse<icu_properties::provider::EmojiModifierBaseV1Marker>, DataError> {
-                props::ebase_v1::lookup(&req.locale)
-                    .map(zerofrom::ZeroFrom::zero_from)
-                    .map(DataPayload::from_owned)
-                    .map(|payload| DataResponse {
-                        metadata: Default::default(),
-                        payload: Some(payload),
-                    })
-                    .ok_or_else(|| DataErrorKind::MissingLocale.with_req(icu_properties::provider::EmojiModifierBaseV1Marker::KEY, req))
-            }
-        }
-        #[cfg(feature = "icu_properties")]
-        #[clippy::msrv = "1.61"]
-        impl DataProvider<icu_properties::provider::EmojiModifierV1Marker> for $provider {
-            fn load(&self, req: DataRequest) -> Result<DataResponse<icu_properties::provider::EmojiModifierV1Marker>, DataError> {
-                props::emod_v1::lookup(&req.locale)
-                    .map(zerofrom::ZeroFrom::zero_from)
-                    .map(DataPayload::from_owned)
-                    .map(|payload| DataResponse {
-                        metadata: Default::default(),
-                        payload: Some(payload),
-                    })
-                    .ok_or_else(|| DataErrorKind::MissingLocale.with_req(icu_properties::provider::EmojiModifierV1Marker::KEY, req))
-            }
-        }
-        #[cfg(feature = "icu_properties")]
-        #[clippy::msrv = "1.61"]
-        impl DataProvider<icu_properties::provider::EmojiPresentationV1Marker> for $provider {
-            fn load(&self, req: DataRequest) -> Result<DataResponse<icu_properties::provider::EmojiPresentationV1Marker>, DataError> {
-                props::epres_v1::lookup(&req.locale)
-                    .map(zerofrom::ZeroFrom::zero_from)
-                    .map(DataPayload::from_owned)
-                    .map(|payload| DataResponse {
-                        metadata: Default::default(),
-                        payload: Some(payload),
-                    })
-                    .ok_or_else(|| DataErrorKind::MissingLocale.with_req(icu_properties::provider::EmojiPresentationV1Marker::KEY, req))
-            }
-        }
-        #[cfg(feature = "icu_properties")]
-        #[clippy::msrv = "1.61"]
-        impl DataProvider<icu_properties::provider::EmojiV1Marker> for $provider {
-            fn load(&self, req: DataRequest) -> Result<DataResponse<icu_properties::provider::EmojiV1Marker>, DataError> {
-                props::emoji_v1::lookup(&req.locale)
-                    .map(zerofrom::ZeroFrom::zero_from)
-                    .map(DataPayload::from_owned)
-                    .map(|payload| DataResponse {
-                        metadata: Default::default(),
-                        payload: Some(payload),
-                    })
-                    .ok_or_else(|| DataErrorKind::MissingLocale.with_req(icu_properties::provider::EmojiV1Marker::KEY, req))
-            }
-        }
-        #[cfg(feature = "icu_properties")]
-        #[clippy::msrv = "1.61"]
-        impl DataProvider<icu_properties::provider::ExemplarCharactersAuxiliaryV1Marker> for $provider {
-            fn load(&self, req: DataRequest) -> Result<DataResponse<icu_properties::provider::ExemplarCharactersAuxiliaryV1Marker>, DataError> {
-                props::exemplarchars::auxiliary_v1::lookup(&req.locale)
-                    .map(zerofrom::ZeroFrom::zero_from)
-                    .map(DataPayload::from_owned)
-                    .map(|payload| DataResponse {
-                        metadata: Default::default(),
-                        payload: Some(payload),
-                    })
-                    .ok_or_else(|| DataErrorKind::MissingLocale.with_req(icu_properties::provider::ExemplarCharactersAuxiliaryV1Marker::KEY, req))
-            }
-        }
-        #[cfg(feature = "icu_properties")]
-        #[clippy::msrv = "1.61"]
-        impl DataProvider<icu_properties::provider::ExemplarCharactersIndexV1Marker> for $provider {
-            fn load(&self, req: DataRequest) -> Result<DataResponse<icu_properties::provider::ExemplarCharactersIndexV1Marker>, DataError> {
-                props::exemplarchars::index_v1::lookup(&req.locale)
-                    .map(zerofrom::ZeroFrom::zero_from)
-                    .map(DataPayload::from_owned)
-                    .map(|payload| DataResponse {
-                        metadata: Default::default(),
-                        payload: Some(payload),
-                    })
-                    .ok_or_else(|| DataErrorKind::MissingLocale.with_req(icu_properties::provider::ExemplarCharactersIndexV1Marker::KEY, req))
-            }
-        }
-        #[cfg(feature = "icu_properties")]
-        #[clippy::msrv = "1.61"]
-        impl DataProvider<icu_properties::provider::ExemplarCharactersMainV1Marker> for $provider {
-            fn load(&self, req: DataRequest) -> Result<DataResponse<icu_properties::provider::ExemplarCharactersMainV1Marker>, DataError> {
-                props::exemplarchars::main_v1::lookup(&req.locale)
-                    .map(zerofrom::ZeroFrom::zero_from)
-                    .map(DataPayload::from_owned)
-                    .map(|payload| DataResponse {
-                        metadata: Default::default(),
-                        payload: Some(payload),
-                    })
-                    .ok_or_else(|| DataErrorKind::MissingLocale.with_req(icu_properties::provider::ExemplarCharactersMainV1Marker::KEY, req))
-            }
-        }
-        #[cfg(feature = "icu_properties")]
-        #[clippy::msrv = "1.61"]
-        impl DataProvider<icu_properties::provider::ExemplarCharactersNumbersV1Marker> for $provider {
-            fn load(&self, req: DataRequest) -> Result<DataResponse<icu_properties::provider::ExemplarCharactersNumbersV1Marker>, DataError> {
-                props::exemplarchars::numbers_v1::lookup(&req.locale)
-                    .map(zerofrom::ZeroFrom::zero_from)
-                    .map(DataPayload::from_owned)
-                    .map(|payload| DataResponse {
-                        metadata: Default::default(),
-                        payload: Some(payload),
-                    })
-                    .ok_or_else(|| DataErrorKind::MissingLocale.with_req(icu_properties::provider::ExemplarCharactersNumbersV1Marker::KEY, req))
-            }
-        }
-        #[cfg(feature = "icu_properties")]
-        #[clippy::msrv = "1.61"]
-        impl DataProvider<icu_properties::provider::ExemplarCharactersPunctuationV1Marker> for $provider {
-            fn load(&self, req: DataRequest) -> Result<DataResponse<icu_properties::provider::ExemplarCharactersPunctuationV1Marker>, DataError> {
-                props::exemplarchars::punctuation_v1::lookup(&req.locale)
-                    .map(zerofrom::ZeroFrom::zero_from)
-                    .map(DataPayload::from_owned)
-                    .map(|payload| DataResponse {
-                        metadata: Default::default(),
-                        payload: Some(payload),
-                    })
-                    .ok_or_else(|| DataErrorKind::MissingLocale.with_req(icu_properties::provider::ExemplarCharactersPunctuationV1Marker::KEY, req))
-            }
-        }
-        #[cfg(feature = "icu_properties")]
-        #[clippy::msrv = "1.61"]
-        impl DataProvider<icu_properties::provider::ExtendedPictographicV1Marker> for $provider {
-            fn load(&self, req: DataRequest) -> Result<DataResponse<icu_properties::provider::ExtendedPictographicV1Marker>, DataError> {
-                props::extpict_v1::lookup(&req.locale)
-                    .map(zerofrom::ZeroFrom::zero_from)
-                    .map(DataPayload::from_owned)
-                    .map(|payload| DataResponse {
-                        metadata: Default::default(),
-                        payload: Some(payload),
-                    })
-                    .ok_or_else(|| DataErrorKind::MissingLocale.with_req(icu_properties::provider::ExtendedPictographicV1Marker::KEY, req))
-            }
-        }
-        #[cfg(feature = "icu_properties")]
-        #[clippy::msrv = "1.61"]
-        impl DataProvider<icu_properties::provider::ExtenderV1Marker> for $provider {
-            fn load(&self, req: DataRequest) -> Result<DataResponse<icu_properties::provider::ExtenderV1Marker>, DataError> {
-                props::ext_v1::lookup(&req.locale)
-                    .map(zerofrom::ZeroFrom::zero_from)
-                    .map(DataPayload::from_owned)
-                    .map(|payload| DataResponse {
-                        metadata: Default::default(),
-                        payload: Some(payload),
-                    })
-                    .ok_or_else(|| DataErrorKind::MissingLocale.with_req(icu_properties::provider::ExtenderV1Marker::KEY, req))
-            }
-        }
-        #[cfg(feature = "icu_properties")]
-        #[clippy::msrv = "1.61"]
-        impl DataProvider<icu_properties::provider::FullCompositionExclusionV1Marker> for $provider {
-            fn load(&self, req: DataRequest) -> Result<DataResponse<icu_properties::provider::FullCompositionExclusionV1Marker>, DataError> {
-                props::comp_ex_v1::lookup(&req.locale)
-                    .map(zerofrom::ZeroFrom::zero_from)
-                    .map(DataPayload::from_owned)
-                    .map(|payload| DataResponse {
-                        metadata: Default::default(),
-                        payload: Some(payload),
-                    })
-                    .ok_or_else(|| DataErrorKind::MissingLocale.with_req(icu_properties::provider::FullCompositionExclusionV1Marker::KEY, req))
-            }
-        }
-        #[cfg(feature = "icu_properties")]
-        #[clippy::msrv = "1.61"]
-        impl DataProvider<icu_properties::provider::GeneralCategoryNameToValueV1Marker> for $provider {
-            fn load(&self, req: DataRequest) -> Result<DataResponse<icu_properties::provider::GeneralCategoryNameToValueV1Marker>, DataError> {
-                propnames::from::gc_v1::lookup(&req.locale)
-                    .map(zerofrom::ZeroFrom::zero_from)
-                    .map(DataPayload::from_owned)
-                    .map(|payload| DataResponse {
-                        metadata: Default::default(),
-                        payload: Some(payload),
-                    })
-                    .ok_or_else(|| DataErrorKind::MissingLocale.with_req(icu_properties::provider::GeneralCategoryNameToValueV1Marker::KEY, req))
-            }
-        }
-        #[cfg(feature = "icu_properties")]
-        #[clippy::msrv = "1.61"]
-        impl DataProvider<icu_properties::provider::GeneralCategoryV1Marker> for $provider {
-            fn load(&self, req: DataRequest) -> Result<DataResponse<icu_properties::provider::GeneralCategoryV1Marker>, DataError> {
-                props::gc_v1::lookup(&req.locale)
-                    .map(zerofrom::ZeroFrom::zero_from)
-                    .map(DataPayload::from_owned)
-                    .map(|payload| DataResponse {
-                        metadata: Default::default(),
-                        payload: Some(payload),
-                    })
-                    .ok_or_else(|| DataErrorKind::MissingLocale.with_req(icu_properties::provider::GeneralCategoryV1Marker::KEY, req))
-            }
-        }
-        #[cfg(feature = "icu_properties")]
-        #[clippy::msrv = "1.61"]
-        impl DataProvider<icu_properties::provider::GeneralCategoryValueToLongNameV1Marker> for $provider {
-            fn load(&self, req: DataRequest) -> Result<DataResponse<icu_properties::provider::GeneralCategoryValueToLongNameV1Marker>, DataError> {
-                propnames::to::long::linear::gc_v1::lookup(&req.locale)
-                    .map(zerofrom::ZeroFrom::zero_from)
-                    .map(DataPayload::from_owned)
-                    .map(|payload| DataResponse {
-                        metadata: Default::default(),
-                        payload: Some(payload),
-                    })
-                    .ok_or_else(|| DataErrorKind::MissingLocale.with_req(icu_properties::provider::GeneralCategoryValueToLongNameV1Marker::KEY, req))
-            }
-        }
-        #[cfg(feature = "icu_properties")]
-        #[clippy::msrv = "1.61"]
-        impl DataProvider<icu_properties::provider::GeneralCategoryValueToShortNameV1Marker> for $provider {
-            fn load(&self, req: DataRequest) -> Result<DataResponse<icu_properties::provider::GeneralCategoryValueToShortNameV1Marker>, DataError> {
-                propnames::to::short::linear::gc_v1::lookup(&req.locale)
-                    .map(zerofrom::ZeroFrom::zero_from)
-                    .map(DataPayload::from_owned)
-                    .map(|payload| DataResponse {
-                        metadata: Default::default(),
-                        payload: Some(payload),
-                    })
-                    .ok_or_else(|| DataErrorKind::MissingLocale.with_req(icu_properties::provider::GeneralCategoryValueToShortNameV1Marker::KEY, req))
-            }
-        }
-        #[cfg(feature = "icu_properties")]
-        #[clippy::msrv = "1.61"]
-        impl DataProvider<icu_properties::provider::GraphV1Marker> for $provider {
-            fn load(&self, req: DataRequest) -> Result<DataResponse<icu_properties::provider::GraphV1Marker>, DataError> {
-                props::graph_v1::lookup(&req.locale)
-                    .map(zerofrom::ZeroFrom::zero_from)
-                    .map(DataPayload::from_owned)
-                    .map(|payload| DataResponse {
-                        metadata: Default::default(),
-                        payload: Some(payload),
-                    })
-                    .ok_or_else(|| DataErrorKind::MissingLocale.with_req(icu_properties::provider::GraphV1Marker::KEY, req))
-            }
-        }
-        #[cfg(feature = "icu_properties")]
-        #[clippy::msrv = "1.61"]
-        impl DataProvider<icu_properties::provider::GraphemeBaseV1Marker> for $provider {
-            fn load(&self, req: DataRequest) -> Result<DataResponse<icu_properties::provider::GraphemeBaseV1Marker>, DataError> {
-                props::gr_base_v1::lookup(&req.locale)
-                    .map(zerofrom::ZeroFrom::zero_from)
-                    .map(DataPayload::from_owned)
-                    .map(|payload| DataResponse {
-                        metadata: Default::default(),
-                        payload: Some(payload),
-                    })
-                    .ok_or_else(|| DataErrorKind::MissingLocale.with_req(icu_properties::provider::GraphemeBaseV1Marker::KEY, req))
-            }
-        }
-        #[cfg(feature = "icu_properties")]
-        #[clippy::msrv = "1.61"]
-        impl DataProvider<icu_properties::provider::GraphemeClusterBreakNameToValueV1Marker> for $provider {
-            fn load(&self, req: DataRequest) -> Result<DataResponse<icu_properties::provider::GraphemeClusterBreakNameToValueV1Marker>, DataError> {
-                propnames::from::gcb_v1::lookup(&req.locale)
-                    .map(zerofrom::ZeroFrom::zero_from)
-                    .map(DataPayload::from_owned)
-                    .map(|payload| DataResponse {
-                        metadata: Default::default(),
-                        payload: Some(payload),
-                    })
-                    .ok_or_else(|| DataErrorKind::MissingLocale.with_req(icu_properties::provider::GraphemeClusterBreakNameToValueV1Marker::KEY, req))
-            }
-        }
-        #[cfg(feature = "icu_properties")]
-        #[clippy::msrv = "1.61"]
-        impl DataProvider<icu_properties::provider::GraphemeClusterBreakV1Marker> for $provider {
-            fn load(&self, req: DataRequest) -> Result<DataResponse<icu_properties::provider::GraphemeClusterBreakV1Marker>, DataError> {
-                props::gcb_v1::lookup(&req.locale)
-                    .map(zerofrom::ZeroFrom::zero_from)
-                    .map(DataPayload::from_owned)
-                    .map(|payload| DataResponse {
-                        metadata: Default::default(),
-                        payload: Some(payload),
-                    })
-                    .ok_or_else(|| DataErrorKind::MissingLocale.with_req(icu_properties::provider::GraphemeClusterBreakV1Marker::KEY, req))
-            }
-        }
-        #[cfg(feature = "icu_properties")]
-        #[clippy::msrv = "1.61"]
-        impl DataProvider<icu_properties::provider::GraphemeClusterBreakValueToLongNameV1Marker> for $provider {
-            fn load(
-                &self,
-                req: DataRequest,
-            ) -> Result<DataResponse<icu_properties::provider::GraphemeClusterBreakValueToLongNameV1Marker>, DataError> {
-                propnames::to::long::linear::gcb_v1::lookup(&req.locale)
-                    .map(zerofrom::ZeroFrom::zero_from)
-                    .map(DataPayload::from_owned)
-                    .map(|payload| DataResponse {
-                        metadata: Default::default(),
-                        payload: Some(payload),
-                    })
-                    .ok_or_else(|| {
-                        DataErrorKind::MissingLocale.with_req(icu_properties::provider::GraphemeClusterBreakValueToLongNameV1Marker::KEY, req)
-                    })
-            }
-        }
-        #[cfg(feature = "icu_properties")]
-        #[clippy::msrv = "1.61"]
-        impl DataProvider<icu_properties::provider::GraphemeClusterBreakValueToShortNameV1Marker> for $provider {
-            fn load(
-                &self,
-                req: DataRequest,
-            ) -> Result<DataResponse<icu_properties::provider::GraphemeClusterBreakValueToShortNameV1Marker>, DataError> {
-                propnames::to::short::linear::gcb_v1::lookup(&req.locale)
-                    .map(zerofrom::ZeroFrom::zero_from)
-                    .map(DataPayload::from_owned)
-                    .map(|payload| DataResponse {
-                        metadata: Default::default(),
-                        payload: Some(payload),
-                    })
-                    .ok_or_else(|| {
-                        DataErrorKind::MissingLocale.with_req(icu_properties::provider::GraphemeClusterBreakValueToShortNameV1Marker::KEY, req)
-                    })
-            }
-        }
-        #[cfg(feature = "icu_properties")]
-        #[clippy::msrv = "1.61"]
-        impl DataProvider<icu_properties::provider::GraphemeExtendV1Marker> for $provider {
-            fn load(&self, req: DataRequest) -> Result<DataResponse<icu_properties::provider::GraphemeExtendV1Marker>, DataError> {
-                props::gr_ext_v1::lookup(&req.locale)
-                    .map(zerofrom::ZeroFrom::zero_from)
-                    .map(DataPayload::from_owned)
-                    .map(|payload| DataResponse {
-                        metadata: Default::default(),
-                        payload: Some(payload),
-                    })
-                    .ok_or_else(|| DataErrorKind::MissingLocale.with_req(icu_properties::provider::GraphemeExtendV1Marker::KEY, req))
-            }
-        }
-        #[cfg(feature = "icu_properties")]
-        #[clippy::msrv = "1.61"]
-        impl DataProvider<icu_properties::provider::GraphemeLinkV1Marker> for $provider {
-            fn load(&self, req: DataRequest) -> Result<DataResponse<icu_properties::provider::GraphemeLinkV1Marker>, DataError> {
-                props::gr_link_v1::lookup(&req.locale)
-                    .map(zerofrom::ZeroFrom::zero_from)
-                    .map(DataPayload::from_owned)
-                    .map(|payload| DataResponse {
-                        metadata: Default::default(),
-                        payload: Some(payload),
-                    })
-                    .ok_or_else(|| DataErrorKind::MissingLocale.with_req(icu_properties::provider::GraphemeLinkV1Marker::KEY, req))
-            }
-        }
-        #[cfg(feature = "icu_properties")]
-        #[clippy::msrv = "1.61"]
-        impl DataProvider<icu_properties::provider::HexDigitV1Marker> for $provider {
-            fn load(&self, req: DataRequest) -> Result<DataResponse<icu_properties::provider::HexDigitV1Marker>, DataError> {
-                props::hex_v1::lookup(&req.locale)
-                    .map(zerofrom::ZeroFrom::zero_from)
-                    .map(DataPayload::from_owned)
-                    .map(|payload| DataResponse {
-                        metadata: Default::default(),
-                        payload: Some(payload),
-                    })
-                    .ok_or_else(|| DataErrorKind::MissingLocale.with_req(icu_properties::provider::HexDigitV1Marker::KEY, req))
-            }
-        }
-        #[cfg(feature = "icu_properties")]
-        #[clippy::msrv = "1.61"]
-        impl DataProvider<icu_properties::provider::HyphenV1Marker> for $provider {
-            fn load(&self, req: DataRequest) -> Result<DataResponse<icu_properties::provider::HyphenV1Marker>, DataError> {
-                props::hyphen_v1::lookup(&req.locale)
-                    .map(zerofrom::ZeroFrom::zero_from)
-                    .map(DataPayload::from_owned)
-                    .map(|payload| DataResponse {
-                        metadata: Default::default(),
-                        payload: Some(payload),
-                    })
-                    .ok_or_else(|| DataErrorKind::MissingLocale.with_req(icu_properties::provider::HyphenV1Marker::KEY, req))
-            }
-        }
-        #[cfg(feature = "icu_properties")]
-        #[clippy::msrv = "1.61"]
-        impl DataProvider<icu_properties::provider::IdContinueV1Marker> for $provider {
-            fn load(&self, req: DataRequest) -> Result<DataResponse<icu_properties::provider::IdContinueV1Marker>, DataError> {
-                props::idc_v1::lookup(&req.locale)
-                    .map(zerofrom::ZeroFrom::zero_from)
-                    .map(DataPayload::from_owned)
-                    .map(|payload| DataResponse {
-                        metadata: Default::default(),
-                        payload: Some(payload),
-                    })
-                    .ok_or_else(|| DataErrorKind::MissingLocale.with_req(icu_properties::provider::IdContinueV1Marker::KEY, req))
-            }
-        }
-        #[cfg(feature = "icu_properties")]
-        #[clippy::msrv = "1.61"]
-        impl DataProvider<icu_properties::provider::IdStartV1Marker> for $provider {
-            fn load(&self, req: DataRequest) -> Result<DataResponse<icu_properties::provider::IdStartV1Marker>, DataError> {
-                props::ids_v1::lookup(&req.locale)
-                    .map(zerofrom::ZeroFrom::zero_from)
-                    .map(DataPayload::from_owned)
-                    .map(|payload| DataResponse {
-                        metadata: Default::default(),
-                        payload: Some(payload),
-                    })
-                    .ok_or_else(|| DataErrorKind::MissingLocale.with_req(icu_properties::provider::IdStartV1Marker::KEY, req))
-            }
-        }
-        #[cfg(feature = "icu_properties")]
-        #[clippy::msrv = "1.61"]
-        impl DataProvider<icu_properties::provider::IdeographicV1Marker> for $provider {
-            fn load(&self, req: DataRequest) -> Result<DataResponse<icu_properties::provider::IdeographicV1Marker>, DataError> {
-                props::ideo_v1::lookup(&req.locale)
-                    .map(zerofrom::ZeroFrom::zero_from)
-                    .map(DataPayload::from_owned)
-                    .map(|payload| DataResponse {
-                        metadata: Default::default(),
-                        payload: Some(payload),
-                    })
-                    .ok_or_else(|| DataErrorKind::MissingLocale.with_req(icu_properties::provider::IdeographicV1Marker::KEY, req))
-            }
-        }
-        #[cfg(feature = "icu_properties")]
-        #[clippy::msrv = "1.61"]
-        impl DataProvider<icu_properties::provider::IdsBinaryOperatorV1Marker> for $provider {
-            fn load(&self, req: DataRequest) -> Result<DataResponse<icu_properties::provider::IdsBinaryOperatorV1Marker>, DataError> {
-                props::idsb_v1::lookup(&req.locale)
-                    .map(zerofrom::ZeroFrom::zero_from)
-                    .map(DataPayload::from_owned)
-                    .map(|payload| DataResponse {
-                        metadata: Default::default(),
-                        payload: Some(payload),
-                    })
-                    .ok_or_else(|| DataErrorKind::MissingLocale.with_req(icu_properties::provider::IdsBinaryOperatorV1Marker::KEY, req))
-            }
-        }
-        #[cfg(feature = "icu_properties")]
-        #[clippy::msrv = "1.61"]
-        impl DataProvider<icu_properties::provider::IdsTrinaryOperatorV1Marker> for $provider {
-            fn load(&self, req: DataRequest) -> Result<DataResponse<icu_properties::provider::IdsTrinaryOperatorV1Marker>, DataError> {
-                props::idst_v1::lookup(&req.locale)
-                    .map(zerofrom::ZeroFrom::zero_from)
-                    .map(DataPayload::from_owned)
-                    .map(|payload| DataResponse {
-                        metadata: Default::default(),
-                        payload: Some(payload),
-                    })
-                    .ok_or_else(|| DataErrorKind::MissingLocale.with_req(icu_properties::provider::IdsTrinaryOperatorV1Marker::KEY, req))
-            }
-        }
-        #[cfg(feature = "icu_properties")]
-        #[clippy::msrv = "1.61"]
-        impl DataProvider<icu_properties::provider::JoinControlV1Marker> for $provider {
-            fn load(&self, req: DataRequest) -> Result<DataResponse<icu_properties::provider::JoinControlV1Marker>, DataError> {
-                props::join_c_v1::lookup(&req.locale)
-                    .map(zerofrom::ZeroFrom::zero_from)
-                    .map(DataPayload::from_owned)
-                    .map(|payload| DataResponse {
-                        metadata: Default::default(),
-                        payload: Some(payload),
-                    })
-                    .ok_or_else(|| DataErrorKind::MissingLocale.with_req(icu_properties::provider::JoinControlV1Marker::KEY, req))
-            }
-        }
-        #[cfg(feature = "icu_properties")]
-        #[clippy::msrv = "1.61"]
-        impl DataProvider<icu_properties::provider::LineBreakNameToValueV1Marker> for $provider {
-            fn load(&self, req: DataRequest) -> Result<DataResponse<icu_properties::provider::LineBreakNameToValueV1Marker>, DataError> {
-                propnames::from::lb_v1::lookup(&req.locale)
-                    .map(zerofrom::ZeroFrom::zero_from)
-                    .map(DataPayload::from_owned)
-                    .map(|payload| DataResponse {
-                        metadata: Default::default(),
-                        payload: Some(payload),
-                    })
-                    .ok_or_else(|| DataErrorKind::MissingLocale.with_req(icu_properties::provider::LineBreakNameToValueV1Marker::KEY, req))
-            }
-        }
-        #[cfg(feature = "icu_properties")]
-        #[clippy::msrv = "1.61"]
-        impl DataProvider<icu_properties::provider::LineBreakV1Marker> for $provider {
-            fn load(&self, req: DataRequest) -> Result<DataResponse<icu_properties::provider::LineBreakV1Marker>, DataError> {
-                props::lb_v1::lookup(&req.locale)
-                    .map(zerofrom::ZeroFrom::zero_from)
-                    .map(DataPayload::from_owned)
-                    .map(|payload| DataResponse {
-                        metadata: Default::default(),
-                        payload: Some(payload),
-                    })
-                    .ok_or_else(|| DataErrorKind::MissingLocale.with_req(icu_properties::provider::LineBreakV1Marker::KEY, req))
-            }
-        }
-        #[cfg(feature = "icu_properties")]
-        #[clippy::msrv = "1.61"]
-        impl DataProvider<icu_properties::provider::LineBreakValueToLongNameV1Marker> for $provider {
-            fn load(&self, req: DataRequest) -> Result<DataResponse<icu_properties::provider::LineBreakValueToLongNameV1Marker>, DataError> {
-                propnames::to::long::linear::lb_v1::lookup(&req.locale)
-                    .map(zerofrom::ZeroFrom::zero_from)
-                    .map(DataPayload::from_owned)
-                    .map(|payload| DataResponse {
-                        metadata: Default::default(),
-                        payload: Some(payload),
-                    })
-                    .ok_or_else(|| DataErrorKind::MissingLocale.with_req(icu_properties::provider::LineBreakValueToLongNameV1Marker::KEY, req))
-            }
-        }
-        #[cfg(feature = "icu_properties")]
-        #[clippy::msrv = "1.61"]
-        impl DataProvider<icu_properties::provider::LineBreakValueToShortNameV1Marker> for $provider {
-            fn load(&self, req: DataRequest) -> Result<DataResponse<icu_properties::provider::LineBreakValueToShortNameV1Marker>, DataError> {
-                propnames::to::short::linear::lb_v1::lookup(&req.locale)
-                    .map(zerofrom::ZeroFrom::zero_from)
-                    .map(DataPayload::from_owned)
-                    .map(|payload| DataResponse {
-                        metadata: Default::default(),
-                        payload: Some(payload),
-                    })
-                    .ok_or_else(|| DataErrorKind::MissingLocale.with_req(icu_properties::provider::LineBreakValueToShortNameV1Marker::KEY, req))
-            }
-        }
-        #[cfg(feature = "icu_properties")]
-        #[clippy::msrv = "1.61"]
-        impl DataProvider<icu_properties::provider::LogicalOrderExceptionV1Marker> for $provider {
-            fn load(&self, req: DataRequest) -> Result<DataResponse<icu_properties::provider::LogicalOrderExceptionV1Marker>, DataError> {
-                props::loe_v1::lookup(&req.locale)
-                    .map(zerofrom::ZeroFrom::zero_from)
-                    .map(DataPayload::from_owned)
-                    .map(|payload| DataResponse {
-                        metadata: Default::default(),
-                        payload: Some(payload),
-                    })
-                    .ok_or_else(|| DataErrorKind::MissingLocale.with_req(icu_properties::provider::LogicalOrderExceptionV1Marker::KEY, req))
-            }
-        }
-        #[cfg(feature = "icu_properties")]
-        #[clippy::msrv = "1.61"]
-        impl DataProvider<icu_properties::provider::LowercaseV1Marker> for $provider {
-            fn load(&self, req: DataRequest) -> Result<DataResponse<icu_properties::provider::LowercaseV1Marker>, DataError> {
-                props::lower_v1::lookup(&req.locale)
-                    .map(zerofrom::ZeroFrom::zero_from)
-                    .map(DataPayload::from_owned)
-                    .map(|payload| DataResponse {
-                        metadata: Default::default(),
-                        payload: Some(payload),
-                    })
-                    .ok_or_else(|| DataErrorKind::MissingLocale.with_req(icu_properties::provider::LowercaseV1Marker::KEY, req))
-            }
-        }
-        #[cfg(feature = "icu_properties")]
-        #[clippy::msrv = "1.61"]
-        impl DataProvider<icu_properties::provider::MathV1Marker> for $provider {
-            fn load(&self, req: DataRequest) -> Result<DataResponse<icu_properties::provider::MathV1Marker>, DataError> {
-                props::math_v1::lookup(&req.locale)
-                    .map(zerofrom::ZeroFrom::zero_from)
-                    .map(DataPayload::from_owned)
-                    .map(|payload| DataResponse {
-                        metadata: Default::default(),
-                        payload: Some(payload),
-                    })
-                    .ok_or_else(|| DataErrorKind::MissingLocale.with_req(icu_properties::provider::MathV1Marker::KEY, req))
-            }
-        }
-        #[cfg(feature = "icu_properties")]
-        #[clippy::msrv = "1.61"]
-        impl DataProvider<icu_properties::provider::NfcInertV1Marker> for $provider {
-            fn load(&self, req: DataRequest) -> Result<DataResponse<icu_properties::provider::NfcInertV1Marker>, DataError> {
-                props::nfcinert_v1::lookup(&req.locale)
-                    .map(zerofrom::ZeroFrom::zero_from)
-                    .map(DataPayload::from_owned)
-                    .map(|payload| DataResponse {
-                        metadata: Default::default(),
-                        payload: Some(payload),
-                    })
-                    .ok_or_else(|| DataErrorKind::MissingLocale.with_req(icu_properties::provider::NfcInertV1Marker::KEY, req))
-            }
-        }
-        #[cfg(feature = "icu_properties")]
-        #[clippy::msrv = "1.61"]
-        impl DataProvider<icu_properties::provider::NfdInertV1Marker> for $provider {
-            fn load(&self, req: DataRequest) -> Result<DataResponse<icu_properties::provider::NfdInertV1Marker>, DataError> {
-                props::nfdinert_v1::lookup(&req.locale)
-                    .map(zerofrom::ZeroFrom::zero_from)
-                    .map(DataPayload::from_owned)
-                    .map(|payload| DataResponse {
-                        metadata: Default::default(),
-                        payload: Some(payload),
-                    })
-                    .ok_or_else(|| DataErrorKind::MissingLocale.with_req(icu_properties::provider::NfdInertV1Marker::KEY, req))
-            }
-        }
-        #[cfg(feature = "icu_properties")]
-        #[clippy::msrv = "1.61"]
-        impl DataProvider<icu_properties::provider::NfkcInertV1Marker> for $provider {
-            fn load(&self, req: DataRequest) -> Result<DataResponse<icu_properties::provider::NfkcInertV1Marker>, DataError> {
-                props::nfkcinert_v1::lookup(&req.locale)
-                    .map(zerofrom::ZeroFrom::zero_from)
-                    .map(DataPayload::from_owned)
-                    .map(|payload| DataResponse {
-                        metadata: Default::default(),
-                        payload: Some(payload),
-                    })
-                    .ok_or_else(|| DataErrorKind::MissingLocale.with_req(icu_properties::provider::NfkcInertV1Marker::KEY, req))
-            }
-        }
-        #[cfg(feature = "icu_properties")]
-        #[clippy::msrv = "1.61"]
-        impl DataProvider<icu_properties::provider::NfkdInertV1Marker> for $provider {
-            fn load(&self, req: DataRequest) -> Result<DataResponse<icu_properties::provider::NfkdInertV1Marker>, DataError> {
-                props::nfkdinert_v1::lookup(&req.locale)
-                    .map(zerofrom::ZeroFrom::zero_from)
-                    .map(DataPayload::from_owned)
-                    .map(|payload| DataResponse {
-                        metadata: Default::default(),
-                        payload: Some(payload),
-                    })
-                    .ok_or_else(|| DataErrorKind::MissingLocale.with_req(icu_properties::provider::NfkdInertV1Marker::KEY, req))
-            }
-        }
-        #[cfg(feature = "icu_properties")]
-        #[clippy::msrv = "1.61"]
-        impl DataProvider<icu_properties::provider::NoncharacterCodePointV1Marker> for $provider {
-            fn load(&self, req: DataRequest) -> Result<DataResponse<icu_properties::provider::NoncharacterCodePointV1Marker>, DataError> {
-                props::nchar_v1::lookup(&req.locale)
-                    .map(zerofrom::ZeroFrom::zero_from)
-                    .map(DataPayload::from_owned)
-                    .map(|payload| DataResponse {
-                        metadata: Default::default(),
-                        payload: Some(payload),
-                    })
-                    .ok_or_else(|| DataErrorKind::MissingLocale.with_req(icu_properties::provider::NoncharacterCodePointV1Marker::KEY, req))
-            }
-        }
-        #[cfg(feature = "icu_properties")]
-        #[clippy::msrv = "1.61"]
-        impl DataProvider<icu_properties::provider::PatternSyntaxV1Marker> for $provider {
-            fn load(&self, req: DataRequest) -> Result<DataResponse<icu_properties::provider::PatternSyntaxV1Marker>, DataError> {
-                props::pat_syn_v1::lookup(&req.locale)
-                    .map(zerofrom::ZeroFrom::zero_from)
-                    .map(DataPayload::from_owned)
-                    .map(|payload| DataResponse {
-                        metadata: Default::default(),
-                        payload: Some(payload),
-                    })
-                    .ok_or_else(|| DataErrorKind::MissingLocale.with_req(icu_properties::provider::PatternSyntaxV1Marker::KEY, req))
-            }
-        }
-        #[cfg(feature = "icu_properties")]
-        #[clippy::msrv = "1.61"]
-        impl DataProvider<icu_properties::provider::PatternWhiteSpaceV1Marker> for $provider {
-            fn load(&self, req: DataRequest) -> Result<DataResponse<icu_properties::provider::PatternWhiteSpaceV1Marker>, DataError> {
-                props::pat_ws_v1::lookup(&req.locale)
-                    .map(zerofrom::ZeroFrom::zero_from)
-                    .map(DataPayload::from_owned)
-                    .map(|payload| DataResponse {
-                        metadata: Default::default(),
-                        payload: Some(payload),
-                    })
-                    .ok_or_else(|| DataErrorKind::MissingLocale.with_req(icu_properties::provider::PatternWhiteSpaceV1Marker::KEY, req))
-            }
-        }
-        #[cfg(feature = "icu_properties")]
-        #[clippy::msrv = "1.61"]
-        impl DataProvider<icu_properties::provider::PrependedConcatenationMarkV1Marker> for $provider {
-            fn load(&self, req: DataRequest) -> Result<DataResponse<icu_properties::provider::PrependedConcatenationMarkV1Marker>, DataError> {
-                props::pcm_v1::lookup(&req.locale)
-                    .map(zerofrom::ZeroFrom::zero_from)
-                    .map(DataPayload::from_owned)
-                    .map(|payload| DataResponse {
-                        metadata: Default::default(),
-                        payload: Some(payload),
-                    })
-                    .ok_or_else(|| DataErrorKind::MissingLocale.with_req(icu_properties::provider::PrependedConcatenationMarkV1Marker::KEY, req))
-            }
-        }
-        #[cfg(feature = "icu_properties")]
-        #[clippy::msrv = "1.61"]
-        impl DataProvider<icu_properties::provider::PrintV1Marker> for $provider {
-            fn load(&self, req: DataRequest) -> Result<DataResponse<icu_properties::provider::PrintV1Marker>, DataError> {
-                props::print_v1::lookup(&req.locale)
-                    .map(zerofrom::ZeroFrom::zero_from)
-                    .map(DataPayload::from_owned)
-                    .map(|payload| DataResponse {
-                        metadata: Default::default(),
-                        payload: Some(payload),
-                    })
-                    .ok_or_else(|| DataErrorKind::MissingLocale.with_req(icu_properties::provider::PrintV1Marker::KEY, req))
-            }
-        }
-        #[cfg(feature = "icu_properties")]
-        #[clippy::msrv = "1.61"]
-        impl DataProvider<icu_properties::provider::QuotationMarkV1Marker> for $provider {
-            fn load(&self, req: DataRequest) -> Result<DataResponse<icu_properties::provider::QuotationMarkV1Marker>, DataError> {
-                props::qmark_v1::lookup(&req.locale)
-                    .map(zerofrom::ZeroFrom::zero_from)
-                    .map(DataPayload::from_owned)
-                    .map(|payload| DataResponse {
-                        metadata: Default::default(),
-                        payload: Some(payload),
-                    })
-                    .ok_or_else(|| DataErrorKind::MissingLocale.with_req(icu_properties::provider::QuotationMarkV1Marker::KEY, req))
-            }
-        }
-        #[cfg(feature = "icu_properties")]
-        #[clippy::msrv = "1.61"]
-        impl DataProvider<icu_properties::provider::RadicalV1Marker> for $provider {
-            fn load(&self, req: DataRequest) -> Result<DataResponse<icu_properties::provider::RadicalV1Marker>, DataError> {
-                props::radical_v1::lookup(&req.locale)
-                    .map(zerofrom::ZeroFrom::zero_from)
-                    .map(DataPayload::from_owned)
-                    .map(|payload| DataResponse {
-                        metadata: Default::default(),
-                        payload: Some(payload),
-                    })
-                    .ok_or_else(|| DataErrorKind::MissingLocale.with_req(icu_properties::provider::RadicalV1Marker::KEY, req))
-            }
-        }
-        #[cfg(feature = "icu_properties")]
-        #[clippy::msrv = "1.61"]
-        impl DataProvider<icu_properties::provider::RegionalIndicatorV1Marker> for $provider {
-            fn load(&self, req: DataRequest) -> Result<DataResponse<icu_properties::provider::RegionalIndicatorV1Marker>, DataError> {
-                props::ri_v1::lookup(&req.locale)
-                    .map(zerofrom::ZeroFrom::zero_from)
-                    .map(DataPayload::from_owned)
-                    .map(|payload| DataResponse {
-                        metadata: Default::default(),
-                        payload: Some(payload),
-                    })
-                    .ok_or_else(|| DataErrorKind::MissingLocale.with_req(icu_properties::provider::RegionalIndicatorV1Marker::KEY, req))
-            }
-        }
-        #[cfg(feature = "icu_properties")]
-        #[clippy::msrv = "1.61"]
-        impl DataProvider<icu_properties::provider::ScriptNameToValueV1Marker> for $provider {
-            fn load(&self, req: DataRequest) -> Result<DataResponse<icu_properties::provider::ScriptNameToValueV1Marker>, DataError> {
-                propnames::from::sc_v1::lookup(&req.locale)
-                    .map(zerofrom::ZeroFrom::zero_from)
-                    .map(DataPayload::from_owned)
-                    .map(|payload| DataResponse {
-                        metadata: Default::default(),
-                        payload: Some(payload),
-                    })
-                    .ok_or_else(|| DataErrorKind::MissingLocale.with_req(icu_properties::provider::ScriptNameToValueV1Marker::KEY, req))
-            }
-        }
-        #[cfg(feature = "icu_properties")]
-        #[clippy::msrv = "1.61"]
-        impl DataProvider<icu_properties::provider::ScriptV1Marker> for $provider {
-            fn load(&self, req: DataRequest) -> Result<DataResponse<icu_properties::provider::ScriptV1Marker>, DataError> {
-                props::sc_v1::lookup(&req.locale)
-                    .map(zerofrom::ZeroFrom::zero_from)
-                    .map(DataPayload::from_owned)
-                    .map(|payload| DataResponse {
-                        metadata: Default::default(),
-                        payload: Some(payload),
-                    })
-                    .ok_or_else(|| DataErrorKind::MissingLocale.with_req(icu_properties::provider::ScriptV1Marker::KEY, req))
-            }
-        }
-        #[cfg(feature = "icu_properties")]
-        #[clippy::msrv = "1.61"]
-        impl DataProvider<icu_properties::provider::ScriptValueToLongNameV1Marker> for $provider {
-            fn load(&self, req: DataRequest) -> Result<DataResponse<icu_properties::provider::ScriptValueToLongNameV1Marker>, DataError> {
-                propnames::to::long::linear::sc_v1::lookup(&req.locale)
-                    .map(zerofrom::ZeroFrom::zero_from)
-                    .map(DataPayload::from_owned)
-                    .map(|payload| DataResponse {
-                        metadata: Default::default(),
-                        payload: Some(payload),
-                    })
-                    .ok_or_else(|| DataErrorKind::MissingLocale.with_req(icu_properties::provider::ScriptValueToLongNameV1Marker::KEY, req))
-            }
-        }
-        #[cfg(feature = "icu_properties")]
-        #[clippy::msrv = "1.61"]
-        impl DataProvider<icu_properties::provider::ScriptValueToShortNameV1Marker> for $provider {
-            fn load(&self, req: DataRequest) -> Result<DataResponse<icu_properties::provider::ScriptValueToShortNameV1Marker>, DataError> {
-                propnames::to::short::linear4::sc_v1::lookup(&req.locale)
-                    .map(zerofrom::ZeroFrom::zero_from)
-                    .map(DataPayload::from_owned)
-                    .map(|payload| DataResponse {
-                        metadata: Default::default(),
-                        payload: Some(payload),
-                    })
-                    .ok_or_else(|| DataErrorKind::MissingLocale.with_req(icu_properties::provider::ScriptValueToShortNameV1Marker::KEY, req))
-            }
-        }
-        #[cfg(feature = "icu_properties")]
-        #[clippy::msrv = "1.61"]
-        impl DataProvider<icu_properties::provider::ScriptWithExtensionsPropertyV1Marker> for $provider {
-            fn load(&self, req: DataRequest) -> Result<DataResponse<icu_properties::provider::ScriptWithExtensionsPropertyV1Marker>, DataError> {
-                props::scx_v1::lookup(&req.locale)
-                    .map(zerofrom::ZeroFrom::zero_from)
-                    .map(DataPayload::from_owned)
-                    .map(|payload| DataResponse {
-                        metadata: Default::default(),
-                        payload: Some(payload),
-                    })
-                    .ok_or_else(|| DataErrorKind::MissingLocale.with_req(icu_properties::provider::ScriptWithExtensionsPropertyV1Marker::KEY, req))
-            }
-        }
-        #[cfg(feature = "icu_properties")]
-        #[clippy::msrv = "1.61"]
-        impl DataProvider<icu_properties::provider::SegmentStarterV1Marker> for $provider {
-            fn load(&self, req: DataRequest) -> Result<DataResponse<icu_properties::provider::SegmentStarterV1Marker>, DataError> {
-                props::segstart_v1::lookup(&req.locale)
-                    .map(zerofrom::ZeroFrom::zero_from)
-                    .map(DataPayload::from_owned)
-                    .map(|payload| DataResponse {
-                        metadata: Default::default(),
-                        payload: Some(payload),
-                    })
-                    .ok_or_else(|| DataErrorKind::MissingLocale.with_req(icu_properties::provider::SegmentStarterV1Marker::KEY, req))
-            }
-        }
-        #[cfg(feature = "icu_properties")]
-        #[clippy::msrv = "1.61"]
-        impl DataProvider<icu_properties::provider::SentenceBreakNameToValueV1Marker> for $provider {
-            fn load(&self, req: DataRequest) -> Result<DataResponse<icu_properties::provider::SentenceBreakNameToValueV1Marker>, DataError> {
-                propnames::from::sb_v1::lookup(&req.locale)
-                    .map(zerofrom::ZeroFrom::zero_from)
-                    .map(DataPayload::from_owned)
-                    .map(|payload| DataResponse {
-                        metadata: Default::default(),
-                        payload: Some(payload),
-                    })
-                    .ok_or_else(|| DataErrorKind::MissingLocale.with_req(icu_properties::provider::SentenceBreakNameToValueV1Marker::KEY, req))
-            }
-        }
-        #[cfg(feature = "icu_properties")]
-        #[clippy::msrv = "1.61"]
-        impl DataProvider<icu_properties::provider::SentenceBreakV1Marker> for $provider {
-            fn load(&self, req: DataRequest) -> Result<DataResponse<icu_properties::provider::SentenceBreakV1Marker>, DataError> {
-                props::sb_v1::lookup(&req.locale)
-                    .map(zerofrom::ZeroFrom::zero_from)
-                    .map(DataPayload::from_owned)
-                    .map(|payload| DataResponse {
-                        metadata: Default::default(),
-                        payload: Some(payload),
-                    })
-                    .ok_or_else(|| DataErrorKind::MissingLocale.with_req(icu_properties::provider::SentenceBreakV1Marker::KEY, req))
-            }
-        }
-        #[cfg(feature = "icu_properties")]
-        #[clippy::msrv = "1.61"]
-        impl DataProvider<icu_properties::provider::SentenceBreakValueToLongNameV1Marker> for $provider {
-            fn load(&self, req: DataRequest) -> Result<DataResponse<icu_properties::provider::SentenceBreakValueToLongNameV1Marker>, DataError> {
-                propnames::to::long::linear::sb_v1::lookup(&req.locale)
-                    .map(zerofrom::ZeroFrom::zero_from)
-                    .map(DataPayload::from_owned)
-                    .map(|payload| DataResponse {
-                        metadata: Default::default(),
-                        payload: Some(payload),
-                    })
-                    .ok_or_else(|| DataErrorKind::MissingLocale.with_req(icu_properties::provider::SentenceBreakValueToLongNameV1Marker::KEY, req))
-            }
-        }
-        #[cfg(feature = "icu_properties")]
-        #[clippy::msrv = "1.61"]
-        impl DataProvider<icu_properties::provider::SentenceBreakValueToShortNameV1Marker> for $provider {
-            fn load(&self, req: DataRequest) -> Result<DataResponse<icu_properties::provider::SentenceBreakValueToShortNameV1Marker>, DataError> {
-                propnames::to::short::linear::sb_v1::lookup(&req.locale)
-                    .map(zerofrom::ZeroFrom::zero_from)
-                    .map(DataPayload::from_owned)
-                    .map(|payload| DataResponse {
-                        metadata: Default::default(),
-                        payload: Some(payload),
-                    })
-                    .ok_or_else(|| DataErrorKind::MissingLocale.with_req(icu_properties::provider::SentenceBreakValueToShortNameV1Marker::KEY, req))
-            }
-        }
-        #[cfg(feature = "icu_properties")]
-        #[clippy::msrv = "1.61"]
-        impl DataProvider<icu_properties::provider::SentenceTerminalV1Marker> for $provider {
-            fn load(&self, req: DataRequest) -> Result<DataResponse<icu_properties::provider::SentenceTerminalV1Marker>, DataError> {
-                props::sterm_v1::lookup(&req.locale)
-                    .map(zerofrom::ZeroFrom::zero_from)
-                    .map(DataPayload::from_owned)
-                    .map(|payload| DataResponse {
-                        metadata: Default::default(),
-                        payload: Some(payload),
-                    })
-                    .ok_or_else(|| DataErrorKind::MissingLocale.with_req(icu_properties::provider::SentenceTerminalV1Marker::KEY, req))
-            }
-        }
-        #[cfg(feature = "icu_properties")]
-        #[clippy::msrv = "1.61"]
-        impl DataProvider<icu_properties::provider::SoftDottedV1Marker> for $provider {
-            fn load(&self, req: DataRequest) -> Result<DataResponse<icu_properties::provider::SoftDottedV1Marker>, DataError> {
-                props::sd_v1::lookup(&req.locale)
-                    .map(zerofrom::ZeroFrom::zero_from)
-                    .map(DataPayload::from_owned)
-                    .map(|payload| DataResponse {
-                        metadata: Default::default(),
-                        payload: Some(payload),
-                    })
-                    .ok_or_else(|| DataErrorKind::MissingLocale.with_req(icu_properties::provider::SoftDottedV1Marker::KEY, req))
-            }
-        }
-        #[cfg(feature = "icu_properties")]
-        #[clippy::msrv = "1.61"]
-        impl DataProvider<icu_properties::provider::TerminalPunctuationV1Marker> for $provider {
-            fn load(&self, req: DataRequest) -> Result<DataResponse<icu_properties::provider::TerminalPunctuationV1Marker>, DataError> {
-                props::term_v1::lookup(&req.locale)
-                    .map(zerofrom::ZeroFrom::zero_from)
-                    .map(DataPayload::from_owned)
-                    .map(|payload| DataResponse {
-                        metadata: Default::default(),
-                        payload: Some(payload),
-                    })
-                    .ok_or_else(|| DataErrorKind::MissingLocale.with_req(icu_properties::provider::TerminalPunctuationV1Marker::KEY, req))
-            }
-        }
-        #[cfg(feature = "icu_properties")]
-        #[clippy::msrv = "1.61"]
-        impl DataProvider<icu_properties::provider::UnifiedIdeographV1Marker> for $provider {
-            fn load(&self, req: DataRequest) -> Result<DataResponse<icu_properties::provider::UnifiedIdeographV1Marker>, DataError> {
-                props::uideo_v1::lookup(&req.locale)
-                    .map(zerofrom::ZeroFrom::zero_from)
-                    .map(DataPayload::from_owned)
-                    .map(|payload| DataResponse {
-                        metadata: Default::default(),
-                        payload: Some(payload),
-                    })
-                    .ok_or_else(|| DataErrorKind::MissingLocale.with_req(icu_properties::provider::UnifiedIdeographV1Marker::KEY, req))
-            }
-        }
-        #[cfg(feature = "icu_properties")]
-        #[clippy::msrv = "1.61"]
-        impl DataProvider<icu_properties::provider::UppercaseV1Marker> for $provider {
-            fn load(&self, req: DataRequest) -> Result<DataResponse<icu_properties::provider::UppercaseV1Marker>, DataError> {
-                props::upper_v1::lookup(&req.locale)
-                    .map(zerofrom::ZeroFrom::zero_from)
-                    .map(DataPayload::from_owned)
-                    .map(|payload| DataResponse {
-                        metadata: Default::default(),
-                        payload: Some(payload),
-                    })
-                    .ok_or_else(|| DataErrorKind::MissingLocale.with_req(icu_properties::provider::UppercaseV1Marker::KEY, req))
-            }
-        }
-        #[cfg(feature = "icu_properties")]
-        #[clippy::msrv = "1.61"]
-        impl DataProvider<icu_properties::provider::VariationSelectorV1Marker> for $provider {
-            fn load(&self, req: DataRequest) -> Result<DataResponse<icu_properties::provider::VariationSelectorV1Marker>, DataError> {
-                props::vs_v1::lookup(&req.locale)
-                    .map(zerofrom::ZeroFrom::zero_from)
-                    .map(DataPayload::from_owned)
-                    .map(|payload| DataResponse {
-                        metadata: Default::default(),
-                        payload: Some(payload),
-                    })
-                    .ok_or_else(|| DataErrorKind::MissingLocale.with_req(icu_properties::provider::VariationSelectorV1Marker::KEY, req))
-            }
-        }
-        #[cfg(feature = "icu_properties")]
-        #[clippy::msrv = "1.61"]
-        impl DataProvider<icu_properties::provider::WhiteSpaceV1Marker> for $provider {
-            fn load(&self, req: DataRequest) -> Result<DataResponse<icu_properties::provider::WhiteSpaceV1Marker>, DataError> {
-                props::wspace_v1::lookup(&req.locale)
-                    .map(zerofrom::ZeroFrom::zero_from)
-                    .map(DataPayload::from_owned)
-                    .map(|payload| DataResponse {
-                        metadata: Default::default(),
-                        payload: Some(payload),
-                    })
-                    .ok_or_else(|| DataErrorKind::MissingLocale.with_req(icu_properties::provider::WhiteSpaceV1Marker::KEY, req))
-            }
-        }
-        #[cfg(feature = "icu_properties")]
-        #[clippy::msrv = "1.61"]
-        impl DataProvider<icu_properties::provider::WordBreakNameToValueV1Marker> for $provider {
-            fn load(&self, req: DataRequest) -> Result<DataResponse<icu_properties::provider::WordBreakNameToValueV1Marker>, DataError> {
-                propnames::from::wb_v1::lookup(&req.locale)
-                    .map(zerofrom::ZeroFrom::zero_from)
-                    .map(DataPayload::from_owned)
-                    .map(|payload| DataResponse {
-                        metadata: Default::default(),
-                        payload: Some(payload),
-                    })
-                    .ok_or_else(|| DataErrorKind::MissingLocale.with_req(icu_properties::provider::WordBreakNameToValueV1Marker::KEY, req))
-            }
-        }
-        #[cfg(feature = "icu_properties")]
-        #[clippy::msrv = "1.61"]
-        impl DataProvider<icu_properties::provider::WordBreakV1Marker> for $provider {
-            fn load(&self, req: DataRequest) -> Result<DataResponse<icu_properties::provider::WordBreakV1Marker>, DataError> {
-                props::wb_v1::lookup(&req.locale)
-                    .map(zerofrom::ZeroFrom::zero_from)
-                    .map(DataPayload::from_owned)
-                    .map(|payload| DataResponse {
-                        metadata: Default::default(),
-                        payload: Some(payload),
-                    })
-                    .ok_or_else(|| DataErrorKind::MissingLocale.with_req(icu_properties::provider::WordBreakV1Marker::KEY, req))
-            }
-        }
-        #[cfg(feature = "icu_properties")]
-        #[clippy::msrv = "1.61"]
-        impl DataProvider<icu_properties::provider::WordBreakValueToLongNameV1Marker> for $provider {
-            fn load(&self, req: DataRequest) -> Result<DataResponse<icu_properties::provider::WordBreakValueToLongNameV1Marker>, DataError> {
-                propnames::to::long::linear::wb_v1::lookup(&req.locale)
-                    .map(zerofrom::ZeroFrom::zero_from)
-                    .map(DataPayload::from_owned)
-                    .map(|payload| DataResponse {
-                        metadata: Default::default(),
-                        payload: Some(payload),
-                    })
-                    .ok_or_else(|| DataErrorKind::MissingLocale.with_req(icu_properties::provider::WordBreakValueToLongNameV1Marker::KEY, req))
-            }
-        }
-        #[cfg(feature = "icu_properties")]
-        #[clippy::msrv = "1.61"]
-        impl DataProvider<icu_properties::provider::WordBreakValueToShortNameV1Marker> for $provider {
-            fn load(&self, req: DataRequest) -> Result<DataResponse<icu_properties::provider::WordBreakValueToShortNameV1Marker>, DataError> {
-                propnames::to::short::linear::wb_v1::lookup(&req.locale)
-                    .map(zerofrom::ZeroFrom::zero_from)
-                    .map(DataPayload::from_owned)
-                    .map(|payload| DataResponse {
-                        metadata: Default::default(),
-                        payload: Some(payload),
-                    })
-                    .ok_or_else(|| DataErrorKind::MissingLocale.with_req(icu_properties::provider::WordBreakValueToShortNameV1Marker::KEY, req))
-            }
-        }
-        #[cfg(feature = "icu_properties")]
-        #[clippy::msrv = "1.61"]
-        impl DataProvider<icu_properties::provider::XdigitV1Marker> for $provider {
-            fn load(&self, req: DataRequest) -> Result<DataResponse<icu_properties::provider::XdigitV1Marker>, DataError> {
-                props::xdigit_v1::lookup(&req.locale)
-                    .map(zerofrom::ZeroFrom::zero_from)
-                    .map(DataPayload::from_owned)
-                    .map(|payload| DataResponse {
-                        metadata: Default::default(),
-                        payload: Some(payload),
-                    })
-                    .ok_or_else(|| DataErrorKind::MissingLocale.with_req(icu_properties::provider::XdigitV1Marker::KEY, req))
-            }
-        }
-        #[cfg(feature = "icu_properties")]
-        #[clippy::msrv = "1.61"]
-        impl DataProvider<icu_properties::provider::XidContinueV1Marker> for $provider {
-            fn load(&self, req: DataRequest) -> Result<DataResponse<icu_properties::provider::XidContinueV1Marker>, DataError> {
-                props::xidc_v1::lookup(&req.locale)
-                    .map(zerofrom::ZeroFrom::zero_from)
-                    .map(DataPayload::from_owned)
-                    .map(|payload| DataResponse {
-                        metadata: Default::default(),
-                        payload: Some(payload),
-                    })
-                    .ok_or_else(|| DataErrorKind::MissingLocale.with_req(icu_properties::provider::XidContinueV1Marker::KEY, req))
-            }
-        }
-        #[cfg(feature = "icu_properties")]
-        #[clippy::msrv = "1.61"]
-        impl DataProvider<icu_properties::provider::XidStartV1Marker> for $provider {
-            fn load(&self, req: DataRequest) -> Result<DataResponse<icu_properties::provider::XidStartV1Marker>, DataError> {
-                props::xids_v1::lookup(&req.locale)
-                    .map(zerofrom::ZeroFrom::zero_from)
-                    .map(DataPayload::from_owned)
-                    .map(|payload| DataResponse {
-                        metadata: Default::default(),
-                        payload: Some(payload),
-                    })
-                    .ok_or_else(|| DataErrorKind::MissingLocale.with_req(icu_properties::provider::XidStartV1Marker::KEY, req))
-            }
-        }
-        #[cfg(feature = "icu_properties")]
-        #[clippy::msrv = "1.61"]
-        impl DataProvider<icu_properties::provider::bidi_data::BidiAuxiliaryPropertiesV1Marker> for $provider {
-            fn load(
-                &self,
-                req: DataRequest,
-            ) -> Result<DataResponse<icu_properties::provider::bidi_data::BidiAuxiliaryPropertiesV1Marker>, DataError> {
-                props::bidiauxiliaryprops_v1::lookup(&req.locale)
-                    .map(zerofrom::ZeroFrom::zero_from)
-                    .map(DataPayload::from_owned)
-                    .map(|payload| DataResponse {
-                        metadata: Default::default(),
-                        payload: Some(payload),
-                    })
-                    .ok_or_else(|| {
-                        DataErrorKind::MissingLocale.with_req(icu_properties::provider::bidi_data::BidiAuxiliaryPropertiesV1Marker::KEY, req)
-                    })
-            }
-        }
-        #[cfg(feature = "icu_properties")]
-        #[clippy::msrv = "1.61"]
-        impl DataProvider<icu_properties::provider::names::GeneralCategoryMaskNameToValueV1Marker> for $provider {
-            fn load(
-                &self,
-                req: DataRequest,
-            ) -> Result<DataResponse<icu_properties::provider::names::GeneralCategoryMaskNameToValueV1Marker>, DataError> {
-                propnames::from::gcm_v1::lookup(&req.locale)
-                    .map(zerofrom::ZeroFrom::zero_from)
-                    .map(DataPayload::from_owned)
-                    .map(|payload| DataResponse {
-                        metadata: Default::default(),
-                        payload: Some(payload),
-                    })
-                    .ok_or_else(|| {
-                        DataErrorKind::MissingLocale.with_req(icu_properties::provider::names::GeneralCategoryMaskNameToValueV1Marker::KEY, req)
-                    })
-            }
-        }
-        #[clippy::msrv = "1.61"]
-        impl DataProvider<icu_provider::hello_world::HelloWorldV1Marker> for $provider {
-            fn load(&self, req: DataRequest) -> Result<DataResponse<icu_provider::hello_world::HelloWorldV1Marker>, DataError> {
-                core::helloworld_v1::lookup(&req.locale)
-                    .map(zerofrom::ZeroFrom::zero_from)
-                    .map(DataPayload::from_owned)
-                    .map(|payload| DataResponse {
-                        metadata: Default::default(),
-                        payload: Some(payload),
-                    })
-                    .ok_or_else(|| DataErrorKind::MissingLocale.with_req(icu_provider::hello_world::HelloWorldV1Marker::KEY, req))
-            }
-        }
-        #[clippy::msrv = "1.61"]
-        impl DataProvider<icu_provider_adapters::fallback::provider::CollationFallbackSupplementV1Marker> for $provider {
-            fn load(
-                &self,
-                req: DataRequest,
-            ) -> Result<DataResponse<icu_provider_adapters::fallback::provider::CollationFallbackSupplementV1Marker>, DataError> {
-                fallback::supplement::co_v1::lookup(&req.locale)
-                    .map(zerofrom::ZeroFrom::zero_from)
-                    .map(DataPayload::from_owned)
-                    .map(|payload| DataResponse {
-                        metadata: Default::default(),
-                        payload: Some(payload),
-                    })
-                    .ok_or_else(|| {
-                        DataErrorKind::MissingLocale.with_req(
-                            icu_provider_adapters::fallback::provider::CollationFallbackSupplementV1Marker::KEY,
-                            req,
-                        )
-                    })
-            }
-        }
-        #[clippy::msrv = "1.61"]
-        impl DataProvider<icu_provider_adapters::fallback::provider::LocaleFallbackLikelySubtagsV1Marker> for $provider {
-            fn load(
-                &self,
-                req: DataRequest,
-            ) -> Result<DataResponse<icu_provider_adapters::fallback::provider::LocaleFallbackLikelySubtagsV1Marker>, DataError> {
-                fallback::likelysubtags_v1::lookup(&req.locale)
-                    .map(zerofrom::ZeroFrom::zero_from)
-                    .map(DataPayload::from_owned)
-                    .map(|payload| DataResponse {
-                        metadata: Default::default(),
-                        payload: Some(payload),
-                    })
-                    .ok_or_else(|| {
-                        DataErrorKind::MissingLocale.with_req(
-                            icu_provider_adapters::fallback::provider::LocaleFallbackLikelySubtagsV1Marker::KEY,
-                            req,
-                        )
-                    })
-            }
-        }
-        #[clippy::msrv = "1.61"]
-        impl DataProvider<icu_provider_adapters::fallback::provider::LocaleFallbackParentsV1Marker> for $provider {
-            fn load(
-                &self,
-                req: DataRequest,
-            ) -> Result<DataResponse<icu_provider_adapters::fallback::provider::LocaleFallbackParentsV1Marker>, DataError> {
-                fallback::parents_v1::lookup(&req.locale)
-                    .map(zerofrom::ZeroFrom::zero_from)
-                    .map(DataPayload::from_owned)
-                    .map(|payload| DataResponse {
-                        metadata: Default::default(),
-                        payload: Some(payload),
-                    })
-                    .ok_or_else(|| {
-                        DataErrorKind::MissingLocale.with_req(icu_provider_adapters::fallback::provider::LocaleFallbackParentsV1Marker::KEY, req)
-                    })
-            }
-        }
-        #[cfg(feature = "icu_relativetime")]
-        #[clippy::msrv = "1.61"]
-        impl DataProvider<icu_relativetime::provider::LongDayRelativeTimeFormatDataV1Marker> for $provider {
-            fn load(&self, req: DataRequest) -> Result<DataResponse<icu_relativetime::provider::LongDayRelativeTimeFormatDataV1Marker>, DataError> {
-                relativetime::long::day_v1::lookup(&req.locale)
-                    .map(zerofrom::ZeroFrom::zero_from)
-                    .map(DataPayload::from_owned)
-                    .map(|payload| DataResponse {
-                        metadata: Default::default(),
-                        payload: Some(payload),
-                    })
-                    .ok_or_else(|| DataErrorKind::MissingLocale.with_req(icu_relativetime::provider::LongDayRelativeTimeFormatDataV1Marker::KEY, req))
-            }
-        }
-        #[cfg(feature = "icu_relativetime")]
-        #[clippy::msrv = "1.61"]
-        impl DataProvider<icu_relativetime::provider::LongHourRelativeTimeFormatDataV1Marker> for $provider {
-            fn load(&self, req: DataRequest) -> Result<DataResponse<icu_relativetime::provider::LongHourRelativeTimeFormatDataV1Marker>, DataError> {
-                relativetime::long::hour_v1::lookup(&req.locale)
-                    .map(zerofrom::ZeroFrom::zero_from)
-                    .map(DataPayload::from_owned)
-                    .map(|payload| DataResponse {
-                        metadata: Default::default(),
-                        payload: Some(payload),
-                    })
-                    .ok_or_else(|| {
-                        DataErrorKind::MissingLocale.with_req(icu_relativetime::provider::LongHourRelativeTimeFormatDataV1Marker::KEY, req)
-                    })
-            }
-        }
-        #[cfg(feature = "icu_relativetime")]
-        #[clippy::msrv = "1.61"]
-        impl DataProvider<icu_relativetime::provider::LongMinuteRelativeTimeFormatDataV1Marker> for $provider {
-            fn load(
-                &self,
-                req: DataRequest,
-            ) -> Result<DataResponse<icu_relativetime::provider::LongMinuteRelativeTimeFormatDataV1Marker>, DataError> {
-                relativetime::long::minute_v1::lookup(&req.locale)
-                    .map(zerofrom::ZeroFrom::zero_from)
-                    .map(DataPayload::from_owned)
-                    .map(|payload| DataResponse {
-                        metadata: Default::default(),
-                        payload: Some(payload),
-                    })
-                    .ok_or_else(|| {
-                        DataErrorKind::MissingLocale.with_req(icu_relativetime::provider::LongMinuteRelativeTimeFormatDataV1Marker::KEY, req)
-                    })
-            }
-        }
-        #[cfg(feature = "icu_relativetime")]
-        #[clippy::msrv = "1.61"]
-        impl DataProvider<icu_relativetime::provider::LongMonthRelativeTimeFormatDataV1Marker> for $provider {
-            fn load(&self, req: DataRequest) -> Result<DataResponse<icu_relativetime::provider::LongMonthRelativeTimeFormatDataV1Marker>, DataError> {
-                relativetime::long::month_v1::lookup(&req.locale)
-                    .map(zerofrom::ZeroFrom::zero_from)
-                    .map(DataPayload::from_owned)
-                    .map(|payload| DataResponse {
-                        metadata: Default::default(),
-                        payload: Some(payload),
-                    })
-                    .ok_or_else(|| {
-                        DataErrorKind::MissingLocale.with_req(icu_relativetime::provider::LongMonthRelativeTimeFormatDataV1Marker::KEY, req)
-                    })
-            }
-        }
-        #[cfg(feature = "icu_relativetime")]
-        #[clippy::msrv = "1.61"]
-        impl DataProvider<icu_relativetime::provider::LongQuarterRelativeTimeFormatDataV1Marker> for $provider {
-            fn load(
-                &self,
-                req: DataRequest,
-            ) -> Result<DataResponse<icu_relativetime::provider::LongQuarterRelativeTimeFormatDataV1Marker>, DataError> {
-                relativetime::long::quarter_v1::lookup(&req.locale)
-                    .map(zerofrom::ZeroFrom::zero_from)
-                    .map(DataPayload::from_owned)
-                    .map(|payload| DataResponse {
-                        metadata: Default::default(),
-                        payload: Some(payload),
-                    })
-                    .ok_or_else(|| {
-                        DataErrorKind::MissingLocale.with_req(icu_relativetime::provider::LongQuarterRelativeTimeFormatDataV1Marker::KEY, req)
-                    })
-            }
-        }
-        #[cfg(feature = "icu_relativetime")]
-        #[clippy::msrv = "1.61"]
-        impl DataProvider<icu_relativetime::provider::LongSecondRelativeTimeFormatDataV1Marker> for $provider {
-            fn load(
-                &self,
-                req: DataRequest,
-            ) -> Result<DataResponse<icu_relativetime::provider::LongSecondRelativeTimeFormatDataV1Marker>, DataError> {
-                relativetime::long::second_v1::lookup(&req.locale)
-                    .map(zerofrom::ZeroFrom::zero_from)
-                    .map(DataPayload::from_owned)
-                    .map(|payload| DataResponse {
-                        metadata: Default::default(),
-                        payload: Some(payload),
-                    })
-                    .ok_or_else(|| {
-                        DataErrorKind::MissingLocale.with_req(icu_relativetime::provider::LongSecondRelativeTimeFormatDataV1Marker::KEY, req)
-                    })
-            }
-        }
-        #[cfg(feature = "icu_relativetime")]
-        #[clippy::msrv = "1.61"]
-        impl DataProvider<icu_relativetime::provider::LongWeekRelativeTimeFormatDataV1Marker> for $provider {
-            fn load(&self, req: DataRequest) -> Result<DataResponse<icu_relativetime::provider::LongWeekRelativeTimeFormatDataV1Marker>, DataError> {
-                relativetime::long::week_v1::lookup(&req.locale)
-                    .map(zerofrom::ZeroFrom::zero_from)
-                    .map(DataPayload::from_owned)
-                    .map(|payload| DataResponse {
-                        metadata: Default::default(),
-                        payload: Some(payload),
-                    })
-                    .ok_or_else(|| {
-                        DataErrorKind::MissingLocale.with_req(icu_relativetime::provider::LongWeekRelativeTimeFormatDataV1Marker::KEY, req)
-                    })
-            }
-        }
-        #[cfg(feature = "icu_relativetime")]
-        #[clippy::msrv = "1.61"]
-        impl DataProvider<icu_relativetime::provider::LongYearRelativeTimeFormatDataV1Marker> for $provider {
-            fn load(&self, req: DataRequest) -> Result<DataResponse<icu_relativetime::provider::LongYearRelativeTimeFormatDataV1Marker>, DataError> {
-                relativetime::long::year_v1::lookup(&req.locale)
-                    .map(zerofrom::ZeroFrom::zero_from)
-                    .map(DataPayload::from_owned)
-                    .map(|payload| DataResponse {
-                        metadata: Default::default(),
-                        payload: Some(payload),
-                    })
-                    .ok_or_else(|| {
-                        DataErrorKind::MissingLocale.with_req(icu_relativetime::provider::LongYearRelativeTimeFormatDataV1Marker::KEY, req)
-                    })
-            }
-        }
-        #[cfg(feature = "icu_relativetime")]
-        #[clippy::msrv = "1.61"]
-        impl DataProvider<icu_relativetime::provider::NarrowDayRelativeTimeFormatDataV1Marker> for $provider {
-            fn load(&self, req: DataRequest) -> Result<DataResponse<icu_relativetime::provider::NarrowDayRelativeTimeFormatDataV1Marker>, DataError> {
-                relativetime::narrow::day_v1::lookup(&req.locale)
-                    .map(zerofrom::ZeroFrom::zero_from)
-                    .map(DataPayload::from_owned)
-                    .map(|payload| DataResponse {
-                        metadata: Default::default(),
-                        payload: Some(payload),
-                    })
-                    .ok_or_else(|| {
-                        DataErrorKind::MissingLocale.with_req(icu_relativetime::provider::NarrowDayRelativeTimeFormatDataV1Marker::KEY, req)
-                    })
-            }
-        }
-        #[cfg(feature = "icu_relativetime")]
-        #[clippy::msrv = "1.61"]
-        impl DataProvider<icu_relativetime::provider::NarrowHourRelativeTimeFormatDataV1Marker> for $provider {
-            fn load(
-                &self,
-                req: DataRequest,
-            ) -> Result<DataResponse<icu_relativetime::provider::NarrowHourRelativeTimeFormatDataV1Marker>, DataError> {
-                relativetime::narrow::hour_v1::lookup(&req.locale)
-                    .map(zerofrom::ZeroFrom::zero_from)
-                    .map(DataPayload::from_owned)
-                    .map(|payload| DataResponse {
-                        metadata: Default::default(),
-                        payload: Some(payload),
-                    })
-                    .ok_or_else(|| {
-                        DataErrorKind::MissingLocale.with_req(icu_relativetime::provider::NarrowHourRelativeTimeFormatDataV1Marker::KEY, req)
-                    })
-            }
-        }
-        #[cfg(feature = "icu_relativetime")]
-        #[clippy::msrv = "1.61"]
-        impl DataProvider<icu_relativetime::provider::NarrowMinuteRelativeTimeFormatDataV1Marker> for $provider {
-            fn load(
-                &self,
-                req: DataRequest,
-            ) -> Result<DataResponse<icu_relativetime::provider::NarrowMinuteRelativeTimeFormatDataV1Marker>, DataError> {
-                relativetime::narrow::minute_v1::lookup(&req.locale)
-                    .map(zerofrom::ZeroFrom::zero_from)
-                    .map(DataPayload::from_owned)
-                    .map(|payload| DataResponse {
-                        metadata: Default::default(),
-                        payload: Some(payload),
-                    })
-                    .ok_or_else(|| {
-                        DataErrorKind::MissingLocale.with_req(icu_relativetime::provider::NarrowMinuteRelativeTimeFormatDataV1Marker::KEY, req)
-                    })
-            }
-        }
-        #[cfg(feature = "icu_relativetime")]
-        #[clippy::msrv = "1.61"]
-        impl DataProvider<icu_relativetime::provider::NarrowMonthRelativeTimeFormatDataV1Marker> for $provider {
-            fn load(
-                &self,
-                req: DataRequest,
-            ) -> Result<DataResponse<icu_relativetime::provider::NarrowMonthRelativeTimeFormatDataV1Marker>, DataError> {
-                relativetime::narrow::month_v1::lookup(&req.locale)
-                    .map(zerofrom::ZeroFrom::zero_from)
-                    .map(DataPayload::from_owned)
-                    .map(|payload| DataResponse {
-                        metadata: Default::default(),
-                        payload: Some(payload),
-                    })
-                    .ok_or_else(|| {
-                        DataErrorKind::MissingLocale.with_req(icu_relativetime::provider::NarrowMonthRelativeTimeFormatDataV1Marker::KEY, req)
-                    })
-            }
-        }
-        #[cfg(feature = "icu_relativetime")]
-        #[clippy::msrv = "1.61"]
-        impl DataProvider<icu_relativetime::provider::NarrowQuarterRelativeTimeFormatDataV1Marker> for $provider {
-            fn load(
-                &self,
-                req: DataRequest,
-            ) -> Result<DataResponse<icu_relativetime::provider::NarrowQuarterRelativeTimeFormatDataV1Marker>, DataError> {
-                relativetime::narrow::quarter_v1::lookup(&req.locale)
-                    .map(zerofrom::ZeroFrom::zero_from)
-                    .map(DataPayload::from_owned)
-                    .map(|payload| DataResponse {
-                        metadata: Default::default(),
-                        payload: Some(payload),
-                    })
-                    .ok_or_else(|| {
-                        DataErrorKind::MissingLocale.with_req(icu_relativetime::provider::NarrowQuarterRelativeTimeFormatDataV1Marker::KEY, req)
-                    })
-            }
-        }
-        #[cfg(feature = "icu_relativetime")]
-        #[clippy::msrv = "1.61"]
-        impl DataProvider<icu_relativetime::provider::NarrowSecondRelativeTimeFormatDataV1Marker> for $provider {
-            fn load(
-                &self,
-                req: DataRequest,
-            ) -> Result<DataResponse<icu_relativetime::provider::NarrowSecondRelativeTimeFormatDataV1Marker>, DataError> {
-                relativetime::narrow::second_v1::lookup(&req.locale)
-                    .map(zerofrom::ZeroFrom::zero_from)
-                    .map(DataPayload::from_owned)
-                    .map(|payload| DataResponse {
-                        metadata: Default::default(),
-                        payload: Some(payload),
-                    })
-                    .ok_or_else(|| {
-                        DataErrorKind::MissingLocale.with_req(icu_relativetime::provider::NarrowSecondRelativeTimeFormatDataV1Marker::KEY, req)
-                    })
-            }
-        }
-        #[cfg(feature = "icu_relativetime")]
-        #[clippy::msrv = "1.61"]
-        impl DataProvider<icu_relativetime::provider::NarrowWeekRelativeTimeFormatDataV1Marker> for $provider {
-            fn load(
-                &self,
-                req: DataRequest,
-            ) -> Result<DataResponse<icu_relativetime::provider::NarrowWeekRelativeTimeFormatDataV1Marker>, DataError> {
-                relativetime::narrow::week_v1::lookup(&req.locale)
-                    .map(zerofrom::ZeroFrom::zero_from)
-                    .map(DataPayload::from_owned)
-                    .map(|payload| DataResponse {
-                        metadata: Default::default(),
-                        payload: Some(payload),
-                    })
-                    .ok_or_else(|| {
-                        DataErrorKind::MissingLocale.with_req(icu_relativetime::provider::NarrowWeekRelativeTimeFormatDataV1Marker::KEY, req)
-                    })
-            }
-        }
-        #[cfg(feature = "icu_relativetime")]
-        #[clippy::msrv = "1.61"]
-        impl DataProvider<icu_relativetime::provider::NarrowYearRelativeTimeFormatDataV1Marker> for $provider {
-            fn load(
-                &self,
-                req: DataRequest,
-            ) -> Result<DataResponse<icu_relativetime::provider::NarrowYearRelativeTimeFormatDataV1Marker>, DataError> {
-                relativetime::narrow::year_v1::lookup(&req.locale)
-                    .map(zerofrom::ZeroFrom::zero_from)
-                    .map(DataPayload::from_owned)
-                    .map(|payload| DataResponse {
-                        metadata: Default::default(),
-                        payload: Some(payload),
-                    })
-                    .ok_or_else(|| {
-                        DataErrorKind::MissingLocale.with_req(icu_relativetime::provider::NarrowYearRelativeTimeFormatDataV1Marker::KEY, req)
-                    })
-            }
-        }
-        #[cfg(feature = "icu_relativetime")]
-        #[clippy::msrv = "1.61"]
-        impl DataProvider<icu_relativetime::provider::ShortDayRelativeTimeFormatDataV1Marker> for $provider {
-            fn load(&self, req: DataRequest) -> Result<DataResponse<icu_relativetime::provider::ShortDayRelativeTimeFormatDataV1Marker>, DataError> {
-                relativetime::short::day_v1::lookup(&req.locale)
-                    .map(zerofrom::ZeroFrom::zero_from)
-                    .map(DataPayload::from_owned)
-                    .map(|payload| DataResponse {
-                        metadata: Default::default(),
-                        payload: Some(payload),
-                    })
-                    .ok_or_else(|| {
-                        DataErrorKind::MissingLocale.with_req(icu_relativetime::provider::ShortDayRelativeTimeFormatDataV1Marker::KEY, req)
-                    })
-            }
-        }
-        #[cfg(feature = "icu_relativetime")]
-        #[clippy::msrv = "1.61"]
-        impl DataProvider<icu_relativetime::provider::ShortHourRelativeTimeFormatDataV1Marker> for $provider {
-            fn load(&self, req: DataRequest) -> Result<DataResponse<icu_relativetime::provider::ShortHourRelativeTimeFormatDataV1Marker>, DataError> {
-                relativetime::short::hour_v1::lookup(&req.locale)
-                    .map(zerofrom::ZeroFrom::zero_from)
-                    .map(DataPayload::from_owned)
-                    .map(|payload| DataResponse {
-                        metadata: Default::default(),
-                        payload: Some(payload),
-                    })
-                    .ok_or_else(|| {
-                        DataErrorKind::MissingLocale.with_req(icu_relativetime::provider::ShortHourRelativeTimeFormatDataV1Marker::KEY, req)
-                    })
-            }
-        }
-        #[cfg(feature = "icu_relativetime")]
-        #[clippy::msrv = "1.61"]
-        impl DataProvider<icu_relativetime::provider::ShortMinuteRelativeTimeFormatDataV1Marker> for $provider {
-            fn load(
-                &self,
-                req: DataRequest,
-            ) -> Result<DataResponse<icu_relativetime::provider::ShortMinuteRelativeTimeFormatDataV1Marker>, DataError> {
-                relativetime::short::minute_v1::lookup(&req.locale)
-                    .map(zerofrom::ZeroFrom::zero_from)
-                    .map(DataPayload::from_owned)
-                    .map(|payload| DataResponse {
-                        metadata: Default::default(),
-                        payload: Some(payload),
-                    })
-                    .ok_or_else(|| {
-                        DataErrorKind::MissingLocale.with_req(icu_relativetime::provider::ShortMinuteRelativeTimeFormatDataV1Marker::KEY, req)
-                    })
-            }
-        }
-        #[cfg(feature = "icu_relativetime")]
-        #[clippy::msrv = "1.61"]
-        impl DataProvider<icu_relativetime::provider::ShortMonthRelativeTimeFormatDataV1Marker> for $provider {
-            fn load(
-                &self,
-                req: DataRequest,
-            ) -> Result<DataResponse<icu_relativetime::provider::ShortMonthRelativeTimeFormatDataV1Marker>, DataError> {
-                relativetime::short::month_v1::lookup(&req.locale)
-                    .map(zerofrom::ZeroFrom::zero_from)
-                    .map(DataPayload::from_owned)
-                    .map(|payload| DataResponse {
-                        metadata: Default::default(),
-                        payload: Some(payload),
-                    })
-                    .ok_or_else(|| {
-                        DataErrorKind::MissingLocale.with_req(icu_relativetime::provider::ShortMonthRelativeTimeFormatDataV1Marker::KEY, req)
-                    })
-            }
-        }
-        #[cfg(feature = "icu_relativetime")]
-        #[clippy::msrv = "1.61"]
-        impl DataProvider<icu_relativetime::provider::ShortQuarterRelativeTimeFormatDataV1Marker> for $provider {
-            fn load(
-                &self,
-                req: DataRequest,
-            ) -> Result<DataResponse<icu_relativetime::provider::ShortQuarterRelativeTimeFormatDataV1Marker>, DataError> {
-                relativetime::short::quarter_v1::lookup(&req.locale)
-                    .map(zerofrom::ZeroFrom::zero_from)
-                    .map(DataPayload::from_owned)
-                    .map(|payload| DataResponse {
-                        metadata: Default::default(),
-                        payload: Some(payload),
-                    })
-                    .ok_or_else(|| {
-                        DataErrorKind::MissingLocale.with_req(icu_relativetime::provider::ShortQuarterRelativeTimeFormatDataV1Marker::KEY, req)
-                    })
-            }
-        }
-        #[cfg(feature = "icu_relativetime")]
-        #[clippy::msrv = "1.61"]
-        impl DataProvider<icu_relativetime::provider::ShortSecondRelativeTimeFormatDataV1Marker> for $provider {
-            fn load(
-                &self,
-                req: DataRequest,
-            ) -> Result<DataResponse<icu_relativetime::provider::ShortSecondRelativeTimeFormatDataV1Marker>, DataError> {
-                relativetime::short::second_v1::lookup(&req.locale)
-                    .map(zerofrom::ZeroFrom::zero_from)
-                    .map(DataPayload::from_owned)
-                    .map(|payload| DataResponse {
-                        metadata: Default::default(),
-                        payload: Some(payload),
-                    })
-                    .ok_or_else(|| {
-                        DataErrorKind::MissingLocale.with_req(icu_relativetime::provider::ShortSecondRelativeTimeFormatDataV1Marker::KEY, req)
-                    })
-            }
-        }
-        #[cfg(feature = "icu_relativetime")]
-        #[clippy::msrv = "1.61"]
-        impl DataProvider<icu_relativetime::provider::ShortWeekRelativeTimeFormatDataV1Marker> for $provider {
-            fn load(&self, req: DataRequest) -> Result<DataResponse<icu_relativetime::provider::ShortWeekRelativeTimeFormatDataV1Marker>, DataError> {
-                relativetime::short::week_v1::lookup(&req.locale)
-                    .map(zerofrom::ZeroFrom::zero_from)
-                    .map(DataPayload::from_owned)
-                    .map(|payload| DataResponse {
-                        metadata: Default::default(),
-                        payload: Some(payload),
-                    })
-                    .ok_or_else(|| {
-                        DataErrorKind::MissingLocale.with_req(icu_relativetime::provider::ShortWeekRelativeTimeFormatDataV1Marker::KEY, req)
-                    })
-            }
-        }
-        #[cfg(feature = "icu_relativetime")]
-        #[clippy::msrv = "1.61"]
-        impl DataProvider<icu_relativetime::provider::ShortYearRelativeTimeFormatDataV1Marker> for $provider {
-            fn load(&self, req: DataRequest) -> Result<DataResponse<icu_relativetime::provider::ShortYearRelativeTimeFormatDataV1Marker>, DataError> {
-                relativetime::short::year_v1::lookup(&req.locale)
-                    .map(zerofrom::ZeroFrom::zero_from)
-                    .map(DataPayload::from_owned)
-                    .map(|payload| DataResponse {
-                        metadata: Default::default(),
-                        payload: Some(payload),
-                    })
-                    .ok_or_else(|| {
-                        DataErrorKind::MissingLocale.with_req(icu_relativetime::provider::ShortYearRelativeTimeFormatDataV1Marker::KEY, req)
-                    })
-            }
-        }
-        #[cfg(feature = "icu_segmenter")]
-        #[clippy::msrv = "1.61"]
-        impl DataProvider<icu_segmenter::provider::DictionaryForWordLineExtendedV1Marker> for $provider {
-            fn load(&self, req: DataRequest) -> Result<DataResponse<icu_segmenter::provider::DictionaryForWordLineExtendedV1Marker>, DataError> {
-                segmenter::dictionary::wl_ext_v1::lookup(&req.locale)
-                    .map(zerofrom::ZeroFrom::zero_from)
-                    .map(DataPayload::from_owned)
-                    .map(|payload| DataResponse {
-                        metadata: Default::default(),
-                        payload: Some(payload),
-                    })
-                    .ok_or_else(|| DataErrorKind::MissingLocale.with_req(icu_segmenter::provider::DictionaryForWordLineExtendedV1Marker::KEY, req))
-            }
-        }
-        #[cfg(feature = "icu_segmenter")]
-        #[clippy::msrv = "1.61"]
-        impl DataProvider<icu_segmenter::provider::DictionaryForWordOnlyAutoV1Marker> for $provider {
-            fn load(&self, req: DataRequest) -> Result<DataResponse<icu_segmenter::provider::DictionaryForWordOnlyAutoV1Marker>, DataError> {
-                segmenter::dictionary::w_auto_v1::lookup(&req.locale)
-                    .map(zerofrom::ZeroFrom::zero_from)
-                    .map(DataPayload::from_owned)
-                    .map(|payload| DataResponse {
-                        metadata: Default::default(),
-                        payload: Some(payload),
-                    })
-                    .ok_or_else(|| DataErrorKind::MissingLocale.with_req(icu_segmenter::provider::DictionaryForWordOnlyAutoV1Marker::KEY, req))
-            }
-        }
-        #[cfg(feature = "icu_segmenter")]
-        #[clippy::msrv = "1.61"]
-        impl DataProvider<icu_segmenter::provider::GraphemeClusterBreakDataV1Marker> for $provider {
-            fn load(&self, req: DataRequest) -> Result<DataResponse<icu_segmenter::provider::GraphemeClusterBreakDataV1Marker>, DataError> {
-                segmenter::grapheme_v1::lookup(&req.locale)
-                    .map(zerofrom::ZeroFrom::zero_from)
-                    .map(DataPayload::from_owned)
-                    .map(|payload| DataResponse {
-                        metadata: Default::default(),
-                        payload: Some(payload),
-                    })
-                    .ok_or_else(|| DataErrorKind::MissingLocale.with_req(icu_segmenter::provider::GraphemeClusterBreakDataV1Marker::KEY, req))
-            }
-        }
-        #[cfg(feature = "icu_segmenter")]
-        #[clippy::msrv = "1.61"]
-        impl DataProvider<icu_segmenter::provider::LineBreakDataV1Marker> for $provider {
-            fn load(&self, req: DataRequest) -> Result<DataResponse<icu_segmenter::provider::LineBreakDataV1Marker>, DataError> {
-                segmenter::line_v1::lookup(&req.locale)
-                    .map(zerofrom::ZeroFrom::zero_from)
-                    .map(DataPayload::from_owned)
-                    .map(|payload| DataResponse {
-                        metadata: Default::default(),
-                        payload: Some(payload),
-                    })
-                    .ok_or_else(|| DataErrorKind::MissingLocale.with_req(icu_segmenter::provider::LineBreakDataV1Marker::KEY, req))
-            }
-        }
-        #[cfg(feature = "icu_segmenter")]
-        #[clippy::msrv = "1.61"]
-        impl DataProvider<icu_segmenter::provider::LstmForWordLineAutoV1Marker> for $provider {
-            fn load(&self, req: DataRequest) -> Result<DataResponse<icu_segmenter::provider::LstmForWordLineAutoV1Marker>, DataError> {
-                segmenter::lstm::wl_auto_v1::lookup(&req.locale)
-                    .map(zerofrom::ZeroFrom::zero_from)
-                    .map(DataPayload::from_owned)
-                    .map(|payload| DataResponse {
-                        metadata: Default::default(),
-                        payload: Some(payload),
-                    })
-                    .ok_or_else(|| DataErrorKind::MissingLocale.with_req(icu_segmenter::provider::LstmForWordLineAutoV1Marker::KEY, req))
-            }
-        }
-        #[cfg(feature = "icu_segmenter")]
-        #[clippy::msrv = "1.61"]
-        impl DataProvider<icu_segmenter::provider::SentenceBreakDataV1Marker> for $provider {
-            fn load(&self, req: DataRequest) -> Result<DataResponse<icu_segmenter::provider::SentenceBreakDataV1Marker>, DataError> {
-                segmenter::sentence_v1::lookup(&req.locale)
-                    .map(zerofrom::ZeroFrom::zero_from)
-                    .map(DataPayload::from_owned)
-                    .map(|payload| DataResponse {
-                        metadata: Default::default(),
-                        payload: Some(payload),
-                    })
-                    .ok_or_else(|| DataErrorKind::MissingLocale.with_req(icu_segmenter::provider::SentenceBreakDataV1Marker::KEY, req))
-            }
-        }
-        #[cfg(feature = "icu_segmenter")]
-        #[clippy::msrv = "1.61"]
-        impl DataProvider<icu_segmenter::provider::WordBreakDataV1Marker> for $provider {
-            fn load(&self, req: DataRequest) -> Result<DataResponse<icu_segmenter::provider::WordBreakDataV1Marker>, DataError> {
-                segmenter::word_v1::lookup(&req.locale)
-                    .map(zerofrom::ZeroFrom::zero_from)
-                    .map(DataPayload::from_owned)
-                    .map(|payload| DataResponse {
-                        metadata: Default::default(),
-                        payload: Some(payload),
-                    })
-                    .ok_or_else(|| DataErrorKind::MissingLocale.with_req(icu_segmenter::provider::WordBreakDataV1Marker::KEY, req))
-            }
-        }
-        #[cfg(feature = "icu_timezone")]
-        #[clippy::msrv = "1.61"]
-        impl DataProvider<icu_timezone::provider::MetazonePeriodV1Marker> for $provider {
-            fn load(&self, req: DataRequest) -> Result<DataResponse<icu_timezone::provider::MetazonePeriodV1Marker>, DataError> {
-                time_zone::metazone_period_v1::lookup(&req.locale)
-                    .map(zerofrom::ZeroFrom::zero_from)
-                    .map(DataPayload::from_owned)
-                    .map(|payload| DataResponse {
-                        metadata: Default::default(),
-                        payload: Some(payload),
-                    })
-                    .ok_or_else(|| DataErrorKind::MissingLocale.with_req(icu_timezone::provider::MetazonePeriodV1Marker::KEY, req))
-            }
-        }
-    };
-}
-/// Implement [`AnyProvider`] on the given struct using the data
-/// hardcoded in this module. This allows the struct to be used with
-/// `icu`'s `_any` constructors.
-///
-/// This macro can only be called from its definition-site, i.e. right
-/// after `include!`-ing the generated module.
-///
-/// ```compile_fail
-/// struct MyAnyProvider;
-/// include!("/path/to/generated/mod.rs");
-/// impl_any_provider(MyAnyProvider);
-/// ```
-#[allow(unused_macros)]
-macro_rules! impl_any_provider {
-    ($ provider : path) => {
-        #[clippy::msrv = "1.61"]
-        impl AnyProvider for $provider {
-            fn load_any(&self, key: DataKey, req: DataRequest) -> Result<AnyResponse, DataError> {
-                #[cfg(feature = "icu_calendar")]
-                const JAPANESEERASV1MARKER: icu_provider::DataKeyHash = icu_calendar::provider::JapaneseErasV1Marker::KEY.hashed();
-                #[cfg(feature = "icu_calendar")]
-                const JAPANESEEXTENDEDERASV1MARKER: icu_provider::DataKeyHash = icu_calendar::provider::JapaneseExtendedErasV1Marker::KEY.hashed();
-                #[cfg(feature = "icu_calendar")]
-                const WEEKDATAV1MARKER: icu_provider::DataKeyHash = icu_calendar::provider::WeekDataV1Marker::KEY.hashed();
-                #[cfg(feature = "icu_casemapping")]
-                const CASEMAPPINGV1MARKER: icu_provider::DataKeyHash = icu_casemapping::provider::CaseMappingV1Marker::KEY.hashed();
-                #[cfg(feature = "icu_collator")]
-                const COLLATIONDATAV1MARKER: icu_provider::DataKeyHash = icu_collator::provider::CollationDataV1Marker::KEY.hashed();
-                #[cfg(feature = "icu_collator")]
-                const COLLATIONDIACRITICSV1MARKER: icu_provider::DataKeyHash = icu_collator::provider::CollationDiacriticsV1Marker::KEY.hashed();
-                #[cfg(feature = "icu_collator")]
-                const COLLATIONJAMOV1MARKER: icu_provider::DataKeyHash = icu_collator::provider::CollationJamoV1Marker::KEY.hashed();
-                #[cfg(feature = "icu_collator")]
-                const COLLATIONMETADATAV1MARKER: icu_provider::DataKeyHash = icu_collator::provider::CollationMetadataV1Marker::KEY.hashed();
-                #[cfg(feature = "icu_collator")]
-                const COLLATIONREORDERINGV1MARKER: icu_provider::DataKeyHash = icu_collator::provider::CollationReorderingV1Marker::KEY.hashed();
-                #[cfg(feature = "icu_collator")]
-                const COLLATIONSPECIALPRIMARIESV1MARKER: icu_provider::DataKeyHash =
-                    icu_collator::provider::CollationSpecialPrimariesV1Marker::KEY.hashed();
-                #[cfg(feature = "icu_compactdecimal")]
-                const LONGCOMPACTDECIMALFORMATDATAV1MARKER: icu_provider::DataKeyHash =
-                    icu_compactdecimal::provider::LongCompactDecimalFormatDataV1Marker::KEY.hashed();
-                #[cfg(feature = "icu_compactdecimal")]
-                const SHORTCOMPACTDECIMALFORMATDATAV1MARKER: icu_provider::DataKeyHash =
-                    icu_compactdecimal::provider::ShortCompactDecimalFormatDataV1Marker::KEY.hashed();
-                #[cfg(feature = "icu_datetime")]
-                const BUDDHISTDATELENGTHSV1MARKER: icu_provider::DataKeyHash =
-                    icu_datetime::provider::calendar::BuddhistDateLengthsV1Marker::KEY.hashed();
-                #[cfg(feature = "icu_datetime")]
-                const BUDDHISTDATESYMBOLSV1MARKER: icu_provider::DataKeyHash =
-                    icu_datetime::provider::calendar::BuddhistDateSymbolsV1Marker::KEY.hashed();
-                #[cfg(feature = "icu_datetime")]
-                const COPTICDATELENGTHSV1MARKER: icu_provider::DataKeyHash =
-                    icu_datetime::provider::calendar::CopticDateLengthsV1Marker::KEY.hashed();
-                #[cfg(feature = "icu_datetime")]
-                const COPTICDATESYMBOLSV1MARKER: icu_provider::DataKeyHash =
-                    icu_datetime::provider::calendar::CopticDateSymbolsV1Marker::KEY.hashed();
-                #[cfg(feature = "icu_datetime_experimental")]
-                const DATESKELETONPATTERNSV1MARKER: icu_provider::DataKeyHash =
-                    icu_datetime::provider::calendar::DateSkeletonPatternsV1Marker::KEY.hashed();
-                #[cfg(feature = "icu_datetime")]
-                const ETHIOPIANDATELENGTHSV1MARKER: icu_provider::DataKeyHash =
-                    icu_datetime::provider::calendar::EthiopianDateLengthsV1Marker::KEY.hashed();
-                #[cfg(feature = "icu_datetime")]
-                const ETHIOPIANDATESYMBOLSV1MARKER: icu_provider::DataKeyHash =
-                    icu_datetime::provider::calendar::EthiopianDateSymbolsV1Marker::KEY.hashed();
-                #[cfg(feature = "icu_datetime")]
-                const GREGORIANDATELENGTHSV1MARKER: icu_provider::DataKeyHash =
-                    icu_datetime::provider::calendar::GregorianDateLengthsV1Marker::KEY.hashed();
-                #[cfg(feature = "icu_datetime")]
-                const GREGORIANDATESYMBOLSV1MARKER: icu_provider::DataKeyHash =
-                    icu_datetime::provider::calendar::GregorianDateSymbolsV1Marker::KEY.hashed();
-                #[cfg(feature = "icu_datetime")]
-                const INDIANDATELENGTHSV1MARKER: icu_provider::DataKeyHash =
-                    icu_datetime::provider::calendar::IndianDateLengthsV1Marker::KEY.hashed();
-                #[cfg(feature = "icu_datetime")]
-                const INDIANDATESYMBOLSV1MARKER: icu_provider::DataKeyHash =
-                    icu_datetime::provider::calendar::IndianDateSymbolsV1Marker::KEY.hashed();
-                #[cfg(feature = "icu_datetime")]
-                const JAPANESEDATELENGTHSV1MARKER: icu_provider::DataKeyHash =
-                    icu_datetime::provider::calendar::JapaneseDateLengthsV1Marker::KEY.hashed();
-                #[cfg(feature = "icu_datetime")]
-                const JAPANESEDATESYMBOLSV1MARKER: icu_provider::DataKeyHash =
-                    icu_datetime::provider::calendar::JapaneseDateSymbolsV1Marker::KEY.hashed();
-                #[cfg(feature = "icu_datetime")]
-                const JAPANESEEXTENDEDDATELENGTHSV1MARKER: icu_provider::DataKeyHash =
-                    icu_datetime::provider::calendar::JapaneseExtendedDateLengthsV1Marker::KEY.hashed();
-                #[cfg(feature = "icu_datetime")]
-                const JAPANESEEXTENDEDDATESYMBOLSV1MARKER: icu_provider::DataKeyHash =
-                    icu_datetime::provider::calendar::JapaneseExtendedDateSymbolsV1Marker::KEY.hashed();
-                #[cfg(feature = "icu_datetime")]
-                const TIMELENGTHSV1MARKER: icu_provider::DataKeyHash = icu_datetime::provider::calendar::TimeLengthsV1Marker::KEY.hashed();
-                #[cfg(feature = "icu_datetime")]
-                const TIMESYMBOLSV1MARKER: icu_provider::DataKeyHash = icu_datetime::provider::calendar::TimeSymbolsV1Marker::KEY.hashed();
-                #[cfg(feature = "icu_datetime")]
-                const EXEMPLARCITIESV1MARKER: icu_provider::DataKeyHash = icu_datetime::provider::time_zones::ExemplarCitiesV1Marker::KEY.hashed();
-                #[cfg(feature = "icu_datetime")]
-                const METAZONEGENERICNAMESLONGV1MARKER: icu_provider::DataKeyHash =
-                    icu_datetime::provider::time_zones::MetazoneGenericNamesLongV1Marker::KEY.hashed();
-                #[cfg(feature = "icu_datetime")]
-                const METAZONEGENERICNAMESSHORTV1MARKER: icu_provider::DataKeyHash =
-                    icu_datetime::provider::time_zones::MetazoneGenericNamesShortV1Marker::KEY.hashed();
-                #[cfg(feature = "icu_datetime")]
-                const METAZONESPECIFICNAMESLONGV1MARKER: icu_provider::DataKeyHash =
-                    icu_datetime::provider::time_zones::MetazoneSpecificNamesLongV1Marker::KEY.hashed();
-                #[cfg(feature = "icu_datetime")]
-                const METAZONESPECIFICNAMESSHORTV1MARKER: icu_provider::DataKeyHash =
-                    icu_datetime::provider::time_zones::MetazoneSpecificNamesShortV1Marker::KEY.hashed();
-                #[cfg(feature = "icu_datetime")]
-                const TIMEZONEFORMATSV1MARKER: icu_provider::DataKeyHash = icu_datetime::provider::time_zones::TimeZoneFormatsV1Marker::KEY.hashed();
-                #[cfg(feature = "icu_decimal")]
-                const DECIMALSYMBOLSV1MARKER: icu_provider::DataKeyHash = icu_decimal::provider::DecimalSymbolsV1Marker::KEY.hashed();
-                #[cfg(feature = "icu_displaynames")]
-                const LANGUAGEDISPLAYNAMESV1MARKER: icu_provider::DataKeyHash =
-                    icu_displaynames::provider::LanguageDisplayNamesV1Marker::KEY.hashed();
-                #[cfg(feature = "icu_displaynames")]
-                const LOCALEDISPLAYNAMESV1MARKER: icu_provider::DataKeyHash = icu_displaynames::provider::LocaleDisplayNamesV1Marker::KEY.hashed();
-                #[cfg(feature = "icu_displaynames")]
-                const REGIONDISPLAYNAMESV1MARKER: icu_provider::DataKeyHash = icu_displaynames::provider::RegionDisplayNamesV1Marker::KEY.hashed();
-                #[cfg(feature = "icu_displaynames")]
-                const SCRIPTDISPLAYNAMESV1MARKER: icu_provider::DataKeyHash = icu_displaynames::provider::ScriptDisplayNamesV1Marker::KEY.hashed();
-                #[cfg(feature = "icu_displaynames")]
-                const VARIANTDISPLAYNAMESV1MARKER: icu_provider::DataKeyHash = icu_displaynames::provider::VariantDisplayNamesV1Marker::KEY.hashed();
-                #[cfg(feature = "icu_list")]
-                const ANDLISTV1MARKER: icu_provider::DataKeyHash = icu_list::provider::AndListV1Marker::KEY.hashed();
-                #[cfg(feature = "icu_list")]
-                const ORLISTV1MARKER: icu_provider::DataKeyHash = icu_list::provider::OrListV1Marker::KEY.hashed();
-                #[cfg(feature = "icu_list")]
-                const UNITLISTV1MARKER: icu_provider::DataKeyHash = icu_list::provider::UnitListV1Marker::KEY.hashed();
-                #[cfg(feature = "icu_locid_transform")]
-                const ALIASESV1MARKER: icu_provider::DataKeyHash = icu_locid_transform::provider::AliasesV1Marker::KEY.hashed();
-                #[cfg(feature = "icu_locid_transform")]
-                const DIRECTIONALITYV1MARKER: icu_provider::DataKeyHash = icu_locid_transform::provider::DirectionalityV1Marker::KEY.hashed();
-                #[cfg(feature = "icu_locid_transform")]
-                const LIKELYSUBTAGSEXTENDEDV1MARKER: icu_provider::DataKeyHash =
-                    icu_locid_transform::provider::LikelySubtagsExtendedV1Marker::KEY.hashed();
-                #[cfg(feature = "icu_locid_transform")]
-                const LIKELYSUBTAGSFORLANGUAGEV1MARKER: icu_provider::DataKeyHash =
-                    icu_locid_transform::provider::LikelySubtagsForLanguageV1Marker::KEY.hashed();
-                #[cfg(feature = "icu_locid_transform")]
-                const LIKELYSUBTAGSFORSCRIPTREGIONV1MARKER: icu_provider::DataKeyHash =
-                    icu_locid_transform::provider::LikelySubtagsForScriptRegionV1Marker::KEY.hashed();
-                #[cfg(feature = "icu_locid_transform")]
-                const LIKELYSUBTAGSV1MARKER: icu_provider::DataKeyHash = icu_locid_transform::provider::LikelySubtagsV1Marker::KEY.hashed();
-                #[cfg(feature = "icu_normalizer")]
-                const CANONICALCOMPOSITIONSV1MARKER: icu_provider::DataKeyHash =
-                    icu_normalizer::provider::CanonicalCompositionsV1Marker::KEY.hashed();
-                #[cfg(feature = "icu_normalizer")]
-                const CANONICALDECOMPOSITIONDATAV1MARKER: icu_provider::DataKeyHash =
-                    icu_normalizer::provider::CanonicalDecompositionDataV1Marker::KEY.hashed();
-                #[cfg(feature = "icu_normalizer")]
-                const CANONICALDECOMPOSITIONTABLESV1MARKER: icu_provider::DataKeyHash =
-                    icu_normalizer::provider::CanonicalDecompositionTablesV1Marker::KEY.hashed();
-                #[cfg(feature = "icu_normalizer")]
-                const COMPATIBILITYDECOMPOSITIONSUPPLEMENTV1MARKER: icu_provider::DataKeyHash =
-                    icu_normalizer::provider::CompatibilityDecompositionSupplementV1Marker::KEY.hashed();
-                #[cfg(feature = "icu_normalizer")]
-                const COMPATIBILITYDECOMPOSITIONTABLESV1MARKER: icu_provider::DataKeyHash =
-                    icu_normalizer::provider::CompatibilityDecompositionTablesV1Marker::KEY.hashed();
-                #[cfg(feature = "icu_normalizer")]
-                const NONRECURSIVEDECOMPOSITIONSUPPLEMENTV1MARKER: icu_provider::DataKeyHash =
-                    icu_normalizer::provider::NonRecursiveDecompositionSupplementV1Marker::KEY.hashed();
-                #[cfg(feature = "icu_normalizer")]
-                const UTS46DECOMPOSITIONSUPPLEMENTV1MARKER: icu_provider::DataKeyHash =
-                    icu_normalizer::provider::Uts46DecompositionSupplementV1Marker::KEY.hashed();
-                #[cfg(feature = "icu_plurals")]
-                const CARDINALV1MARKER: icu_provider::DataKeyHash = icu_plurals::provider::CardinalV1Marker::KEY.hashed();
-                #[cfg(feature = "icu_plurals")]
-                const ORDINALV1MARKER: icu_provider::DataKeyHash = icu_plurals::provider::OrdinalV1Marker::KEY.hashed();
-                #[cfg(feature = "icu_properties")]
-                const ALNUMV1MARKER: icu_provider::DataKeyHash = icu_properties::provider::AlnumV1Marker::KEY.hashed();
-                #[cfg(feature = "icu_properties")]
-                const ALPHABETICV1MARKER: icu_provider::DataKeyHash = icu_properties::provider::AlphabeticV1Marker::KEY.hashed();
-                #[cfg(feature = "icu_properties")]
-                const ASCIIHEXDIGITV1MARKER: icu_provider::DataKeyHash = icu_properties::provider::AsciiHexDigitV1Marker::KEY.hashed();
-                #[cfg(feature = "icu_properties")]
-                const BASICEMOJIV1MARKER: icu_provider::DataKeyHash = icu_properties::provider::BasicEmojiV1Marker::KEY.hashed();
-                #[cfg(feature = "icu_properties")]
-                const BIDICLASSNAMETOVALUEV1MARKER: icu_provider::DataKeyHash = icu_properties::provider::BidiClassNameToValueV1Marker::KEY.hashed();
-                #[cfg(feature = "icu_properties")]
-                const BIDICLASSV1MARKER: icu_provider::DataKeyHash = icu_properties::provider::BidiClassV1Marker::KEY.hashed();
-                #[cfg(feature = "icu_properties")]
-                const BIDICLASSVALUETOLONGNAMEV1MARKER: icu_provider::DataKeyHash =
-                    icu_properties::provider::BidiClassValueToLongNameV1Marker::KEY.hashed();
-                #[cfg(feature = "icu_properties")]
-                const BIDICLASSVALUETOSHORTNAMEV1MARKER: icu_provider::DataKeyHash =
-                    icu_properties::provider::BidiClassValueToShortNameV1Marker::KEY.hashed();
-                #[cfg(feature = "icu_properties")]
-                const BIDICONTROLV1MARKER: icu_provider::DataKeyHash = icu_properties::provider::BidiControlV1Marker::KEY.hashed();
-                #[cfg(feature = "icu_properties")]
-                const BIDIMIRROREDV1MARKER: icu_provider::DataKeyHash = icu_properties::provider::BidiMirroredV1Marker::KEY.hashed();
-                #[cfg(feature = "icu_properties")]
-                const BLANKV1MARKER: icu_provider::DataKeyHash = icu_properties::provider::BlankV1Marker::KEY.hashed();
-                #[cfg(feature = "icu_properties")]
-                const CANONICALCOMBININGCLASSNAMETOVALUEV1MARKER: icu_provider::DataKeyHash =
-                    icu_properties::provider::CanonicalCombiningClassNameToValueV1Marker::KEY.hashed();
-                #[cfg(feature = "icu_properties")]
-                const CANONICALCOMBININGCLASSV1MARKER: icu_provider::DataKeyHash =
-                    icu_properties::provider::CanonicalCombiningClassV1Marker::KEY.hashed();
-                #[cfg(feature = "icu_properties")]
-                const CANONICALCOMBININGCLASSVALUETOLONGNAMEV1MARKER: icu_provider::DataKeyHash =
-                    icu_properties::provider::CanonicalCombiningClassValueToLongNameV1Marker::KEY.hashed();
-                #[cfg(feature = "icu_properties")]
-                const CANONICALCOMBININGCLASSVALUETOSHORTNAMEV1MARKER: icu_provider::DataKeyHash =
-                    icu_properties::provider::CanonicalCombiningClassValueToShortNameV1Marker::KEY.hashed();
-                #[cfg(feature = "icu_properties")]
-                const CASEIGNORABLEV1MARKER: icu_provider::DataKeyHash = icu_properties::provider::CaseIgnorableV1Marker::KEY.hashed();
-                #[cfg(feature = "icu_properties")]
-                const CASESENSITIVEV1MARKER: icu_provider::DataKeyHash = icu_properties::provider::CaseSensitiveV1Marker::KEY.hashed();
-                #[cfg(feature = "icu_properties")]
-                const CASEDV1MARKER: icu_provider::DataKeyHash = icu_properties::provider::CasedV1Marker::KEY.hashed();
-                #[cfg(feature = "icu_properties")]
-                const CHANGESWHENCASEFOLDEDV1MARKER: icu_provider::DataKeyHash =
-                    icu_properties::provider::ChangesWhenCasefoldedV1Marker::KEY.hashed();
-                #[cfg(feature = "icu_properties")]
-                const CHANGESWHENCASEMAPPEDV1MARKER: icu_provider::DataKeyHash =
-                    icu_properties::provider::ChangesWhenCasemappedV1Marker::KEY.hashed();
-                #[cfg(feature = "icu_properties")]
-                const CHANGESWHENLOWERCASEDV1MARKER: icu_provider::DataKeyHash =
-                    icu_properties::provider::ChangesWhenLowercasedV1Marker::KEY.hashed();
-                #[cfg(feature = "icu_properties")]
-                const CHANGESWHENNFKCCASEFOLDEDV1MARKER: icu_provider::DataKeyHash =
-                    icu_properties::provider::ChangesWhenNfkcCasefoldedV1Marker::KEY.hashed();
-                #[cfg(feature = "icu_properties")]
-                const CHANGESWHENTITLECASEDV1MARKER: icu_provider::DataKeyHash =
-                    icu_properties::provider::ChangesWhenTitlecasedV1Marker::KEY.hashed();
-                #[cfg(feature = "icu_properties")]
-                const CHANGESWHENUPPERCASEDV1MARKER: icu_provider::DataKeyHash =
-                    icu_properties::provider::ChangesWhenUppercasedV1Marker::KEY.hashed();
-                #[cfg(feature = "icu_properties")]
-                const DASHV1MARKER: icu_provider::DataKeyHash = icu_properties::provider::DashV1Marker::KEY.hashed();
-                #[cfg(feature = "icu_properties")]
-                const DEFAULTIGNORABLECODEPOINTV1MARKER: icu_provider::DataKeyHash =
-                    icu_properties::provider::DefaultIgnorableCodePointV1Marker::KEY.hashed();
-                #[cfg(feature = "icu_properties")]
-                const DEPRECATEDV1MARKER: icu_provider::DataKeyHash = icu_properties::provider::DeprecatedV1Marker::KEY.hashed();
-                #[cfg(feature = "icu_properties")]
-                const DIACRITICV1MARKER: icu_provider::DataKeyHash = icu_properties::provider::DiacriticV1Marker::KEY.hashed();
-                #[cfg(feature = "icu_properties")]
-                const EASTASIANWIDTHNAMETOVALUEV1MARKER: icu_provider::DataKeyHash =
-                    icu_properties::provider::EastAsianWidthNameToValueV1Marker::KEY.hashed();
-                #[cfg(feature = "icu_properties")]
-                const EASTASIANWIDTHV1MARKER: icu_provider::DataKeyHash = icu_properties::provider::EastAsianWidthV1Marker::KEY.hashed();
-                #[cfg(feature = "icu_properties")]
-                const EASTASIANWIDTHVALUETOLONGNAMEV1MARKER: icu_provider::DataKeyHash =
-                    icu_properties::provider::EastAsianWidthValueToLongNameV1Marker::KEY.hashed();
-                #[cfg(feature = "icu_properties")]
-                const EASTASIANWIDTHVALUETOSHORTNAMEV1MARKER: icu_provider::DataKeyHash =
-                    icu_properties::provider::EastAsianWidthValueToShortNameV1Marker::KEY.hashed();
-                #[cfg(feature = "icu_properties")]
-                const EMOJICOMPONENTV1MARKER: icu_provider::DataKeyHash = icu_properties::provider::EmojiComponentV1Marker::KEY.hashed();
-                #[cfg(feature = "icu_properties")]
-                const EMOJIMODIFIERBASEV1MARKER: icu_provider::DataKeyHash = icu_properties::provider::EmojiModifierBaseV1Marker::KEY.hashed();
-                #[cfg(feature = "icu_properties")]
-                const EMOJIMODIFIERV1MARKER: icu_provider::DataKeyHash = icu_properties::provider::EmojiModifierV1Marker::KEY.hashed();
-                #[cfg(feature = "icu_properties")]
-                const EMOJIPRESENTATIONV1MARKER: icu_provider::DataKeyHash = icu_properties::provider::EmojiPresentationV1Marker::KEY.hashed();
-                #[cfg(feature = "icu_properties")]
-                const EMOJIV1MARKER: icu_provider::DataKeyHash = icu_properties::provider::EmojiV1Marker::KEY.hashed();
-                #[cfg(feature = "icu_properties")]
-                const EXEMPLARCHARACTERSAUXILIARYV1MARKER: icu_provider::DataKeyHash =
-                    icu_properties::provider::ExemplarCharactersAuxiliaryV1Marker::KEY.hashed();
-                #[cfg(feature = "icu_properties")]
-                const EXEMPLARCHARACTERSINDEXV1MARKER: icu_provider::DataKeyHash =
-                    icu_properties::provider::ExemplarCharactersIndexV1Marker::KEY.hashed();
-                #[cfg(feature = "icu_properties")]
-                const EXEMPLARCHARACTERSMAINV1MARKER: icu_provider::DataKeyHash =
-                    icu_properties::provider::ExemplarCharactersMainV1Marker::KEY.hashed();
-                #[cfg(feature = "icu_properties")]
-                const EXEMPLARCHARACTERSNUMBERSV1MARKER: icu_provider::DataKeyHash =
-                    icu_properties::provider::ExemplarCharactersNumbersV1Marker::KEY.hashed();
-                #[cfg(feature = "icu_properties")]
-                const EXEMPLARCHARACTERSPUNCTUATIONV1MARKER: icu_provider::DataKeyHash =
-                    icu_properties::provider::ExemplarCharactersPunctuationV1Marker::KEY.hashed();
-                #[cfg(feature = "icu_properties")]
-                const EXTENDEDPICTOGRAPHICV1MARKER: icu_provider::DataKeyHash = icu_properties::provider::ExtendedPictographicV1Marker::KEY.hashed();
-                #[cfg(feature = "icu_properties")]
-                const EXTENDERV1MARKER: icu_provider::DataKeyHash = icu_properties::provider::ExtenderV1Marker::KEY.hashed();
-                #[cfg(feature = "icu_properties")]
-                const FULLCOMPOSITIONEXCLUSIONV1MARKER: icu_provider::DataKeyHash =
-                    icu_properties::provider::FullCompositionExclusionV1Marker::KEY.hashed();
-                #[cfg(feature = "icu_properties")]
-                const GENERALCATEGORYNAMETOVALUEV1MARKER: icu_provider::DataKeyHash =
-                    icu_properties::provider::GeneralCategoryNameToValueV1Marker::KEY.hashed();
-                #[cfg(feature = "icu_properties")]
-                const GENERALCATEGORYV1MARKER: icu_provider::DataKeyHash = icu_properties::provider::GeneralCategoryV1Marker::KEY.hashed();
-                #[cfg(feature = "icu_properties")]
-                const GENERALCATEGORYVALUETOLONGNAMEV1MARKER: icu_provider::DataKeyHash =
-                    icu_properties::provider::GeneralCategoryValueToLongNameV1Marker::KEY.hashed();
-                #[cfg(feature = "icu_properties")]
-                const GENERALCATEGORYVALUETOSHORTNAMEV1MARKER: icu_provider::DataKeyHash =
-                    icu_properties::provider::GeneralCategoryValueToShortNameV1Marker::KEY.hashed();
-                #[cfg(feature = "icu_properties")]
-                const GRAPHV1MARKER: icu_provider::DataKeyHash = icu_properties::provider::GraphV1Marker::KEY.hashed();
-                #[cfg(feature = "icu_properties")]
-                const GRAPHEMEBASEV1MARKER: icu_provider::DataKeyHash = icu_properties::provider::GraphemeBaseV1Marker::KEY.hashed();
-                #[cfg(feature = "icu_properties")]
-                const GRAPHEMECLUSTERBREAKNAMETOVALUEV1MARKER: icu_provider::DataKeyHash =
-                    icu_properties::provider::GraphemeClusterBreakNameToValueV1Marker::KEY.hashed();
-                #[cfg(feature = "icu_properties")]
-                const GRAPHEMECLUSTERBREAKV1MARKER: icu_provider::DataKeyHash = icu_properties::provider::GraphemeClusterBreakV1Marker::KEY.hashed();
-                #[cfg(feature = "icu_properties")]
-                const GRAPHEMECLUSTERBREAKVALUETOLONGNAMEV1MARKER: icu_provider::DataKeyHash =
-                    icu_properties::provider::GraphemeClusterBreakValueToLongNameV1Marker::KEY.hashed();
-                #[cfg(feature = "icu_properties")]
-                const GRAPHEMECLUSTERBREAKVALUETOSHORTNAMEV1MARKER: icu_provider::DataKeyHash =
-                    icu_properties::provider::GraphemeClusterBreakValueToShortNameV1Marker::KEY.hashed();
-                #[cfg(feature = "icu_properties")]
-                const GRAPHEMEEXTENDV1MARKER: icu_provider::DataKeyHash = icu_properties::provider::GraphemeExtendV1Marker::KEY.hashed();
-                #[cfg(feature = "icu_properties")]
-                const GRAPHEMELINKV1MARKER: icu_provider::DataKeyHash = icu_properties::provider::GraphemeLinkV1Marker::KEY.hashed();
-                #[cfg(feature = "icu_properties")]
-                const HEXDIGITV1MARKER: icu_provider::DataKeyHash = icu_properties::provider::HexDigitV1Marker::KEY.hashed();
-                #[cfg(feature = "icu_properties")]
-                const HYPHENV1MARKER: icu_provider::DataKeyHash = icu_properties::provider::HyphenV1Marker::KEY.hashed();
-                #[cfg(feature = "icu_properties")]
-                const IDCONTINUEV1MARKER: icu_provider::DataKeyHash = icu_properties::provider::IdContinueV1Marker::KEY.hashed();
-                #[cfg(feature = "icu_properties")]
-                const IDSTARTV1MARKER: icu_provider::DataKeyHash = icu_properties::provider::IdStartV1Marker::KEY.hashed();
-                #[cfg(feature = "icu_properties")]
-                const IDEOGRAPHICV1MARKER: icu_provider::DataKeyHash = icu_properties::provider::IdeographicV1Marker::KEY.hashed();
-                #[cfg(feature = "icu_properties")]
-                const IDSBINARYOPERATORV1MARKER: icu_provider::DataKeyHash = icu_properties::provider::IdsBinaryOperatorV1Marker::KEY.hashed();
-                #[cfg(feature = "icu_properties")]
-                const IDSTRINARYOPERATORV1MARKER: icu_provider::DataKeyHash = icu_properties::provider::IdsTrinaryOperatorV1Marker::KEY.hashed();
-                #[cfg(feature = "icu_properties")]
-                const JOINCONTROLV1MARKER: icu_provider::DataKeyHash = icu_properties::provider::JoinControlV1Marker::KEY.hashed();
-                #[cfg(feature = "icu_properties")]
-                const LINEBREAKNAMETOVALUEV1MARKER: icu_provider::DataKeyHash = icu_properties::provider::LineBreakNameToValueV1Marker::KEY.hashed();
-                #[cfg(feature = "icu_properties")]
-                const LINEBREAKV1MARKER: icu_provider::DataKeyHash = icu_properties::provider::LineBreakV1Marker::KEY.hashed();
-                #[cfg(feature = "icu_properties")]
-                const LINEBREAKVALUETOLONGNAMEV1MARKER: icu_provider::DataKeyHash =
-                    icu_properties::provider::LineBreakValueToLongNameV1Marker::KEY.hashed();
-                #[cfg(feature = "icu_properties")]
-                const LINEBREAKVALUETOSHORTNAMEV1MARKER: icu_provider::DataKeyHash =
-                    icu_properties::provider::LineBreakValueToShortNameV1Marker::KEY.hashed();
-                #[cfg(feature = "icu_properties")]
-                const LOGICALORDEREXCEPTIONV1MARKER: icu_provider::DataKeyHash =
-                    icu_properties::provider::LogicalOrderExceptionV1Marker::KEY.hashed();
-                #[cfg(feature = "icu_properties")]
-                const LOWERCASEV1MARKER: icu_provider::DataKeyHash = icu_properties::provider::LowercaseV1Marker::KEY.hashed();
-                #[cfg(feature = "icu_properties")]
-                const MATHV1MARKER: icu_provider::DataKeyHash = icu_properties::provider::MathV1Marker::KEY.hashed();
-                #[cfg(feature = "icu_properties")]
-                const NFCINERTV1MARKER: icu_provider::DataKeyHash = icu_properties::provider::NfcInertV1Marker::KEY.hashed();
-                #[cfg(feature = "icu_properties")]
-                const NFDINERTV1MARKER: icu_provider::DataKeyHash = icu_properties::provider::NfdInertV1Marker::KEY.hashed();
-                #[cfg(feature = "icu_properties")]
-                const NFKCINERTV1MARKER: icu_provider::DataKeyHash = icu_properties::provider::NfkcInertV1Marker::KEY.hashed();
-                #[cfg(feature = "icu_properties")]
-                const NFKDINERTV1MARKER: icu_provider::DataKeyHash = icu_properties::provider::NfkdInertV1Marker::KEY.hashed();
-                #[cfg(feature = "icu_properties")]
-                const NONCHARACTERCODEPOINTV1MARKER: icu_provider::DataKeyHash =
-                    icu_properties::provider::NoncharacterCodePointV1Marker::KEY.hashed();
-                #[cfg(feature = "icu_properties")]
-                const PATTERNSYNTAXV1MARKER: icu_provider::DataKeyHash = icu_properties::provider::PatternSyntaxV1Marker::KEY.hashed();
-                #[cfg(feature = "icu_properties")]
-                const PATTERNWHITESPACEV1MARKER: icu_provider::DataKeyHash = icu_properties::provider::PatternWhiteSpaceV1Marker::KEY.hashed();
-                #[cfg(feature = "icu_properties")]
-                const PREPENDEDCONCATENATIONMARKV1MARKER: icu_provider::DataKeyHash =
-                    icu_properties::provider::PrependedConcatenationMarkV1Marker::KEY.hashed();
-                #[cfg(feature = "icu_properties")]
-                const PRINTV1MARKER: icu_provider::DataKeyHash = icu_properties::provider::PrintV1Marker::KEY.hashed();
-                #[cfg(feature = "icu_properties")]
-                const QUOTATIONMARKV1MARKER: icu_provider::DataKeyHash = icu_properties::provider::QuotationMarkV1Marker::KEY.hashed();
-                #[cfg(feature = "icu_properties")]
-                const RADICALV1MARKER: icu_provider::DataKeyHash = icu_properties::provider::RadicalV1Marker::KEY.hashed();
-                #[cfg(feature = "icu_properties")]
-                const REGIONALINDICATORV1MARKER: icu_provider::DataKeyHash = icu_properties::provider::RegionalIndicatorV1Marker::KEY.hashed();
-                #[cfg(feature = "icu_properties")]
-                const SCRIPTNAMETOVALUEV1MARKER: icu_provider::DataKeyHash = icu_properties::provider::ScriptNameToValueV1Marker::KEY.hashed();
-                #[cfg(feature = "icu_properties")]
-                const SCRIPTV1MARKER: icu_provider::DataKeyHash = icu_properties::provider::ScriptV1Marker::KEY.hashed();
-                #[cfg(feature = "icu_properties")]
-                const SCRIPTVALUETOLONGNAMEV1MARKER: icu_provider::DataKeyHash =
-                    icu_properties::provider::ScriptValueToLongNameV1Marker::KEY.hashed();
-                #[cfg(feature = "icu_properties")]
-                const SCRIPTVALUETOSHORTNAMEV1MARKER: icu_provider::DataKeyHash =
-                    icu_properties::provider::ScriptValueToShortNameV1Marker::KEY.hashed();
-                #[cfg(feature = "icu_properties")]
-                const SCRIPTWITHEXTENSIONSPROPERTYV1MARKER: icu_provider::DataKeyHash =
-                    icu_properties::provider::ScriptWithExtensionsPropertyV1Marker::KEY.hashed();
-                #[cfg(feature = "icu_properties")]
-                const SEGMENTSTARTERV1MARKER: icu_provider::DataKeyHash = icu_properties::provider::SegmentStarterV1Marker::KEY.hashed();
-                #[cfg(feature = "icu_properties")]
-                const SENTENCEBREAKNAMETOVALUEV1MARKER: icu_provider::DataKeyHash =
-                    icu_properties::provider::SentenceBreakNameToValueV1Marker::KEY.hashed();
-                #[cfg(feature = "icu_properties")]
-                const SENTENCEBREAKV1MARKER: icu_provider::DataKeyHash = icu_properties::provider::SentenceBreakV1Marker::KEY.hashed();
-                #[cfg(feature = "icu_properties")]
-                const SENTENCEBREAKVALUETOLONGNAMEV1MARKER: icu_provider::DataKeyHash =
-                    icu_properties::provider::SentenceBreakValueToLongNameV1Marker::KEY.hashed();
-                #[cfg(feature = "icu_properties")]
-                const SENTENCEBREAKVALUETOSHORTNAMEV1MARKER: icu_provider::DataKeyHash =
-                    icu_properties::provider::SentenceBreakValueToShortNameV1Marker::KEY.hashed();
-                #[cfg(feature = "icu_properties")]
-                const SENTENCETERMINALV1MARKER: icu_provider::DataKeyHash = icu_properties::provider::SentenceTerminalV1Marker::KEY.hashed();
-                #[cfg(feature = "icu_properties")]
-                const SOFTDOTTEDV1MARKER: icu_provider::DataKeyHash = icu_properties::provider::SoftDottedV1Marker::KEY.hashed();
-                #[cfg(feature = "icu_properties")]
-                const TERMINALPUNCTUATIONV1MARKER: icu_provider::DataKeyHash = icu_properties::provider::TerminalPunctuationV1Marker::KEY.hashed();
-                #[cfg(feature = "icu_properties")]
-                const UNIFIEDIDEOGRAPHV1MARKER: icu_provider::DataKeyHash = icu_properties::provider::UnifiedIdeographV1Marker::KEY.hashed();
-                #[cfg(feature = "icu_properties")]
-                const UPPERCASEV1MARKER: icu_provider::DataKeyHash = icu_properties::provider::UppercaseV1Marker::KEY.hashed();
-                #[cfg(feature = "icu_properties")]
-                const VARIATIONSELECTORV1MARKER: icu_provider::DataKeyHash = icu_properties::provider::VariationSelectorV1Marker::KEY.hashed();
-                #[cfg(feature = "icu_properties")]
-                const WHITESPACEV1MARKER: icu_provider::DataKeyHash = icu_properties::provider::WhiteSpaceV1Marker::KEY.hashed();
-                #[cfg(feature = "icu_properties")]
-                const WORDBREAKNAMETOVALUEV1MARKER: icu_provider::DataKeyHash = icu_properties::provider::WordBreakNameToValueV1Marker::KEY.hashed();
-                #[cfg(feature = "icu_properties")]
-                const WORDBREAKV1MARKER: icu_provider::DataKeyHash = icu_properties::provider::WordBreakV1Marker::KEY.hashed();
-                #[cfg(feature = "icu_properties")]
-                const WORDBREAKVALUETOLONGNAMEV1MARKER: icu_provider::DataKeyHash =
-                    icu_properties::provider::WordBreakValueToLongNameV1Marker::KEY.hashed();
-                #[cfg(feature = "icu_properties")]
-                const WORDBREAKVALUETOSHORTNAMEV1MARKER: icu_provider::DataKeyHash =
-                    icu_properties::provider::WordBreakValueToShortNameV1Marker::KEY.hashed();
-                #[cfg(feature = "icu_properties")]
-                const XDIGITV1MARKER: icu_provider::DataKeyHash = icu_properties::provider::XdigitV1Marker::KEY.hashed();
-                #[cfg(feature = "icu_properties")]
-                const XIDCONTINUEV1MARKER: icu_provider::DataKeyHash = icu_properties::provider::XidContinueV1Marker::KEY.hashed();
-                #[cfg(feature = "icu_properties")]
-                const XIDSTARTV1MARKER: icu_provider::DataKeyHash = icu_properties::provider::XidStartV1Marker::KEY.hashed();
-                #[cfg(feature = "icu_properties")]
-                const BIDIAUXILIARYPROPERTIESV1MARKER: icu_provider::DataKeyHash =
-                    icu_properties::provider::bidi_data::BidiAuxiliaryPropertiesV1Marker::KEY.hashed();
-                #[cfg(feature = "icu_properties")]
-                const GENERALCATEGORYMASKNAMETOVALUEV1MARKER: icu_provider::DataKeyHash =
-                    icu_properties::provider::names::GeneralCategoryMaskNameToValueV1Marker::KEY.hashed();
-                const HELLOWORLDV1MARKER: icu_provider::DataKeyHash = icu_provider::hello_world::HelloWorldV1Marker::KEY.hashed();
-                const COLLATIONFALLBACKSUPPLEMENTV1MARKER: icu_provider::DataKeyHash =
-                    icu_provider_adapters::fallback::provider::CollationFallbackSupplementV1Marker::KEY.hashed();
-                const LOCALEFALLBACKLIKELYSUBTAGSV1MARKER: icu_provider::DataKeyHash =
-                    icu_provider_adapters::fallback::provider::LocaleFallbackLikelySubtagsV1Marker::KEY.hashed();
-                const LOCALEFALLBACKPARENTSV1MARKER: icu_provider::DataKeyHash =
-                    icu_provider_adapters::fallback::provider::LocaleFallbackParentsV1Marker::KEY.hashed();
-                #[cfg(feature = "icu_relativetime")]
-                const LONGDAYRELATIVETIMEFORMATDATAV1MARKER: icu_provider::DataKeyHash =
-                    icu_relativetime::provider::LongDayRelativeTimeFormatDataV1Marker::KEY.hashed();
-                #[cfg(feature = "icu_relativetime")]
-                const LONGHOURRELATIVETIMEFORMATDATAV1MARKER: icu_provider::DataKeyHash =
-                    icu_relativetime::provider::LongHourRelativeTimeFormatDataV1Marker::KEY.hashed();
-                #[cfg(feature = "icu_relativetime")]
-                const LONGMINUTERELATIVETIMEFORMATDATAV1MARKER: icu_provider::DataKeyHash =
-                    icu_relativetime::provider::LongMinuteRelativeTimeFormatDataV1Marker::KEY.hashed();
-                #[cfg(feature = "icu_relativetime")]
-                const LONGMONTHRELATIVETIMEFORMATDATAV1MARKER: icu_provider::DataKeyHash =
-                    icu_relativetime::provider::LongMonthRelativeTimeFormatDataV1Marker::KEY.hashed();
-                #[cfg(feature = "icu_relativetime")]
-                const LONGQUARTERRELATIVETIMEFORMATDATAV1MARKER: icu_provider::DataKeyHash =
-                    icu_relativetime::provider::LongQuarterRelativeTimeFormatDataV1Marker::KEY.hashed();
-                #[cfg(feature = "icu_relativetime")]
-                const LONGSECONDRELATIVETIMEFORMATDATAV1MARKER: icu_provider::DataKeyHash =
-                    icu_relativetime::provider::LongSecondRelativeTimeFormatDataV1Marker::KEY.hashed();
-                #[cfg(feature = "icu_relativetime")]
-                const LONGWEEKRELATIVETIMEFORMATDATAV1MARKER: icu_provider::DataKeyHash =
-                    icu_relativetime::provider::LongWeekRelativeTimeFormatDataV1Marker::KEY.hashed();
-                #[cfg(feature = "icu_relativetime")]
-                const LONGYEARRELATIVETIMEFORMATDATAV1MARKER: icu_provider::DataKeyHash =
-                    icu_relativetime::provider::LongYearRelativeTimeFormatDataV1Marker::KEY.hashed();
-                #[cfg(feature = "icu_relativetime")]
-                const NARROWDAYRELATIVETIMEFORMATDATAV1MARKER: icu_provider::DataKeyHash =
-                    icu_relativetime::provider::NarrowDayRelativeTimeFormatDataV1Marker::KEY.hashed();
-                #[cfg(feature = "icu_relativetime")]
-                const NARROWHOURRELATIVETIMEFORMATDATAV1MARKER: icu_provider::DataKeyHash =
-                    icu_relativetime::provider::NarrowHourRelativeTimeFormatDataV1Marker::KEY.hashed();
-                #[cfg(feature = "icu_relativetime")]
-                const NARROWMINUTERELATIVETIMEFORMATDATAV1MARKER: icu_provider::DataKeyHash =
-                    icu_relativetime::provider::NarrowMinuteRelativeTimeFormatDataV1Marker::KEY.hashed();
-                #[cfg(feature = "icu_relativetime")]
-                const NARROWMONTHRELATIVETIMEFORMATDATAV1MARKER: icu_provider::DataKeyHash =
-                    icu_relativetime::provider::NarrowMonthRelativeTimeFormatDataV1Marker::KEY.hashed();
-                #[cfg(feature = "icu_relativetime")]
-                const NARROWQUARTERRELATIVETIMEFORMATDATAV1MARKER: icu_provider::DataKeyHash =
-                    icu_relativetime::provider::NarrowQuarterRelativeTimeFormatDataV1Marker::KEY.hashed();
-                #[cfg(feature = "icu_relativetime")]
-                const NARROWSECONDRELATIVETIMEFORMATDATAV1MARKER: icu_provider::DataKeyHash =
-                    icu_relativetime::provider::NarrowSecondRelativeTimeFormatDataV1Marker::KEY.hashed();
-                #[cfg(feature = "icu_relativetime")]
-                const NARROWWEEKRELATIVETIMEFORMATDATAV1MARKER: icu_provider::DataKeyHash =
-                    icu_relativetime::provider::NarrowWeekRelativeTimeFormatDataV1Marker::KEY.hashed();
-                #[cfg(feature = "icu_relativetime")]
-                const NARROWYEARRELATIVETIMEFORMATDATAV1MARKER: icu_provider::DataKeyHash =
-                    icu_relativetime::provider::NarrowYearRelativeTimeFormatDataV1Marker::KEY.hashed();
-                #[cfg(feature = "icu_relativetime")]
-                const SHORTDAYRELATIVETIMEFORMATDATAV1MARKER: icu_provider::DataKeyHash =
-                    icu_relativetime::provider::ShortDayRelativeTimeFormatDataV1Marker::KEY.hashed();
-                #[cfg(feature = "icu_relativetime")]
-                const SHORTHOURRELATIVETIMEFORMATDATAV1MARKER: icu_provider::DataKeyHash =
-                    icu_relativetime::provider::ShortHourRelativeTimeFormatDataV1Marker::KEY.hashed();
-                #[cfg(feature = "icu_relativetime")]
-                const SHORTMINUTERELATIVETIMEFORMATDATAV1MARKER: icu_provider::DataKeyHash =
-                    icu_relativetime::provider::ShortMinuteRelativeTimeFormatDataV1Marker::KEY.hashed();
-                #[cfg(feature = "icu_relativetime")]
-                const SHORTMONTHRELATIVETIMEFORMATDATAV1MARKER: icu_provider::DataKeyHash =
-                    icu_relativetime::provider::ShortMonthRelativeTimeFormatDataV1Marker::KEY.hashed();
-                #[cfg(feature = "icu_relativetime")]
-                const SHORTQUARTERRELATIVETIMEFORMATDATAV1MARKER: icu_provider::DataKeyHash =
-                    icu_relativetime::provider::ShortQuarterRelativeTimeFormatDataV1Marker::KEY.hashed();
-                #[cfg(feature = "icu_relativetime")]
-                const SHORTSECONDRELATIVETIMEFORMATDATAV1MARKER: icu_provider::DataKeyHash =
-                    icu_relativetime::provider::ShortSecondRelativeTimeFormatDataV1Marker::KEY.hashed();
-                #[cfg(feature = "icu_relativetime")]
-                const SHORTWEEKRELATIVETIMEFORMATDATAV1MARKER: icu_provider::DataKeyHash =
-                    icu_relativetime::provider::ShortWeekRelativeTimeFormatDataV1Marker::KEY.hashed();
-                #[cfg(feature = "icu_relativetime")]
-                const SHORTYEARRELATIVETIMEFORMATDATAV1MARKER: icu_provider::DataKeyHash =
-                    icu_relativetime::provider::ShortYearRelativeTimeFormatDataV1Marker::KEY.hashed();
-                #[cfg(feature = "icu_segmenter")]
-                const DICTIONARYFORWORDLINEEXTENDEDV1MARKER: icu_provider::DataKeyHash =
-                    icu_segmenter::provider::DictionaryForWordLineExtendedV1Marker::KEY.hashed();
-                #[cfg(feature = "icu_segmenter")]
-                const DICTIONARYFORWORDONLYAUTOV1MARKER: icu_provider::DataKeyHash =
-                    icu_segmenter::provider::DictionaryForWordOnlyAutoV1Marker::KEY.hashed();
-                #[cfg(feature = "icu_segmenter")]
-                const GRAPHEMECLUSTERBREAKDATAV1MARKER: icu_provider::DataKeyHash =
-                    icu_segmenter::provider::GraphemeClusterBreakDataV1Marker::KEY.hashed();
-                #[cfg(feature = "icu_segmenter")]
-                const LINEBREAKDATAV1MARKER: icu_provider::DataKeyHash = icu_segmenter::provider::LineBreakDataV1Marker::KEY.hashed();
-                #[cfg(feature = "icu_segmenter")]
-                const LSTMFORWORDLINEAUTOV1MARKER: icu_provider::DataKeyHash = icu_segmenter::provider::LstmForWordLineAutoV1Marker::KEY.hashed();
-                #[cfg(feature = "icu_segmenter")]
-                const SENTENCEBREAKDATAV1MARKER: icu_provider::DataKeyHash = icu_segmenter::provider::SentenceBreakDataV1Marker::KEY.hashed();
-                #[cfg(feature = "icu_segmenter")]
-                const WORDBREAKDATAV1MARKER: icu_provider::DataKeyHash = icu_segmenter::provider::WordBreakDataV1Marker::KEY.hashed();
-                #[cfg(feature = "icu_timezone")]
-                const METAZONEPERIODV1MARKER: icu_provider::DataKeyHash = icu_timezone::provider::MetazonePeriodV1Marker::KEY.hashed();
-                match key.hashed() {
-                    #[cfg(feature = "icu_calendar")]
-                    JAPANESEERASV1MARKER => calendar::japanese_v1::lookup(&req.locale).map(AnyPayload::from_static_ref),
-                    #[cfg(feature = "icu_calendar")]
-                    JAPANESEEXTENDEDERASV1MARKER => calendar::japanext_v1::lookup(&req.locale).map(AnyPayload::from_static_ref),
-                    #[cfg(feature = "icu_calendar")]
-                    WEEKDATAV1MARKER => datetime::week_data_v1::lookup(&req.locale).map(AnyPayload::from_static_ref),
-                    #[cfg(feature = "icu_casemapping")]
-                    CASEMAPPINGV1MARKER => props::casemap_v1::lookup(&req.locale).map(AnyPayload::from_static_ref),
-                    #[cfg(feature = "icu_collator")]
-                    COLLATIONDATAV1MARKER => collator::data_v1::lookup(&req.locale).map(AnyPayload::from_static_ref),
-                    #[cfg(feature = "icu_collator")]
-                    COLLATIONDIACRITICSV1MARKER => collator::dia_v1::lookup(&req.locale).map(AnyPayload::from_static_ref),
-                    #[cfg(feature = "icu_collator")]
-                    COLLATIONJAMOV1MARKER => collator::jamo_v1::lookup(&req.locale).map(AnyPayload::from_static_ref),
-                    #[cfg(feature = "icu_collator")]
-                    COLLATIONMETADATAV1MARKER => collator::meta_v1::lookup(&req.locale).map(AnyPayload::from_static_ref),
-                    #[cfg(feature = "icu_collator")]
-                    COLLATIONREORDERINGV1MARKER => collator::reord_v1::lookup(&req.locale).map(AnyPayload::from_static_ref),
-                    #[cfg(feature = "icu_collator")]
-                    COLLATIONSPECIALPRIMARIESV1MARKER => collator::prim_v1::lookup(&req.locale).map(AnyPayload::from_static_ref),
-                    #[cfg(feature = "icu_compactdecimal")]
-                    LONGCOMPACTDECIMALFORMATDATAV1MARKER => compactdecimal::long_v1::lookup(&req.locale).map(AnyPayload::from_static_ref),
-                    #[cfg(feature = "icu_compactdecimal")]
-                    SHORTCOMPACTDECIMALFORMATDATAV1MARKER => compactdecimal::short_v1::lookup(&req.locale).map(AnyPayload::from_static_ref),
-                    #[cfg(feature = "icu_datetime")]
-                    BUDDHISTDATELENGTHSV1MARKER => datetime::buddhist::datelengths_v1::lookup(&req.locale).map(AnyPayload::from_static_ref),
-                    #[cfg(feature = "icu_datetime")]
-                    BUDDHISTDATESYMBOLSV1MARKER => datetime::buddhist::datesymbols_v1::lookup(&req.locale).map(AnyPayload::from_static_ref),
-                    #[cfg(feature = "icu_datetime")]
-                    COPTICDATELENGTHSV1MARKER => datetime::coptic::datelengths_v1::lookup(&req.locale).map(AnyPayload::from_static_ref),
-                    #[cfg(feature = "icu_datetime")]
-                    COPTICDATESYMBOLSV1MARKER => datetime::coptic::datesymbols_v1::lookup(&req.locale).map(AnyPayload::from_static_ref),
-                    #[cfg(feature = "icu_datetime_experimental")]
-                    DATESKELETONPATTERNSV1MARKER => datetime::skeletons_v1::lookup(&req.locale).map(AnyPayload::from_static_ref),
-                    #[cfg(feature = "icu_datetime")]
-                    ETHIOPIANDATELENGTHSV1MARKER => datetime::ethiopic::datelengths_v1::lookup(&req.locale).map(AnyPayload::from_static_ref),
-                    #[cfg(feature = "icu_datetime")]
-                    ETHIOPIANDATESYMBOLSV1MARKER => datetime::ethiopic::datesymbols_v1::lookup(&req.locale).map(AnyPayload::from_static_ref),
-                    #[cfg(feature = "icu_datetime")]
-                    GREGORIANDATELENGTHSV1MARKER => datetime::gregory::datelengths_v1::lookup(&req.locale).map(AnyPayload::from_static_ref),
-                    #[cfg(feature = "icu_datetime")]
-                    GREGORIANDATESYMBOLSV1MARKER => datetime::gregory::datesymbols_v1::lookup(&req.locale).map(AnyPayload::from_static_ref),
-                    #[cfg(feature = "icu_datetime")]
-                    INDIANDATELENGTHSV1MARKER => datetime::indian::datelengths_v1::lookup(&req.locale).map(AnyPayload::from_static_ref),
-                    #[cfg(feature = "icu_datetime")]
-                    INDIANDATESYMBOLSV1MARKER => datetime::indian::datesymbols_v1::lookup(&req.locale).map(AnyPayload::from_static_ref),
-                    #[cfg(feature = "icu_datetime")]
-                    JAPANESEDATELENGTHSV1MARKER => datetime::japanese::datelengths_v1::lookup(&req.locale).map(AnyPayload::from_static_ref),
-                    #[cfg(feature = "icu_datetime")]
-                    JAPANESEDATESYMBOLSV1MARKER => datetime::japanese::datesymbols_v1::lookup(&req.locale).map(AnyPayload::from_static_ref),
-                    #[cfg(feature = "icu_datetime")]
-                    JAPANESEEXTENDEDDATELENGTHSV1MARKER => datetime::japanext::datelengths_v1::lookup(&req.locale).map(AnyPayload::from_static_ref),
-                    #[cfg(feature = "icu_datetime")]
-                    JAPANESEEXTENDEDDATESYMBOLSV1MARKER => datetime::japanext::datesymbols_v1::lookup(&req.locale).map(AnyPayload::from_static_ref),
-                    #[cfg(feature = "icu_datetime")]
-                    TIMELENGTHSV1MARKER => datetime::timelengths_v1::lookup(&req.locale).map(AnyPayload::from_static_ref),
-                    #[cfg(feature = "icu_datetime")]
-                    TIMESYMBOLSV1MARKER => datetime::timesymbols_v1::lookup(&req.locale).map(AnyPayload::from_static_ref),
-                    #[cfg(feature = "icu_datetime")]
-                    EXEMPLARCITIESV1MARKER => time_zone::exemplar_cities_v1::lookup(&req.locale).map(AnyPayload::from_static_ref),
-                    #[cfg(feature = "icu_datetime")]
-                    METAZONEGENERICNAMESLONGV1MARKER => time_zone::generic_long_v1::lookup(&req.locale).map(AnyPayload::from_static_ref),
-                    #[cfg(feature = "icu_datetime")]
-                    METAZONEGENERICNAMESSHORTV1MARKER => time_zone::generic_short_v1::lookup(&req.locale).map(AnyPayload::from_static_ref),
-                    #[cfg(feature = "icu_datetime")]
-                    METAZONESPECIFICNAMESLONGV1MARKER => time_zone::specific_long_v1::lookup(&req.locale).map(AnyPayload::from_static_ref),
-                    #[cfg(feature = "icu_datetime")]
-                    METAZONESPECIFICNAMESSHORTV1MARKER => time_zone::specific_short_v1::lookup(&req.locale).map(AnyPayload::from_static_ref),
-                    #[cfg(feature = "icu_datetime")]
-                    TIMEZONEFORMATSV1MARKER => time_zone::formats_v1::lookup(&req.locale).map(AnyPayload::from_static_ref),
-                    #[cfg(feature = "icu_decimal")]
-                    DECIMALSYMBOLSV1MARKER => decimal::symbols_v1::lookup(&req.locale).map(AnyPayload::from_static_ref),
-                    #[cfg(feature = "icu_displaynames")]
-                    LANGUAGEDISPLAYNAMESV1MARKER => displaynames::languages_v1::lookup(&req.locale).map(AnyPayload::from_static_ref),
-                    #[cfg(feature = "icu_displaynames")]
-                    LOCALEDISPLAYNAMESV1MARKER => displaynames::locales_v1::lookup(&req.locale).map(AnyPayload::from_static_ref),
-                    #[cfg(feature = "icu_displaynames")]
-                    REGIONDISPLAYNAMESV1MARKER => displaynames::regions_v1::lookup(&req.locale).map(AnyPayload::from_static_ref),
-                    #[cfg(feature = "icu_displaynames")]
-                    SCRIPTDISPLAYNAMESV1MARKER => displaynames::scripts_v1::lookup(&req.locale).map(AnyPayload::from_static_ref),
-                    #[cfg(feature = "icu_displaynames")]
-                    VARIANTDISPLAYNAMESV1MARKER => displaynames::variants_v1::lookup(&req.locale).map(AnyPayload::from_static_ref),
-                    #[cfg(feature = "icu_list")]
-                    ANDLISTV1MARKER => list::and_v1::lookup(&req.locale).map(AnyPayload::from_static_ref),
-                    #[cfg(feature = "icu_list")]
-                    ORLISTV1MARKER => list::or_v1::lookup(&req.locale).map(AnyPayload::from_static_ref),
-                    #[cfg(feature = "icu_list")]
-                    UNITLISTV1MARKER => list::unit_v1::lookup(&req.locale).map(AnyPayload::from_static_ref),
-                    #[cfg(feature = "icu_locid_transform")]
-                    ALIASESV1MARKER => locid_transform::aliases_v1::lookup(&req.locale).map(AnyPayload::from_static_ref),
-                    #[cfg(feature = "icu_locid_transform")]
-                    DIRECTIONALITYV1MARKER => locid_transform::directionality_v1::lookup(&req.locale).map(AnyPayload::from_static_ref),
-                    #[cfg(feature = "icu_locid_transform")]
-                    LIKELYSUBTAGSEXTENDEDV1MARKER => locid_transform::likelysubtags_ext_v1::lookup(&req.locale).map(AnyPayload::from_static_ref),
-                    #[cfg(feature = "icu_locid_transform")]
-                    LIKELYSUBTAGSFORLANGUAGEV1MARKER => locid_transform::likelysubtags_l_v1::lookup(&req.locale).map(AnyPayload::from_static_ref),
-                    #[cfg(feature = "icu_locid_transform")]
-                    LIKELYSUBTAGSFORSCRIPTREGIONV1MARKER => {
-                        locid_transform::likelysubtags_sr_v1::lookup(&req.locale).map(AnyPayload::from_static_ref)
-                    }
-                    #[cfg(feature = "icu_locid_transform")]
-                    LIKELYSUBTAGSV1MARKER => locid_transform::likelysubtags_v1::lookup(&req.locale).map(AnyPayload::from_static_ref),
-                    #[cfg(feature = "icu_normalizer")]
-                    CANONICALCOMPOSITIONSV1MARKER => normalizer::comp_v1::lookup(&req.locale).map(AnyPayload::from_static_ref),
-                    #[cfg(feature = "icu_normalizer")]
-                    CANONICALDECOMPOSITIONDATAV1MARKER => normalizer::nfd_v1::lookup(&req.locale).map(AnyPayload::from_static_ref),
-                    #[cfg(feature = "icu_normalizer")]
-                    CANONICALDECOMPOSITIONTABLESV1MARKER => normalizer::nfdex_v1::lookup(&req.locale).map(AnyPayload::from_static_ref),
-                    #[cfg(feature = "icu_normalizer")]
-                    COMPATIBILITYDECOMPOSITIONSUPPLEMENTV1MARKER => normalizer::nfkd_v1::lookup(&req.locale).map(AnyPayload::from_static_ref),
-                    #[cfg(feature = "icu_normalizer")]
-                    COMPATIBILITYDECOMPOSITIONTABLESV1MARKER => normalizer::nfkdex_v1::lookup(&req.locale).map(AnyPayload::from_static_ref),
-                    #[cfg(feature = "icu_normalizer")]
-                    NONRECURSIVEDECOMPOSITIONSUPPLEMENTV1MARKER => normalizer::decomp_v1::lookup(&req.locale).map(AnyPayload::from_static_ref),
-                    #[cfg(feature = "icu_normalizer")]
-                    UTS46DECOMPOSITIONSUPPLEMENTV1MARKER => normalizer::uts46d_v1::lookup(&req.locale).map(AnyPayload::from_static_ref),
-                    #[cfg(feature = "icu_plurals")]
-                    CARDINALV1MARKER => plurals::cardinal_v1::lookup(&req.locale).map(AnyPayload::from_static_ref),
-                    #[cfg(feature = "icu_plurals")]
-                    ORDINALV1MARKER => plurals::ordinal_v1::lookup(&req.locale).map(AnyPayload::from_static_ref),
-                    #[cfg(feature = "icu_properties")]
-                    ALNUMV1MARKER => props::alnum_v1::lookup(&req.locale).map(AnyPayload::from_static_ref),
-                    #[cfg(feature = "icu_properties")]
-                    ALPHABETICV1MARKER => props::alpha_v1::lookup(&req.locale).map(AnyPayload::from_static_ref),
-                    #[cfg(feature = "icu_properties")]
-                    ASCIIHEXDIGITV1MARKER => props::ahex_v1::lookup(&req.locale).map(AnyPayload::from_static_ref),
-                    #[cfg(feature = "icu_properties")]
-                    BASICEMOJIV1MARKER => props::basic_emoji_v1::lookup(&req.locale).map(AnyPayload::from_static_ref),
-                    #[cfg(feature = "icu_properties")]
-                    BIDICLASSNAMETOVALUEV1MARKER => propnames::from::bc_v1::lookup(&req.locale).map(AnyPayload::from_static_ref),
-                    #[cfg(feature = "icu_properties")]
-                    BIDICLASSV1MARKER => props::bc_v1::lookup(&req.locale).map(AnyPayload::from_static_ref),
-                    #[cfg(feature = "icu_properties")]
-                    BIDICLASSVALUETOLONGNAMEV1MARKER => propnames::to::long::linear::bc_v1::lookup(&req.locale).map(AnyPayload::from_static_ref),
-                    #[cfg(feature = "icu_properties")]
-                    BIDICLASSVALUETOSHORTNAMEV1MARKER => propnames::to::short::linear::bc_v1::lookup(&req.locale).map(AnyPayload::from_static_ref),
-                    #[cfg(feature = "icu_properties")]
-                    BIDICONTROLV1MARKER => props::bidi_c_v1::lookup(&req.locale).map(AnyPayload::from_static_ref),
-                    #[cfg(feature = "icu_properties")]
-                    BIDIMIRROREDV1MARKER => props::bidi_m_v1::lookup(&req.locale).map(AnyPayload::from_static_ref),
-                    #[cfg(feature = "icu_properties")]
-                    BLANKV1MARKER => props::blank_v1::lookup(&req.locale).map(AnyPayload::from_static_ref),
-                    #[cfg(feature = "icu_properties")]
-                    CANONICALCOMBININGCLASSNAMETOVALUEV1MARKER => propnames::from::ccc_v1::lookup(&req.locale).map(AnyPayload::from_static_ref),
-                    #[cfg(feature = "icu_properties")]
-                    CANONICALCOMBININGCLASSV1MARKER => props::ccc_v1::lookup(&req.locale).map(AnyPayload::from_static_ref),
-                    #[cfg(feature = "icu_properties")]
-                    CANONICALCOMBININGCLASSVALUETOLONGNAMEV1MARKER => {
-                        propnames::to::long::sparse::ccc_v1::lookup(&req.locale).map(AnyPayload::from_static_ref)
-                    }
-                    #[cfg(feature = "icu_properties")]
-                    CANONICALCOMBININGCLASSVALUETOSHORTNAMEV1MARKER => {
-                        propnames::to::short::sparse::ccc_v1::lookup(&req.locale).map(AnyPayload::from_static_ref)
-                    }
-                    #[cfg(feature = "icu_properties")]
-                    CASEIGNORABLEV1MARKER => props::ci_v1::lookup(&req.locale).map(AnyPayload::from_static_ref),
-                    #[cfg(feature = "icu_properties")]
-                    CASESENSITIVEV1MARKER => props::sensitive_v1::lookup(&req.locale).map(AnyPayload::from_static_ref),
-                    #[cfg(feature = "icu_properties")]
-                    CASEDV1MARKER => props::cased_v1::lookup(&req.locale).map(AnyPayload::from_static_ref),
-                    #[cfg(feature = "icu_properties")]
-                    CHANGESWHENCASEFOLDEDV1MARKER => props::cwcf_v1::lookup(&req.locale).map(AnyPayload::from_static_ref),
-                    #[cfg(feature = "icu_properties")]
-                    CHANGESWHENCASEMAPPEDV1MARKER => props::cwcm_v1::lookup(&req.locale).map(AnyPayload::from_static_ref),
-                    #[cfg(feature = "icu_properties")]
-                    CHANGESWHENLOWERCASEDV1MARKER => props::cwl_v1::lookup(&req.locale).map(AnyPayload::from_static_ref),
-                    #[cfg(feature = "icu_properties")]
-                    CHANGESWHENNFKCCASEFOLDEDV1MARKER => props::cwkcf_v1::lookup(&req.locale).map(AnyPayload::from_static_ref),
-                    #[cfg(feature = "icu_properties")]
-                    CHANGESWHENTITLECASEDV1MARKER => props::cwt_v1::lookup(&req.locale).map(AnyPayload::from_static_ref),
-                    #[cfg(feature = "icu_properties")]
-                    CHANGESWHENUPPERCASEDV1MARKER => props::cwu_v1::lookup(&req.locale).map(AnyPayload::from_static_ref),
-                    #[cfg(feature = "icu_properties")]
-                    DASHV1MARKER => props::dash_v1::lookup(&req.locale).map(AnyPayload::from_static_ref),
-                    #[cfg(feature = "icu_properties")]
-                    DEFAULTIGNORABLECODEPOINTV1MARKER => props::di_v1::lookup(&req.locale).map(AnyPayload::from_static_ref),
-                    #[cfg(feature = "icu_properties")]
-                    DEPRECATEDV1MARKER => props::dep_v1::lookup(&req.locale).map(AnyPayload::from_static_ref),
-                    #[cfg(feature = "icu_properties")]
-                    DIACRITICV1MARKER => props::dia_v1::lookup(&req.locale).map(AnyPayload::from_static_ref),
-                    #[cfg(feature = "icu_properties")]
-                    EASTASIANWIDTHNAMETOVALUEV1MARKER => propnames::from::ea_v1::lookup(&req.locale).map(AnyPayload::from_static_ref),
-                    #[cfg(feature = "icu_properties")]
-                    EASTASIANWIDTHV1MARKER => props::ea_v1::lookup(&req.locale).map(AnyPayload::from_static_ref),
-                    #[cfg(feature = "icu_properties")]
-                    EASTASIANWIDTHVALUETOLONGNAMEV1MARKER => propnames::to::long::linear::ea_v1::lookup(&req.locale).map(AnyPayload::from_static_ref),
-                    #[cfg(feature = "icu_properties")]
-                    EASTASIANWIDTHVALUETOSHORTNAMEV1MARKER => {
-                        propnames::to::short::linear::ea_v1::lookup(&req.locale).map(AnyPayload::from_static_ref)
-                    }
-                    #[cfg(feature = "icu_properties")]
-                    EMOJICOMPONENTV1MARKER => props::ecomp_v1::lookup(&req.locale).map(AnyPayload::from_static_ref),
-                    #[cfg(feature = "icu_properties")]
-                    EMOJIMODIFIERBASEV1MARKER => props::ebase_v1::lookup(&req.locale).map(AnyPayload::from_static_ref),
-                    #[cfg(feature = "icu_properties")]
-                    EMOJIMODIFIERV1MARKER => props::emod_v1::lookup(&req.locale).map(AnyPayload::from_static_ref),
-                    #[cfg(feature = "icu_properties")]
-                    EMOJIPRESENTATIONV1MARKER => props::epres_v1::lookup(&req.locale).map(AnyPayload::from_static_ref),
-                    #[cfg(feature = "icu_properties")]
-                    EMOJIV1MARKER => props::emoji_v1::lookup(&req.locale).map(AnyPayload::from_static_ref),
-                    #[cfg(feature = "icu_properties")]
-                    EXEMPLARCHARACTERSAUXILIARYV1MARKER => props::exemplarchars::auxiliary_v1::lookup(&req.locale).map(AnyPayload::from_static_ref),
-                    #[cfg(feature = "icu_properties")]
-                    EXEMPLARCHARACTERSINDEXV1MARKER => props::exemplarchars::index_v1::lookup(&req.locale).map(AnyPayload::from_static_ref),
-                    #[cfg(feature = "icu_properties")]
-                    EXEMPLARCHARACTERSMAINV1MARKER => props::exemplarchars::main_v1::lookup(&req.locale).map(AnyPayload::from_static_ref),
-                    #[cfg(feature = "icu_properties")]
-                    EXEMPLARCHARACTERSNUMBERSV1MARKER => props::exemplarchars::numbers_v1::lookup(&req.locale).map(AnyPayload::from_static_ref),
-                    #[cfg(feature = "icu_properties")]
-                    EXEMPLARCHARACTERSPUNCTUATIONV1MARKER => {
-                        props::exemplarchars::punctuation_v1::lookup(&req.locale).map(AnyPayload::from_static_ref)
-                    }
-                    #[cfg(feature = "icu_properties")]
-                    EXTENDEDPICTOGRAPHICV1MARKER => props::extpict_v1::lookup(&req.locale).map(AnyPayload::from_static_ref),
-                    #[cfg(feature = "icu_properties")]
-                    EXTENDERV1MARKER => props::ext_v1::lookup(&req.locale).map(AnyPayload::from_static_ref),
-                    #[cfg(feature = "icu_properties")]
-                    FULLCOMPOSITIONEXCLUSIONV1MARKER => props::comp_ex_v1::lookup(&req.locale).map(AnyPayload::from_static_ref),
-                    #[cfg(feature = "icu_properties")]
-                    GENERALCATEGORYNAMETOVALUEV1MARKER => propnames::from::gc_v1::lookup(&req.locale).map(AnyPayload::from_static_ref),
-                    #[cfg(feature = "icu_properties")]
-                    GENERALCATEGORYV1MARKER => props::gc_v1::lookup(&req.locale).map(AnyPayload::from_static_ref),
-                    #[cfg(feature = "icu_properties")]
-                    GENERALCATEGORYVALUETOLONGNAMEV1MARKER => {
-                        propnames::to::long::linear::gc_v1::lookup(&req.locale).map(AnyPayload::from_static_ref)
-                    }
-                    #[cfg(feature = "icu_properties")]
-                    GENERALCATEGORYVALUETOSHORTNAMEV1MARKER => {
-                        propnames::to::short::linear::gc_v1::lookup(&req.locale).map(AnyPayload::from_static_ref)
-                    }
-                    #[cfg(feature = "icu_properties")]
-                    GRAPHV1MARKER => props::graph_v1::lookup(&req.locale).map(AnyPayload::from_static_ref),
-                    #[cfg(feature = "icu_properties")]
-                    GRAPHEMEBASEV1MARKER => props::gr_base_v1::lookup(&req.locale).map(AnyPayload::from_static_ref),
-                    #[cfg(feature = "icu_properties")]
-                    GRAPHEMECLUSTERBREAKNAMETOVALUEV1MARKER => propnames::from::gcb_v1::lookup(&req.locale).map(AnyPayload::from_static_ref),
-                    #[cfg(feature = "icu_properties")]
-                    GRAPHEMECLUSTERBREAKV1MARKER => props::gcb_v1::lookup(&req.locale).map(AnyPayload::from_static_ref),
-                    #[cfg(feature = "icu_properties")]
-                    GRAPHEMECLUSTERBREAKVALUETOLONGNAMEV1MARKER => {
-                        propnames::to::long::linear::gcb_v1::lookup(&req.locale).map(AnyPayload::from_static_ref)
-                    }
-                    #[cfg(feature = "icu_properties")]
-                    GRAPHEMECLUSTERBREAKVALUETOSHORTNAMEV1MARKER => {
-                        propnames::to::short::linear::gcb_v1::lookup(&req.locale).map(AnyPayload::from_static_ref)
-                    }
-                    #[cfg(feature = "icu_properties")]
-                    GRAPHEMEEXTENDV1MARKER => props::gr_ext_v1::lookup(&req.locale).map(AnyPayload::from_static_ref),
-                    #[cfg(feature = "icu_properties")]
-                    GRAPHEMELINKV1MARKER => props::gr_link_v1::lookup(&req.locale).map(AnyPayload::from_static_ref),
-                    #[cfg(feature = "icu_properties")]
-                    HEXDIGITV1MARKER => props::hex_v1::lookup(&req.locale).map(AnyPayload::from_static_ref),
-                    #[cfg(feature = "icu_properties")]
-                    HYPHENV1MARKER => props::hyphen_v1::lookup(&req.locale).map(AnyPayload::from_static_ref),
-                    #[cfg(feature = "icu_properties")]
-                    IDCONTINUEV1MARKER => props::idc_v1::lookup(&req.locale).map(AnyPayload::from_static_ref),
-                    #[cfg(feature = "icu_properties")]
-                    IDSTARTV1MARKER => props::ids_v1::lookup(&req.locale).map(AnyPayload::from_static_ref),
-                    #[cfg(feature = "icu_properties")]
-                    IDEOGRAPHICV1MARKER => props::ideo_v1::lookup(&req.locale).map(AnyPayload::from_static_ref),
-                    #[cfg(feature = "icu_properties")]
-                    IDSBINARYOPERATORV1MARKER => props::idsb_v1::lookup(&req.locale).map(AnyPayload::from_static_ref),
-                    #[cfg(feature = "icu_properties")]
-                    IDSTRINARYOPERATORV1MARKER => props::idst_v1::lookup(&req.locale).map(AnyPayload::from_static_ref),
-                    #[cfg(feature = "icu_properties")]
-                    JOINCONTROLV1MARKER => props::join_c_v1::lookup(&req.locale).map(AnyPayload::from_static_ref),
-                    #[cfg(feature = "icu_properties")]
-                    LINEBREAKNAMETOVALUEV1MARKER => propnames::from::lb_v1::lookup(&req.locale).map(AnyPayload::from_static_ref),
-                    #[cfg(feature = "icu_properties")]
-                    LINEBREAKV1MARKER => props::lb_v1::lookup(&req.locale).map(AnyPayload::from_static_ref),
-                    #[cfg(feature = "icu_properties")]
-                    LINEBREAKVALUETOLONGNAMEV1MARKER => propnames::to::long::linear::lb_v1::lookup(&req.locale).map(AnyPayload::from_static_ref),
-                    #[cfg(feature = "icu_properties")]
-                    LINEBREAKVALUETOSHORTNAMEV1MARKER => propnames::to::short::linear::lb_v1::lookup(&req.locale).map(AnyPayload::from_static_ref),
-                    #[cfg(feature = "icu_properties")]
-                    LOGICALORDEREXCEPTIONV1MARKER => props::loe_v1::lookup(&req.locale).map(AnyPayload::from_static_ref),
-                    #[cfg(feature = "icu_properties")]
-                    LOWERCASEV1MARKER => props::lower_v1::lookup(&req.locale).map(AnyPayload::from_static_ref),
-                    #[cfg(feature = "icu_properties")]
-                    MATHV1MARKER => props::math_v1::lookup(&req.locale).map(AnyPayload::from_static_ref),
-                    #[cfg(feature = "icu_properties")]
-                    NFCINERTV1MARKER => props::nfcinert_v1::lookup(&req.locale).map(AnyPayload::from_static_ref),
-                    #[cfg(feature = "icu_properties")]
-                    NFDINERTV1MARKER => props::nfdinert_v1::lookup(&req.locale).map(AnyPayload::from_static_ref),
-                    #[cfg(feature = "icu_properties")]
-                    NFKCINERTV1MARKER => props::nfkcinert_v1::lookup(&req.locale).map(AnyPayload::from_static_ref),
-                    #[cfg(feature = "icu_properties")]
-                    NFKDINERTV1MARKER => props::nfkdinert_v1::lookup(&req.locale).map(AnyPayload::from_static_ref),
-                    #[cfg(feature = "icu_properties")]
-                    NONCHARACTERCODEPOINTV1MARKER => props::nchar_v1::lookup(&req.locale).map(AnyPayload::from_static_ref),
-                    #[cfg(feature = "icu_properties")]
-                    PATTERNSYNTAXV1MARKER => props::pat_syn_v1::lookup(&req.locale).map(AnyPayload::from_static_ref),
-                    #[cfg(feature = "icu_properties")]
-                    PATTERNWHITESPACEV1MARKER => props::pat_ws_v1::lookup(&req.locale).map(AnyPayload::from_static_ref),
-                    #[cfg(feature = "icu_properties")]
-                    PREPENDEDCONCATENATIONMARKV1MARKER => props::pcm_v1::lookup(&req.locale).map(AnyPayload::from_static_ref),
-                    #[cfg(feature = "icu_properties")]
-                    PRINTV1MARKER => props::print_v1::lookup(&req.locale).map(AnyPayload::from_static_ref),
-                    #[cfg(feature = "icu_properties")]
-                    QUOTATIONMARKV1MARKER => props::qmark_v1::lookup(&req.locale).map(AnyPayload::from_static_ref),
-                    #[cfg(feature = "icu_properties")]
-                    RADICALV1MARKER => props::radical_v1::lookup(&req.locale).map(AnyPayload::from_static_ref),
-                    #[cfg(feature = "icu_properties")]
-                    REGIONALINDICATORV1MARKER => props::ri_v1::lookup(&req.locale).map(AnyPayload::from_static_ref),
-                    #[cfg(feature = "icu_properties")]
-                    SCRIPTNAMETOVALUEV1MARKER => propnames::from::sc_v1::lookup(&req.locale).map(AnyPayload::from_static_ref),
-                    #[cfg(feature = "icu_properties")]
-                    SCRIPTV1MARKER => props::sc_v1::lookup(&req.locale).map(AnyPayload::from_static_ref),
-                    #[cfg(feature = "icu_properties")]
-                    SCRIPTVALUETOLONGNAMEV1MARKER => propnames::to::long::linear::sc_v1::lookup(&req.locale).map(AnyPayload::from_static_ref),
-                    #[cfg(feature = "icu_properties")]
-                    SCRIPTVALUETOSHORTNAMEV1MARKER => propnames::to::short::linear4::sc_v1::lookup(&req.locale).map(AnyPayload::from_static_ref),
-                    #[cfg(feature = "icu_properties")]
-                    SCRIPTWITHEXTENSIONSPROPERTYV1MARKER => props::scx_v1::lookup(&req.locale).map(AnyPayload::from_static_ref),
-                    #[cfg(feature = "icu_properties")]
-                    SEGMENTSTARTERV1MARKER => props::segstart_v1::lookup(&req.locale).map(AnyPayload::from_static_ref),
-                    #[cfg(feature = "icu_properties")]
-                    SENTENCEBREAKNAMETOVALUEV1MARKER => propnames::from::sb_v1::lookup(&req.locale).map(AnyPayload::from_static_ref),
-                    #[cfg(feature = "icu_properties")]
-                    SENTENCEBREAKV1MARKER => props::sb_v1::lookup(&req.locale).map(AnyPayload::from_static_ref),
-                    #[cfg(feature = "icu_properties")]
-                    SENTENCEBREAKVALUETOLONGNAMEV1MARKER => propnames::to::long::linear::sb_v1::lookup(&req.locale).map(AnyPayload::from_static_ref),
-                    #[cfg(feature = "icu_properties")]
-                    SENTENCEBREAKVALUETOSHORTNAMEV1MARKER => {
-                        propnames::to::short::linear::sb_v1::lookup(&req.locale).map(AnyPayload::from_static_ref)
-                    }
-                    #[cfg(feature = "icu_properties")]
-                    SENTENCETERMINALV1MARKER => props::sterm_v1::lookup(&req.locale).map(AnyPayload::from_static_ref),
-                    #[cfg(feature = "icu_properties")]
-                    SOFTDOTTEDV1MARKER => props::sd_v1::lookup(&req.locale).map(AnyPayload::from_static_ref),
-                    #[cfg(feature = "icu_properties")]
-                    TERMINALPUNCTUATIONV1MARKER => props::term_v1::lookup(&req.locale).map(AnyPayload::from_static_ref),
-                    #[cfg(feature = "icu_properties")]
-                    UNIFIEDIDEOGRAPHV1MARKER => props::uideo_v1::lookup(&req.locale).map(AnyPayload::from_static_ref),
-                    #[cfg(feature = "icu_properties")]
-                    UPPERCASEV1MARKER => props::upper_v1::lookup(&req.locale).map(AnyPayload::from_static_ref),
-                    #[cfg(feature = "icu_properties")]
-                    VARIATIONSELECTORV1MARKER => props::vs_v1::lookup(&req.locale).map(AnyPayload::from_static_ref),
-                    #[cfg(feature = "icu_properties")]
-                    WHITESPACEV1MARKER => props::wspace_v1::lookup(&req.locale).map(AnyPayload::from_static_ref),
-                    #[cfg(feature = "icu_properties")]
-                    WORDBREAKNAMETOVALUEV1MARKER => propnames::from::wb_v1::lookup(&req.locale).map(AnyPayload::from_static_ref),
-                    #[cfg(feature = "icu_properties")]
-                    WORDBREAKV1MARKER => props::wb_v1::lookup(&req.locale).map(AnyPayload::from_static_ref),
-                    #[cfg(feature = "icu_properties")]
-                    WORDBREAKVALUETOLONGNAMEV1MARKER => propnames::to::long::linear::wb_v1::lookup(&req.locale).map(AnyPayload::from_static_ref),
-                    #[cfg(feature = "icu_properties")]
-                    WORDBREAKVALUETOSHORTNAMEV1MARKER => propnames::to::short::linear::wb_v1::lookup(&req.locale).map(AnyPayload::from_static_ref),
-                    #[cfg(feature = "icu_properties")]
-                    XDIGITV1MARKER => props::xdigit_v1::lookup(&req.locale).map(AnyPayload::from_static_ref),
-                    #[cfg(feature = "icu_properties")]
-                    XIDCONTINUEV1MARKER => props::xidc_v1::lookup(&req.locale).map(AnyPayload::from_static_ref),
-                    #[cfg(feature = "icu_properties")]
-                    XIDSTARTV1MARKER => props::xids_v1::lookup(&req.locale).map(AnyPayload::from_static_ref),
-                    #[cfg(feature = "icu_properties")]
-                    BIDIAUXILIARYPROPERTIESV1MARKER => props::bidiauxiliaryprops_v1::lookup(&req.locale).map(AnyPayload::from_static_ref),
-                    #[cfg(feature = "icu_properties")]
-                    GENERALCATEGORYMASKNAMETOVALUEV1MARKER => propnames::from::gcm_v1::lookup(&req.locale).map(AnyPayload::from_static_ref),
-                    HELLOWORLDV1MARKER => core::helloworld_v1::lookup(&req.locale).map(AnyPayload::from_static_ref),
-                    COLLATIONFALLBACKSUPPLEMENTV1MARKER => fallback::supplement::co_v1::lookup(&req.locale).map(AnyPayload::from_static_ref),
-                    LOCALEFALLBACKLIKELYSUBTAGSV1MARKER => fallback::likelysubtags_v1::lookup(&req.locale).map(AnyPayload::from_static_ref),
-                    LOCALEFALLBACKPARENTSV1MARKER => fallback::parents_v1::lookup(&req.locale).map(AnyPayload::from_static_ref),
-                    #[cfg(feature = "icu_relativetime")]
-                    LONGDAYRELATIVETIMEFORMATDATAV1MARKER => relativetime::long::day_v1::lookup(&req.locale).map(AnyPayload::from_static_ref),
-                    #[cfg(feature = "icu_relativetime")]
-                    LONGHOURRELATIVETIMEFORMATDATAV1MARKER => relativetime::long::hour_v1::lookup(&req.locale).map(AnyPayload::from_static_ref),
-                    #[cfg(feature = "icu_relativetime")]
-                    LONGMINUTERELATIVETIMEFORMATDATAV1MARKER => relativetime::long::minute_v1::lookup(&req.locale).map(AnyPayload::from_static_ref),
-                    #[cfg(feature = "icu_relativetime")]
-                    LONGMONTHRELATIVETIMEFORMATDATAV1MARKER => relativetime::long::month_v1::lookup(&req.locale).map(AnyPayload::from_static_ref),
-                    #[cfg(feature = "icu_relativetime")]
-                    LONGQUARTERRELATIVETIMEFORMATDATAV1MARKER => relativetime::long::quarter_v1::lookup(&req.locale).map(AnyPayload::from_static_ref),
-                    #[cfg(feature = "icu_relativetime")]
-                    LONGSECONDRELATIVETIMEFORMATDATAV1MARKER => relativetime::long::second_v1::lookup(&req.locale).map(AnyPayload::from_static_ref),
-                    #[cfg(feature = "icu_relativetime")]
-                    LONGWEEKRELATIVETIMEFORMATDATAV1MARKER => relativetime::long::week_v1::lookup(&req.locale).map(AnyPayload::from_static_ref),
-                    #[cfg(feature = "icu_relativetime")]
-                    LONGYEARRELATIVETIMEFORMATDATAV1MARKER => relativetime::long::year_v1::lookup(&req.locale).map(AnyPayload::from_static_ref),
-                    #[cfg(feature = "icu_relativetime")]
-                    NARROWDAYRELATIVETIMEFORMATDATAV1MARKER => relativetime::narrow::day_v1::lookup(&req.locale).map(AnyPayload::from_static_ref),
-                    #[cfg(feature = "icu_relativetime")]
-                    NARROWHOURRELATIVETIMEFORMATDATAV1MARKER => relativetime::narrow::hour_v1::lookup(&req.locale).map(AnyPayload::from_static_ref),
-                    #[cfg(feature = "icu_relativetime")]
-                    NARROWMINUTERELATIVETIMEFORMATDATAV1MARKER => {
-                        relativetime::narrow::minute_v1::lookup(&req.locale).map(AnyPayload::from_static_ref)
-                    }
-                    #[cfg(feature = "icu_relativetime")]
-                    NARROWMONTHRELATIVETIMEFORMATDATAV1MARKER => relativetime::narrow::month_v1::lookup(&req.locale).map(AnyPayload::from_static_ref),
-                    #[cfg(feature = "icu_relativetime")]
-                    NARROWQUARTERRELATIVETIMEFORMATDATAV1MARKER => {
-                        relativetime::narrow::quarter_v1::lookup(&req.locale).map(AnyPayload::from_static_ref)
-                    }
-                    #[cfg(feature = "icu_relativetime")]
-                    NARROWSECONDRELATIVETIMEFORMATDATAV1MARKER => {
-                        relativetime::narrow::second_v1::lookup(&req.locale).map(AnyPayload::from_static_ref)
-                    }
-                    #[cfg(feature = "icu_relativetime")]
-                    NARROWWEEKRELATIVETIMEFORMATDATAV1MARKER => relativetime::narrow::week_v1::lookup(&req.locale).map(AnyPayload::from_static_ref),
-                    #[cfg(feature = "icu_relativetime")]
-                    NARROWYEARRELATIVETIMEFORMATDATAV1MARKER => relativetime::narrow::year_v1::lookup(&req.locale).map(AnyPayload::from_static_ref),
-                    #[cfg(feature = "icu_relativetime")]
-                    SHORTDAYRELATIVETIMEFORMATDATAV1MARKER => relativetime::short::day_v1::lookup(&req.locale).map(AnyPayload::from_static_ref),
-                    #[cfg(feature = "icu_relativetime")]
-                    SHORTHOURRELATIVETIMEFORMATDATAV1MARKER => relativetime::short::hour_v1::lookup(&req.locale).map(AnyPayload::from_static_ref),
-                    #[cfg(feature = "icu_relativetime")]
-                    SHORTMINUTERELATIVETIMEFORMATDATAV1MARKER => relativetime::short::minute_v1::lookup(&req.locale).map(AnyPayload::from_static_ref),
-                    #[cfg(feature = "icu_relativetime")]
-                    SHORTMONTHRELATIVETIMEFORMATDATAV1MARKER => relativetime::short::month_v1::lookup(&req.locale).map(AnyPayload::from_static_ref),
-                    #[cfg(feature = "icu_relativetime")]
-                    SHORTQUARTERRELATIVETIMEFORMATDATAV1MARKER => {
-                        relativetime::short::quarter_v1::lookup(&req.locale).map(AnyPayload::from_static_ref)
-                    }
-                    #[cfg(feature = "icu_relativetime")]
-                    SHORTSECONDRELATIVETIMEFORMATDATAV1MARKER => relativetime::short::second_v1::lookup(&req.locale).map(AnyPayload::from_static_ref),
-                    #[cfg(feature = "icu_relativetime")]
-                    SHORTWEEKRELATIVETIMEFORMATDATAV1MARKER => relativetime::short::week_v1::lookup(&req.locale).map(AnyPayload::from_static_ref),
-                    #[cfg(feature = "icu_relativetime")]
-                    SHORTYEARRELATIVETIMEFORMATDATAV1MARKER => relativetime::short::year_v1::lookup(&req.locale).map(AnyPayload::from_static_ref),
-                    #[cfg(feature = "icu_segmenter")]
-                    DICTIONARYFORWORDLINEEXTENDEDV1MARKER => segmenter::dictionary::wl_ext_v1::lookup(&req.locale).map(AnyPayload::from_static_ref),
-                    #[cfg(feature = "icu_segmenter")]
-                    DICTIONARYFORWORDONLYAUTOV1MARKER => segmenter::dictionary::w_auto_v1::lookup(&req.locale).map(AnyPayload::from_static_ref),
-                    #[cfg(feature = "icu_segmenter")]
-                    GRAPHEMECLUSTERBREAKDATAV1MARKER => segmenter::grapheme_v1::lookup(&req.locale).map(AnyPayload::from_static_ref),
-                    #[cfg(feature = "icu_segmenter")]
-                    LINEBREAKDATAV1MARKER => segmenter::line_v1::lookup(&req.locale).map(AnyPayload::from_static_ref),
-                    #[cfg(feature = "icu_segmenter")]
-                    LSTMFORWORDLINEAUTOV1MARKER => segmenter::lstm::wl_auto_v1::lookup(&req.locale).map(AnyPayload::from_static_ref),
-                    #[cfg(feature = "icu_segmenter")]
-                    SENTENCEBREAKDATAV1MARKER => segmenter::sentence_v1::lookup(&req.locale).map(AnyPayload::from_static_ref),
-                    #[cfg(feature = "icu_segmenter")]
-                    WORDBREAKDATAV1MARKER => segmenter::word_v1::lookup(&req.locale).map(AnyPayload::from_static_ref),
-                    #[cfg(feature = "icu_timezone")]
-                    METAZONEPERIODV1MARKER => time_zone::metazone_period_v1::lookup(&req.locale).map(AnyPayload::from_static_ref),
-                    _ => return Err(DataErrorKind::MissingDataKey.with_req(key, req)),
-                }
-                .map(|payload| AnyResponse {
-                    payload: Some(payload),
-                    metadata: Default::default(),
-                })
-                .ok_or_else(|| DataErrorKind::MissingLocale.with_req(key, req))
-            }
-        }
-    };
-}
-#[clippy::msrv = "1.61"]
-pub struct BakedDataProvider;
-impl_data_provider!(BakedDataProvider);
-=======
-include ! ("macros.rs") ; # [clippy :: msrv = "1.61"] pub struct BakedDataProvider ; impl_data_provider ! (BakedDataProvider) ;
->>>>>>> 46fcbe60
+include ! ("macros.rs") ; # [clippy :: msrv = "1.61"] pub struct BakedDataProvider ; impl_data_provider ! (BakedDataProvider) ;