--- conflicted
+++ resolved
@@ -149,12 +149,8 @@
     #[inline]
     unsafe fn from_byte_slice_unchecked(bytes: &[u8]) -> &Self {
         // &Self is transparent over &VZS<..>
-<<<<<<< HEAD
-        mem::transmute(<VarZeroSlice<[u8], Index32>>::from_byte_slice_unchecked(bytes))
-=======
         mem::transmute(<VarZeroSlice<[u8], Index32>>::from_byte_slice_unchecked(
             bytes,
         ))
->>>>>>> 756a7f39
     }
 }